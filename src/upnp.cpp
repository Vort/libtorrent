--- conflicted
+++ resolved
@@ -40,13 +40,11 @@
 #include "libtorrent/random.hpp"
 #include "libtorrent/aux_/time.hpp" // for aux::time_now()
 #include "libtorrent/aux_/escape_string.hpp" // for convert_from_native
-<<<<<<< HEAD
-=======
 #include "libtorrent/http_connection.hpp"
 
 #if defined TORRENT_ASIO_DEBUGGING
->>>>>>> a9524550
 #include "libtorrent/debug.hpp"
+#endif
 #include "libtorrent/aux_/numeric_cast.hpp"
 
 #include "libtorrent/aux_/disable_warnings_push.hpp"
@@ -76,22 +74,19 @@
 
 static error_code ignore_error;
 
-<<<<<<< HEAD
-// TODO: 3 bind the broadcast socket. it would probably have to be changed to a vector of interfaces to
-// bind to, since the broadcast socket opens one socket per local
-// interface by default
-=======
-upnp::rootdevice::rootdevice()
-	: port(0)
-	, lease_duration(default_lease_time)
-	, supports_specific_external(true)
-	, disabled(false)
-	, non_router(false)
-{
+upnp::rootdevice::rootdevice() {}
+upnp::rootdevice::~rootdevice()
+{
+	TORRENT_ASSERT(magic == 1337);
 #if TORRENT_USE_ASSERTS
-	magic = 1337;
-#endif
-}
+	magic = 0;
+#endif
+}
+
+upnp::rootdevice::rootdevice(rootdevice const&) = default;
+upnp::rootdevice& upnp::rootdevice::operator=(rootdevice const&) = default;
+upnp::rootdevice::rootdevice(rootdevice&&) = default;
+upnp::rootdevice& upnp::rootdevice::operator=(rootdevice&&) = default;
 
 void upnp::rootdevice::close() const
 {
@@ -101,19 +96,9 @@
 	upnp_connection.reset();
 }
 
-#if TORRENT_USE_ASSERTS
-upnp::rootdevice::~rootdevice()
-{
-	TORRENT_ASSERT(magic == 1337);
-	magic = 0;
-}
-#if __cplusplus >= 201103L
-upnp::rootdevice::rootdevice(rootdevice const&) = default;
-upnp::rootdevice& upnp::rootdevice::operator=(rootdevice const&) = default;
-#endif
-#endif
-
->>>>>>> a9524550
+// TODO: 3 bind the broadcast socket. it would probably have to be changed to a vector of interfaces to
+// bind to, since the broadcast socket opens one socket per local
+// interface by default
 upnp::upnp(io_service& ios
 	, std::string const& user_agent
 	, aux::portmap_callback& cb
