/*

Copyright (c) 2012-2016, Arvid Norberg
All rights reserved.

Redistribution and use in source and binary forms, with or without
modification, are permitted provided that the following conditions
are met:

    * Redistributions of source code must retain the above copyright
      notice, this list of conditions and the following disclaimer.
    * Redistributions in binary form must reproduce the above copyright
      notice, this list of conditions and the following disclaimer in
      the documentation and/or other materials provided with the distribution.
    * Neither the name of the author nor the names of its
      contributors may be used to endorse or promote products derived
      from this software without specific prior written permission.

THIS SOFTWARE IS PROVIDED BY THE COPYRIGHT HOLDERS AND CONTRIBUTORS "AS IS"
AND ANY EXPRESS OR IMPLIED WARRANTIES, INCLUDING, BUT NOT LIMITED TO, THE
IMPLIED WARRANTIES OF MERCHANTABILITY AND FITNESS FOR A PARTICULAR PURPOSE
ARE DISCLAIMED. IN NO EVENT SHALL THE COPYRIGHT OWNER OR CONTRIBUTORS BE
LIABLE FOR ANY DIRECT, INDIRECT, INCIDENTAL, SPECIAL, EXEMPLARY, OR
CONSEQUENTIAL DAMAGES (INCLUDING, BUT NOT LIMITED TO, PROCUREMENT OF
SUBSTITUTE GOODS OR SERVICES; LOSS OF USE, DATA, OR PROFITS; OR BUSINESS
INTERRUPTION) HOWEVER CAUSED AND ON ANY THEORY OF LIABILITY, WHETHER IN
CONTRACT, STRICT LIABILITY, OR TORT (INCLUDING NEGLIGENCE OR OTHERWISE)
ARISING IN ANY WAY OUT OF THE USE OF THIS SOFTWARE, EVEN IF ADVISED OF THE
POSSIBILITY OF SUCH DAMAGE.

*/

#ifndef TORRENT_SETTINGS_PACK_HPP_INCLUDED
#define TORRENT_SETTINGS_PACK_HPP_INCLUDED

#include "libtorrent/entry.hpp"
#include "libtorrent/string_view.hpp"

#include <vector>
#include <memory>

// OVERVIEW
//
// You have some control over session configuration through the session::apply_settings()
// member function. To change one or more configuration options, create a settings_pack
// object and fill it with the settings to be set and pass it in to session::apply_settings().
//
// The settings_pack object is a collection of settings updates that are applied
// to the session when passed to session::apply_settings(). It's empty when
// constructed.
//
// You have control over proxy and authorization settings and also the user-agent
// that will be sent to the tracker. The user-agent will also be used to identify the
// client with other peers.
//
namespace libtorrent
{
	namespace aux { struct session_impl; struct session_settings; }

	struct settings_pack;
	struct bdecode_node;

	TORRENT_EXTRA_EXPORT settings_pack load_pack_from_dict(bdecode_node const& settings);
	TORRENT_EXTRA_EXPORT void save_settings_to_dict(aux::session_settings const& s, entry::dictionary_type& sett);
	TORRENT_EXTRA_EXPORT void apply_pack(settings_pack const* pack, aux::session_settings& sett
		, aux::session_impl* ses = nullptr);

	TORRENT_EXPORT int setting_by_name(std::string const& name);
	TORRENT_EXPORT char const* name_for_setting(int s);

	// returns a settings_pack with every setting set to its default value
	TORRENT_EXPORT settings_pack default_settings();

	// The ``settings_pack`` struct, contains the names of all settings as
	// enum values. These values are passed in to the ``set_str()``,
	// ``set_int()``, ``set_bool()`` functions, to specify the setting to
	// change.
	//
	// These are the available settings:
	//
	// .. include:: settings-ref.rst
	//
	struct TORRENT_EXPORT settings_pack
	{
		friend TORRENT_EXTRA_EXPORT void apply_pack(settings_pack const* pack, aux::session_settings& sett, aux::session_impl* ses);

		settings_pack() = default;
		settings_pack(settings_pack const&) = default;
		settings_pack(settings_pack&&) = default;
		settings_pack& operator=(settings_pack const&) = default;
		settings_pack& operator=(settings_pack&&) = default;

		void set_str(int name, std::string val);
		void set_int(int name, int val);
		void set_bool(int name, bool val);
		bool has_val(int name) const;

		// clear the settings pack from all settings
		void clear();

		// clear a specific setting from the pack
		void clear(int name);

		std::string const& get_str(int name) const;
		int get_int(int name) const;
		bool get_bool(int name) const;

		// setting names (indices) are 16 bits. The two most significant
		// bits indicate what type the setting has. (string, int, bool)
		enum type_bases
		{
			string_type_base = 0x0000,
			int_type_base =    0x4000,
			bool_type_base =   0x8000,
			type_mask =        0xc000,
			index_mask =       0x3fff
		};

		enum string_types
		{
			// this is the client identification to the tracker. The recommended
			// format of this string is: "ClientName/ClientVersion
			// libtorrent/libtorrentVersion". This name will not only be used when
			// making HTTP requests, but also when sending extended headers to
			// peers that support that extension. It may not contain \r or \n
			user_agent = string_type_base,

			// ``announce_ip`` is the ip address passed along to trackers as the
			// ``&ip=`` parameter. If left as the default, that parameter is
			// omitted.
			announce_ip,

#ifndef TORRENT_NO_DEPRECATE
			// ``mmap_cache`` may be set to a filename where the disk cache will
			// be mmapped to. This could be useful, for instance, to map the disk
			// cache from regular rotating hard drives onto an SSD drive. Doing
			// that effectively introduces a second layer of caching, allowing the
			// disk cache to be as big as can fit on an SSD drive (probably about
			// one order of magnitude more than the available RAM). The intention
			// of this setting is to set it up once at the start up and not change
			// it while running. The setting may not be changed as long as there
			// are any disk buffers in use. This default to the empty string,
			// which means use regular RAM allocations for the disk cache. The
			// file specified will be created and truncated to the disk cache size
			// (``cache_size``). Any existing file with the same name will be
			// replaced.
			//
			// This feature requires the ``mmap`` system call, on systems that
			// don't have ``mmap`` this setting is ignored.
			mmap_cache,
#else
			deprecated21,
#endif

			// this is the client name and version identifier sent to peers in the
			// handshake message. If this is an empty string, the user_agent is
			// used instead
			handshake_client_version,

			// sets the network interface this session will use when it opens
			// outgoing connections. By default, it binds outgoing connections to
			// INADDR_ANY and port 0 (i.e. let the OS decide). Ths parameter must
			// be a string containing one or more, comma separated, adapter names.
			// Adapter names on unix systems are of the form "eth0", "eth1",
			// "tun0", etc. When specifying multiple interfaces, they will be
			// assigned in round-robin order. This may be useful for clients that
			// are multi-homed. Binding an outgoing connection to a local IP does
			// not necessarily make the connection via the associated NIC/Adapter.
			// Setting this to an empty string will disable binding of outgoing
			// connections.
			outgoing_interfaces,

			// a comma-separated list of (IP or device name, port) pairs. These are
			// the listen ports that will be opened for accepting incoming uTP and
			// TCP connections. It is possible to listen on multiple interfaces and
			// multiple ports. Binding to port 0 will make the operating system
			// pick the port. The default is "0.0.0.0:6881,[::]:6881", which binds
			// to all interfaces on port 6881.
			//
			// a port that has an "s" suffix will accept SSL connections. (note
			// that SSL sockets are not enabled by default).
			//
			// if binding fails, the listen_failed_alert is posted. If or once a
			// socket binding succeeds, the listen_succeeded_alert is posted. There
			// may be multiple failures before a success.
			//
			// For example:
			// ``[::1]:8888`` - will only accept connections on the IPv6 loopback
			// address on port 8888.
			//
			// ``eth0:4444,eth1:4444`` - will accept connections on port 4444 on
			// any IP address bound to device ``eth0`` or ``eth1``.
			//
			// ``[::]:0s`` - will accept SSL connections on a port chosen by the
			// OS. And not accept non-SSL connections at all.
			//
			// Windows OS network adapter device name can be specified with GUID.
			// It can be obtained from "netsh lan show interfaces" command output.
			// GUID must be uppercased string embraced in curly brackets.
			// ``{E4F0B674-0DFC-48BB-98A5-2AA730BDB6D6}::7777`` - will accept
			// connections on port 7777 on adapter with this GUID.
			//
			// .. note::
			//   The current support for opening arbitrary UDP sockets is limited.
			//   In this version of libtorrent, there will only ever be two UDP
			//   sockets, one for IPv4 and one for IPv6.
			listen_interfaces,

			// when using a poxy, this is the hostname where the proxy is running
			// see proxy_type.
			proxy_hostname,

			// when using a proxy, these are the credentials (if any) to use when
			// connecting to it. see proxy_type
			proxy_username,
			proxy_password,

			// sets the i2p_ SAM bridge to connect to. set the port with the
			// ``i2p_port`` setting.
			//
			// .. _i2p: http://www.i2p2.de
			i2p_hostname,

			// this is the fingerprint for the client. It will be used as the
			// prefix to the peer_id. If this is 20 bytes (or longer) it will be
			// truncated at 20 bytes and used as the entire peer-id
			//
			// There is a utility function, generate_fingerprint() that can be used
			// to generate a standard client peer ID fingerprint prefix.
			peer_fingerprint,

			// This is a comma-separated list of IP port-pairs. They will be added
			// to the DHT node (if it's enabled) as back-up nodes in case we don't
			// know of any. This setting will contain one or more bootstrap nodes
			// by default.
			//
			// Changing these after the DHT has been started may not have any
			// effect until the DHT is restarted.
			dht_bootstrap_nodes,

			max_string_setting_internal
		};

		enum bool_types
		{
			// determines if connections from the same IP address as existing
			// connections should be rejected or not. Multiple connections from
			// the same IP address is not allowed by default, to prevent abusive
			// behavior by peers. It may be useful to allow such connections in
			// cases where simulations are run on the same machine, and all peers
			// in a swarm has the same IP address.
			allow_multiple_connections_per_ip = bool_type_base,

#ifndef TORRENT_NO_DEPRECATE
			// if set to true, upload, download and unchoke limits are ignored for
			// peers on the local network. This option is *DEPRECATED*, please use
			// set_peer_class_filter() instead.
			ignore_limits_on_local_network,
#else
			deprecated1,
#endif

			// ``send_redundant_have`` controls if have messages will be sent to
			// peers that already have the piece. This is typically not necessary,
			// but it might be necessary for collecting statistics in some cases.
			send_redundant_have,

#ifndef TORRENT_NO_DEPRECATE
			// if this is true, outgoing bitfields will never be fuil. If the
			// client is seed, a few bits will be set to 0, and later filled in
			// with have messages. This is to prevent certain ISPs from stopping
			// people from seeding.
			lazy_bitfields,
#else
			deprecated12,
#endif

			// ``use_dht_as_fallback`` determines how the DHT is used. If this is
			// true, the DHT will only be used for torrents where all trackers in
			// its tracker list has failed. Either by an explicit error message or
			// a time out. This is false by default, which means the DHT is used
			// by default regardless of if the trackers fail or not.
			use_dht_as_fallback,

			// ``upnp_ignore_nonrouters`` indicates whether or not the UPnP
			// implementation should ignore any broadcast response from a device
			// whose address is not the configured router for this machine. i.e.
			// it's a way to not talk to other people's routers by mistake.
			upnp_ignore_nonrouters,

			// ``use_parole_mode`` specifies if parole mode should be used. Parole
			// mode means that peers that participate in pieces that fail the hash
			// check are put in a mode where they are only allowed to download
			// whole pieces. If the whole piece a peer in parole mode fails the
			// hash check, it is banned. If a peer participates in a piece that
			// passes the hash check, it is taken out of parole mode.
			use_parole_mode,

			// enable and disable caching of blocks read from disk. the purpose of
			// the read cache is partly read-ahead of requests but also to avoid
			// reading blocks back from the disk multiple times for popular
			// pieces.
			use_read_cache,
#ifndef TORRENT_NO_DEPRECATE
			use_write_cache,

			// this will make the disk cache never flush a write piece if it would
			// cause is to have to re-read it once we want to calculate the piece
			// hash
			dont_flush_write_cache,
#else
			deprecated11,
			deprecated22,
#endif

			// allocate separate, contiguous, buffers for read and write calls.
			// Only used where writev/readv cannot be used will use more RAM but
			// may improve performance
			coalesce_reads,
			coalesce_writes,

			// prefer seeding torrents when determining which torrents to give
			// active slots to, the default is false which gives preference to
			// downloading torrents
			auto_manage_prefer_seeds,

			// if ``dont_count_slow_torrents`` is true, torrents without any
			// payload transfers are not subject to the ``active_seeds`` and
			// ``active_downloads`` limits. This is intended to make it more
			// likely to utilize all available bandwidth, and avoid having
			// torrents that don't transfer anything block the active slots.
			dont_count_slow_torrents,

			// ``close_redundant_connections`` specifies whether libtorrent should
			// close connections where both ends have no utility in keeping the
			// connection open. For instance if both ends have completed their
			// downloads, there's no point in keeping it open.
			close_redundant_connections,

			// If ``prioritize_partial_pieces`` is true, partial pieces are picked
			// before pieces that are more rare. If false, rare pieces are always
			// prioritized, unless the number of partial pieces is growing out of
			// proportion.
			prioritize_partial_pieces,

			// if set to true, the estimated TCP/IP overhead is drained from the
			// rate limiters, to avoid exceeding the limits with the total traffic
			rate_limit_ip_overhead,

			// ``announce_to_all_trackers`` controls how multi tracker torrents
			// are treated. If this is set to true, all trackers in the same tier
			// are announced to in parallel. If all trackers in tier 0 fails, all
			// trackers in tier 1 are announced as well. If it's set to false, the
			// behavior is as defined by the multi tracker specification. It
			// defaults to false, which is the same behavior previous versions of
			// libtorrent has had as well.
			//
			// ``announce_to_all_tiers`` also controls how multi tracker torrents
			// are treated. When this is set to true, one tracker from each tier
			// is announced to. This is the uTorrent behavior. This is false by
			// default in order to comply with the multi-tracker specification.
			announce_to_all_tiers,
			announce_to_all_trackers,

			// ``prefer_udp_trackers`` is true by default. It means that trackers
			// may be rearranged in a way that udp trackers are always tried
			// before http trackers for the same hostname. Setting this to false
			// means that the trackers' tier is respected and there's no
			// preference of one protocol over another.
			prefer_udp_trackers,

			// ``strict_super_seeding`` when this is set to true, a piece has to
			// have been forwarded to a third peer before another one is handed
			// out. This is the traditional definition of super seeding.
			strict_super_seeding,

#ifndef TORRENT_NO_DEPRECATE
			// if this is set to true, the memory allocated for the disk cache
			// will be locked in physical RAM, never to be swapped out. Every time
			// a disk buffer is allocated and freed, there will be the extra
			// overhead of a system call.
			lock_disk_cache,
#else
			deprecated10,
#endif

			// when set to true, all data downloaded from peers will be assumed to
			// be correct, and not tested to match the hashes in the torrent this
			// is only useful for simulation and testing purposes (typically
			// combined with disabled_storage)
			disable_hash_checks,

			// if this is true, i2p torrents are allowed to also get peers from
			// other sources than the tracker, and connect to regular IPs, not
			// providing any anonymization. This may be useful if the user is not
			// interested in the anonymization of i2p, but still wants to be able
			// to connect to i2p peers.
			allow_i2p_mixed,

#ifndef TORRENT_NO_DEPRECATE
			// ``low_prio_disk`` determines if the disk I/O should use a normal or
			// low priority policy. This defaults to true, which means that it's
			// low priority by default. Other processes doing disk I/O will
			// normally take priority in this mode. This is meant to improve the
			// overall responsiveness of the system while downloading in the
			// background. For high-performance server setups, this might not be
			// desirable.
			low_prio_disk,
#else
			deprecated17,
#endif

			// ``volatile_read_cache``, if this is set to true, read cache blocks
			// that are hit by peer read requests are removed from the disk cache
			// to free up more space. This is useful if you don't expect the disk
			// cache to create any cache hits from other peers than the one who
			// triggered the cache line to be read into the cache in the first
			// place.
			volatile_read_cache,

#ifndef TORRENT_NO_DEPRECATE
			// ``guided_read_cache`` enables the disk cache to adjust the size of
			// a cache line generated by peers to depend on the upload rate you
			// are sending to that peer. The intention is to optimize the RAM
			// usage of the cache, to read ahead further for peers that you're
			// sending faster to.
			guided_read_cache,
#else
			deprecated13,
#endif

			// ``no_atime_storage`` this is a linux-only option and passes in the
			// ``O_NOATIME`` to ``open()`` when opening files. This may lead to
			// some disk performance improvements.
			no_atime_storage,

			// ``incoming_starts_queued_torrents`` defaults to false. If a torrent
			// has been paused by the auto managed feature in libtorrent, i.e. the
			// torrent is paused and auto managed, this feature affects whether or
			// not it is automatically started on an incoming connection. The main
			// reason to queue torrents, is not to make them unavailable, but to
			// save on the overhead of announcing to the trackers, the DHT and to
			// avoid spreading one's unchoke slots too thin. If a peer managed to
			// find us, even though we're no in the torrent anymore, this setting
			// can make us start the torrent and serve it.
			incoming_starts_queued_torrents,

			// when set to true, the downloaded counter sent to trackers will
			// include the actual number of payload bytes downloaded including
			// redundant bytes. If set to false, it will not include any redundancy
			// bytes
			report_true_downloaded,

			// ``strict_end_game_mode`` defaults to true, and controls when a
			// block may be requested twice. If this is ``true``, a block may only
			// be requested twice when there's ay least one request to every piece
			// that's left to download in the torrent. This may slow down progress
			// on some pieces sometimes, but it may also avoid downloading a lot
			// of redundant bytes. If this is ``false``, libtorrent attempts to
			// use each peer connection to its max, by always requesting
			// something, even if it means requesting something that has been
			// requested from another peer already.
			strict_end_game_mode,

			// if ``broadcast_lsd`` is set to true, the local peer discovery (or
			// Local Service Discovery) will not only use IP multicast, but also
			// broadcast its messages. This can be useful when running on networks
			// that don't support multicast. Since broadcast messages might be
			// expensive and disruptive on networks, only every 8th announce uses
			// broadcast.
			broadcast_lsd,

			// when set to true, libtorrent will try to make outgoing utp
			// connections controls whether libtorrent will accept incoming
			// connections or make outgoing connections of specific type.
			enable_outgoing_utp,
			enable_incoming_utp,
			enable_outgoing_tcp,
			enable_incoming_tcp,

#ifndef TORRENT_NO_DEPRECATE
			// ``ignore_resume_timestamps`` determines if the storage, when
			// loading resume data files, should verify that the file modification
			// time with the timestamps in the resume data. This defaults to
			// false, which means timestamps are taken into account, and resume
			// data is less likely to accepted (torrents are more likely to be
			// fully checked when loaded). It might be useful to set this to true
			// if your network is faster than your disk, and it would be faster to
			// redownload potentially missed pieces than to go through the whole
			// storage to look for them.
			ignore_resume_timestamps,
#else
			// hidden
			deprecated8,
#endif

			// ``no_recheck_incomplete_resume`` determines if the storage should
			// check the whole files when resume data is incomplete or missing or
			// whether it should simply assume we don't have any of the data. By
			// default, this is determined by the existence of any of the files.
			// By setting this setting to true, the files won't be checked, but
			// will go straight to download mode.
			no_recheck_incomplete_resume,

			// ``anonymous_mode`` defaults to false. When set to true, the client
			// tries to hide its identity to a certain degree. The peer-ID will no
			// longer include the client's fingerprint. The user-agent will be
			// reset to an empty string. Trackers will only be used if they are
			// using a proxy server. The listen sockets are closed, and incoming
			// connections will only be accepted through a SOCKS5 or I2P proxy (if
			// a peer proxy is set up and is run on the same machine as the
			// tracker proxy). Since no incoming connections are accepted,
			// NAT-PMP, UPnP, DHT and local peer discovery are all turned off when
			// this setting is enabled.
			//
			// If you're using I2P, it might make sense to enable anonymous mode
			// as well.
			anonymous_mode,

			// specifies whether downloads from web seeds is reported to the
			// tracker or not. Defaults to on. Turning it off also excludes web
			// seed traffic from other stats and download rate reporting via the
			// libtorrent API.
			report_web_seed_downloads,

#ifndef TORRENT_NO_DEPRECATE
			// set to true if uTP connections should be rate limited This option
			// is *DEPRECATED*, please use set_peer_class_filter() instead.
			rate_limit_utp,
#else
			deprecated2,
#endif

#ifndef TORRENT_NO_DEPRECATE
			// if this is true, the ``&ip=`` argument in tracker requests (unless
			// otherwise specified) will be set to the intermediate IP address if
			// the user is double NATed. If the user is not double NATed, this
			// option does not have an affect
			announce_double_nat,
#else
			deprecated18,
#endif

			// ``seeding_outgoing_connections`` determines if seeding (and
			// finished) torrents should attempt to make outgoing connections or
			// not. By default this is true. It may be set to false in very
			// specific applications where the cost of making outgoing connections
			// is high, and there are no or small benefits of doing so. For
			// instance, if no nodes are behind a firewall or a NAT, seeds don't
			// need to make outgoing connections.
			seeding_outgoing_connections,

			// when this is true, libtorrent will not attempt to make outgoing
			// connections to peers whose port is < 1024. This is a safety
			// precaution to avoid being part of a DDoS attack
			no_connect_privileged_ports,

			// ``smooth_connects`` is true by default, which means the number of
			// connection attempts per second may be limited to below the
			// ``connection_speed``, in case we're close to bump up against the
			// limit of number of connections. The intention of this setting is to
			// more evenly distribute our connection attempts over time, instead
			// of attempting to connect in batches, and timing them out in
			// batches.
			smooth_connects,

			// always send user-agent in every web seed request. If false, only
			// the first request per http connection will include the user agent
			always_send_user_agent,

			// ``apply_ip_filter_to_trackers`` defaults to true. It determines
			// whether the IP filter applies to trackers as well as peers. If this
			// is set to false, trackers are exempt from the IP filter (if there
			// is one). If no IP filter is set, this setting is irrelevant.
			apply_ip_filter_to_trackers,

#ifndef TORRENT_NO_DEPRECATE
			// ``use_disk_read_ahead`` defaults to true and will attempt to
			// optimize disk reads by giving the operating system heads up of disk
			// read requests as they are queued in the disk job queue.
			use_disk_read_ahead,
#else
			deprecated19,
#endif

			// ``lock_files`` determines whether or not to lock files which
			// libtorrent is downloading to or seeding from. This is implemented
			// using ``fcntl(F_SETLK)`` on unix systems and by not passing in
			// ``SHARE_READ`` and ``SHARE_WRITE`` on windows. This might prevent
			// 3rd party processes from corrupting the files under libtorrent's
			// feet.
			lock_files,

#ifndef TORRENT_NO_DEPRECATE
			// ``contiguous_recv_buffer`` determines whether or not libtorrent
			// should receive data from peers into a contiguous intermediate
			// buffer, to then copy blocks into disk buffers from, or to make many
			// smaller calls to ``read()``, each time passing in the specific
			// buffer the data belongs in. When downloading at high rates, the
			// latter may save some time copying data. When seeding at high rates,
			// all incoming traffic consists of a very large number of tiny
			// packets, and enabling ``contiguous_recv_buffer`` will provide
			// higher performance. When this is enabled, it will only be used when
			// seeding to peers, since that's when it provides performance
			// improvements.
			contiguous_recv_buffer,
#else
			deprecated15,
#endif

			// when true, web seeds sending bad data will be banned
			ban_web_seeds,

			// when set to false, the ``write_cache_line_size`` will apply across
			// piece boundaries. this is a bad idea unless the piece picker also
			// is configured to have an affinity to pick pieces belonging to the
			// same write cache line as is configured in the disk cache.
			allow_partial_disk_writes,

			// If true, disables any communication that's not going over a proxy.
			// Enabling this requires a proxy to be configured as well, see
			// proxy_type and proxy_hostname settings. The listen sockets are
			// closed, and incoming connections will only be accepted through a
			// SOCKS5 or I2P proxy (if a peer proxy is set up and is run on the
			// same machine as the tracker proxy). This setting also disabled peer
			// country lookups, since those are done via DNS lookups that aren't
			// supported by proxies.
			force_proxy,

			// if false, prevents libtorrent to advertise share-mode support
			support_share_mode,

			// if this is false, don't advertise support for the Tribler merkle
			// tree piece message
			support_merkle_torrents,

			// if this is true, the number of redundant bytes is sent to the
			// tracker
			report_redundant_bytes,

			// if this is true, libtorrent will fall back to listening on a port
			// chosen by the operating system (i.e. binding to port 0). If a
			// failure is preferred, set this to false.
			listen_system_port_fallback,

			// ``use_disk_cache_pool`` enables using a pool allocator for disk
			// cache blocks. Enabling it makes the cache perform better at high
			// throughput. It also makes the cache less likely and slower at
			// returning memory back to the system, once allocated.
			use_disk_cache_pool,

			// when this is true, and incoming encrypted connections are enabled,
			// &supportcrypt=1 is included in http tracker announces
			announce_crypto_support,

			// Starts and stops the UPnP service. When started, the listen port
			// and the DHT port are attempted to be forwarded on local UPnP router
			// devices.
			//
			// The upnp object returned by ``start_upnp()`` can be used to add and
			// remove arbitrary port mappings. Mapping status is returned through
			// the portmap_alert and the portmap_error_alert. The object will be
			// valid until ``stop_upnp()`` is called. See upnp-and-nat-pmp_.
			enable_upnp,

			// Starts and stops the NAT-PMP service. When started, the listen port
			// and the DHT port are attempted to be forwarded on the router
			// through NAT-PMP.
			//
			// The natpmp object returned by ``start_natpmp()`` can be used to add
			// and remove arbitrary port mappings. Mapping status is returned
			// through the portmap_alert and the portmap_error_alert. The object
			// will be valid until ``stop_natpmp()`` is called. See
			// upnp-and-nat-pmp_.
			enable_natpmp,

			// Starts and stops Local Service Discovery. This service will
			// broadcast the infohashes of all the non-private torrents on the
			// local network to look for peers on the same swarm within multicast
			// reach.
			enable_lsd,

			// starts the dht node and makes the trackerless service available to
			// torrents.
			enable_dht,

			// if the allowed encryption level is both, setting this to true will
			// prefer rc4 if both methods are offered, plaintext otherwise
			prefer_rc4,

			// if true, hostname lookups are done via the configured proxy (if
			// any). This is only supported by SOCKS5 and HTTP.
			proxy_hostnames,

			// if true, peer connections are made (and accepted) over the
			// configured proxy, if any. Web seeds as well as regular bittorrent
			// peer connections are considered "peer connections". Anything
			// transporting actual torrent payload (trackers and DHT traffic are
			// not considered peer connections).
			proxy_peer_connections,

			// if this setting is true, torrents with a very high availability of
			// pieces (and seeds) are downloaded sequentially. This is more
			// efficient for the disk I/O. With many seeds, the download order is
			// unlikely to matter anyway
			auto_sequential,

			// if true, tracker connections are made over the configured proxy, if
			// any.
			proxy_tracker_connections,

			max_bool_setting_internal
		};

		enum int_types
		{
			// ``tracker_completion_timeout`` is the number of seconds the tracker
			// connection will wait from when it sent the request until it
			// considers the tracker to have timed-out. Default value is 60
			// seconds.
			tracker_completion_timeout = int_type_base,

			// ``tracker_receive_timeout`` is the number of seconds to wait to
			// receive any data from the tracker. If no data is received for this
			// number of seconds, the tracker will be considered as having timed
			// out. If a tracker is down, this is the kind of timeout that will
			// occur.
			tracker_receive_timeout,

			// the time to wait when sending a stopped message before considering
			// a tracker to have timed out. this is usually shorter, to make the
			// client quit faster
			stop_tracker_timeout,

			// this is the maximum number of bytes in a tracker response. If a
			// response size passes this number of bytes it will be rejected and
			// the connection will be closed. On gzipped responses this size is
			// measured on the uncompressed data. So, if you get 20 bytes of gzip
			// response that'll expand to 2 megabytes, it will be interrupted
			// before the entire response has been uncompressed (assuming the
			// limit is lower than 2 megs).
			tracker_maximum_response_length,

			// the number of seconds from a request is sent until it times out if
			// no piece response is returned.
			piece_timeout,

			// the number of seconds one block (16kB) is expected to be received
			// within. If it's not, the block is requested from a different peer
			request_timeout,

			// the length of the request queue given in the number of seconds it
			// should take for the other end to send all the pieces. i.e. the
			// actual number of requests depends on the download rate and this
			// number.
			request_queue_time,

			// the number of outstanding block requests a peer is allowed to queue
			// up in the client. If a peer sends more requests than this (before
			// the first one has been sent) the last request will be dropped. the
			// higher this is, the faster upload speeds the client can get to a
			// single peer.
			max_allowed_in_request_queue,

			// ``max_out_request_queue`` is the maximum number of outstanding
			// requests to send to a peer. This limit takes precedence over
			// ``request_queue_time``. i.e. no matter the download speed, the
			// number of outstanding requests will never exceed this limit.
			max_out_request_queue,

			// if a whole piece can be downloaded in this number of seconds, or
			// less, the peer_connection will prefer to request whole pieces at a
			// time from this peer. The benefit of this is to better utilize disk
			// caches by doing localized accesses and also to make it easier to
			// identify bad peers if a piece fails the hash check.
			whole_pieces_threshold,

			// ``peer_timeout`` is the number of seconds the peer connection
			// should wait (for any activity on the peer connection) before
			// closing it due to time out. This defaults to 120 seconds, since
			// that's what's specified in the protocol specification. After half
			// the time out, a keep alive message is sent.
			peer_timeout,

			// same as peer_timeout, but only applies to url-seeds. this is
			// usually set lower, because web servers are expected to be more
			// reliable.
			urlseed_timeout,

			// controls the pipelining size of url-seeds. i.e. the number of HTTP
			// request to keep outstanding before waiting for the first one to
			// complete. It's common for web servers to limit this to a relatively
			// low number, like 5
			urlseed_pipeline_size,

			// The maximum request range of an url seed in bytes. This value
			// defines the largest possible sequential web seed request. Default
			// is 16 * 1024 * 1024. Lower values are possible but will be ignored
			// if they are lower then piece size.
			// This value should be related to your download speed to prevent
			// libtorrent from creating too many expensive http requests per
			// second. You can select a value as high as you want but keep in mind
			// that libtorrent can't create parallel requests if the first request
			// did already select the whole file.
			// If you combine bittorrent seeds with web seeds and pick strategies
			// like rarest first you may find your web seed requests split into
			// smaller parts because we don't download already picked pieces
			// twice.
			urlseed_max_request_bytes,

			// time to wait until a new retry of a web seed takes place
			urlseed_wait_retry,

			// time to wait until a new retry of a web seed name lookup
			web_seed_name_lookup_retry,

			// sets the upper limit on the total number of files this session will
			// keep open. The reason why files are left open at all is that some
			// anti virus software hooks on every file close, and scans the file
			// for viruses. deferring the closing of the files will be the
			// difference between a usable system and a completely hogged down
			// system. Most operating systems also has a limit on the total number
			// of file descriptors a process may have open. It is usually a good
			// idea to find this limit and set the number of connections and the
			// number of files limits so their sum is slightly below it.
			file_pool_size,

			// ``max_failcount`` is the maximum times we try to connect to a peer
			// before stop connecting again. If a peer succeeds, the failcounter
			// is reset. If a peer is retrieved from a peer source (other than
			// DHT) the failcount is decremented by one, allowing another try.
			max_failcount,

			// the number of seconds to wait to reconnect to a peer. this time is
			// multiplied with the failcount.
			min_reconnect_time,

			// ``peer_connect_timeout`` the number of seconds to wait after a
			// connection attempt is initiated to a peer until it is considered as
			// having timed out. This setting is especially important in case the
			// number of half-open connections are limited, since stale half-open
			// connection may delay the connection of other peers considerably.
			peer_connect_timeout,

			// ``connection_speed`` is the number of connection attempts that are
			// made per second. If a number < 0 is specified, it will default to
			// 200 connections per second. If 0 is specified, it means don't make
			// outgoing connections at all.
			connection_speed,

			// if a peer is uninteresting and uninterested for longer than this
			// number of seconds, it will be disconnected. default is 10 minutes
			inactivity_timeout,

			// ``unchoke_interval`` is the number of seconds between
			// chokes/unchokes. On this interval, peers are re-evaluated for being
			// choked/unchoked. This is defined as 30 seconds in the protocol, and
			// it should be significantly longer than what it takes for TCP to
			// ramp up to it's max rate.
			unchoke_interval,

			// ``optimistic_unchoke_interval`` is the number of seconds between
			// each *optimistic* unchoke. On this timer, the currently
			// optimistically unchoked peer will change.
			optimistic_unchoke_interval,

			// ``num_want`` is the number of peers we want from each tracker
			// request. It defines what is sent as the ``&num_want=`` parameter to
			// the tracker.
			num_want,

			// ``initial_picker_threshold`` specifies the number of pieces we need
			// before we switch to rarest first picking. This defaults to 4, which
			// means the 4 first pieces in any torrent are picked at random, the
			// following pieces are picked in rarest first order.
			initial_picker_threshold,

			// the number of allowed pieces to send to peers that supports the
			// fast extensions
			allowed_fast_set_size,

			// ``suggest_mode`` controls whether or not libtorrent will send out
			// suggest messages to create a bias of its peers to request certain
			// pieces. The modes are:
			//
			// * ``no_piece_suggestions`` which is the default and will not send
			//   out suggest messages.
			// * ``suggest_read_cache`` which will send out suggest messages for
			//   the most recent pieces that are in the read cache.
			suggest_mode,

			// ``max_queued_disk_bytes`` is the number maximum number of bytes, to
			// be written to disk, that can wait in the disk I/O thread queue.
			// This queue is only for waiting for the disk I/O thread to receive
			// the job and either write it to disk or insert it in the write
			// cache. When this limit is reached, the peer connections will stop
			// reading data from their sockets, until the disk thread catches up.
			// Setting this too low will severely limit your download rate.
			max_queued_disk_bytes,

			// the number of seconds to wait for a handshake response from a peer.
			// If no response is received within this time, the peer is
			// disconnected.
			handshake_timeout,

			// ``send_buffer_low_watermark`` the minimum send buffer target size
			// (send buffer includes bytes pending being read from disk). For good
			// and snappy seeding performance, set this fairly high, to at least
			// fit a few blocks. This is essentially the initial window size which
			// will determine how fast we can ramp up the send rate
			//
			// if the send buffer has fewer bytes than ``send_buffer_watermark``,
			// we'll read another 16kB block onto it. If set too small, upload
			// rate capacity will suffer. If set too high, memory will be wasted.
			// The actual watermark may be lower than this in case the upload rate
			// is low, this is the upper limit.
			//
			// the current upload rate to a peer is multiplied by this factor to
			// get the send buffer watermark. The factor is specified as a
			// percentage. i.e. 50 -> 0.5 This product is clamped to the
			// ``send_buffer_watermark`` setting to not exceed the max. For high
			// speed upload, this should be set to a greater value than 100. For
			// high capacity connections, setting this higher can improve upload
			// performance and disk throughput. Setting it too high may waste RAM
			// and create a bias towards read jobs over write jobs.
			send_buffer_low_watermark,
			send_buffer_watermark,
			send_buffer_watermark_factor,

			// ``choking_algorithm`` specifies which algorithm to use to determine
			// which peers to unchoke.
			//
			// The options for choking algorithms are:
			//
			// * ``fixed_slots_choker`` is the traditional choker with a fixed
			//   number of unchoke slots (as specified by
			//   ``session::set_max_uploads()``).
			//
			// * ``rate_based_choker`` opens up unchoke slots based on the upload
			//   rate achieved to peers. The more slots that are opened, the
			//   marginal upload rate required to open up another slot increases.
			//
			// * ``bittyrant_choker`` attempts to optimize download rate by
			//   finding the reciprocation rate of each peer individually and
			//   prefers peers that gives the highest *return on investment*. It
			//   still allocates all upload capacity, but shuffles it around to
			//   the best peers first. For this choker to be efficient, you need
			//   to set a global upload rate limit
			//   (``settings_pack::upload_rate_limit``). For more information
			//   about this choker, see the paper_. This choker is not fully
			//   implemented nor tested.
			//
			// .. _paper: http://bittyrant.cs.washington.edu/#papers
			//
			// ``seed_choking_algorithm`` controls the seeding unchoke behavior.
			// The available options are:
			//
			// * ``round_robin`` which round-robins the peers that are unchoked
			//   when seeding. This distributes the upload bandwidht uniformly and
			//   fairly. It minimizes the ability for a peer to download everything
			//   without redistributing it.
			//
			// * ``fastest_upload`` unchokes the peers we can send to the fastest.
			//   This might be a bit more reliable in utilizing all available
			//   capacity.
			//
			// * ``anti_leech`` prioritizes peers who have just started or are
			//   just about to finish the download. The intention is to force
			//   peers in the middle of the download to trade with each other.
			choking_algorithm,
			seed_choking_algorithm,

			// ``cache_size`` is the disk write and read cache. It is specified
			// in units of 16 KiB blocks. Buffers that are part of a peer's send
			// or receive buffer also count against this limit. Send and receive
			// buffers will never be denied to be allocated, but they will cause
			// the actual cached blocks to be flushed or evicted. If this is set
			// to -1, the cache size is automatically set to the amount of
			// physical RAM available in the machine divided by 8. If the amount
			// of physical RAM cannot be determined, it's set to 1024 (= 16 MiB).
			//
			// Disk buffers are allocated using a pool allocator, the number of
			// blocks that are allocated at a time when the pool needs to grow can
			// be specified in ``cache_buffer_chunk_size``. Lower numbers saves
			// memory at the expense of more heap allocations. If it is set to 0,
			// the effective chunk size is proportional to the total cache size,
			// attempting to strike a good balance between performance and memory
			// usage. It defaults to 0. ``cache_expiry`` is the number of seconds
			// from the last cached write to a piece in the write cache, to when
			// it's forcefully flushed to disk. Default is 60 second.
			//
			// On 32 bit builds, the effective cache size will be limited to 3/4 of
			// 2 GiB to avoid exceeding the virtual address space limit.
			cache_size,
			cache_buffer_chunk_size,
			cache_expiry,

			// determines how files are opened when they're in read only mode
			// versus read and write mode. The options are:
			//
			// enable_os_cache
			//   This is the default and files are opened normally, with the OS
			//   caching reads and writes.
			// disable_os_cache
			//   This opens all files in no-cache mode. This corresponds to the
			//   OS not letting blocks for the files linger in the cache. This
			//   makes sense in order to avoid the bittorrent client to
			//   potentially evict all other processes' cache by simply handling
			//   high throughput and large files. If libtorrent's read cache is
			//   disabled, enabling this may reduce performance.
			//
			// One reason to disable caching is that it may help the operating
			// system from growing its file cache indefinitely.
			disk_io_write_mode,
			disk_io_read_mode,

			// this is the first port to use for binding outgoing connections to.
			// This is useful for users that have routers that allow QoS settings
			// based on local port. when binding outgoing connections to specific
			// ports, ``num_outgoing_ports`` is the size of the range. It should
			// be more than a few
			//
			// .. warning:: setting outgoing ports will limit the ability to keep
			//    multiple connections to the same client, even for different
			//    torrents. It is not recommended to change this setting. Its main
			//    purpose is to use as an escape hatch for cheap routers with QoS
			//    capability but can only classify flows based on port numbers.
			//
			// It is a range instead of a single port because of the problems with
			// failing to reconnect to peers if a previous socket to that peer and
			// port is in ``TIME_WAIT`` state.
			outgoing_port,
			num_outgoing_ports,

			// ``peer_tos`` determines the TOS byte set in the IP header of every
			// packet sent to peers (including web seeds). The default value for
			// this is ``0x0`` (no marking). One potentially useful TOS mark is
			// ``0x20``, this represents the *QBone scavenger service*. For more
			// details, see QBSS_.
			//
			// .. _`QBSS`: http://qbone.internet2.edu/qbss/
			peer_tos,

			// for auto managed torrents, these are the limits they are subject
			// to. If there are too many torrents some of the auto managed ones
			// will be paused until some slots free up. ``active_downloads`` and
			// ``active_seeds`` controls how many active seeding and downloading
			// torrents the queuing mechanism allows. The target number of active
			// torrents is ``min(active_downloads + active_seeds, active_limit)``.
			// ``active_downloads`` and ``active_seeds`` are upper limits on the
			// number of downloading torrents and seeding torrents respectively.
			// Setting the value to -1 means unlimited.
			//
			// For example if there are 10 seeding torrents and 10 downloading
			// torrents, and ``active_downloads`` is 4 and ``active_seeds`` is 4,
			// there will be 4 seeds active and 4 downloading torrents. If the
			// settings are ``active_downloads`` = 2 and ``active_seeds`` = 4,
			// then there will be 2 downloading torrents and 4 seeding torrents
			// active. Torrents that are not auto managed are not counted against
			// these limits.
			//
			// ``active_checking`` is the limit of number of simultaneous checking
			// torrents.
			//
			// ``active_limit`` is a hard limit on the number of active (auto
			// managed) torrents. This limit also applies to slow torrents.
			//
			// ``active_dht_limit`` is the max number of torrents to announce to
			// the DHT. By default this is set to 88, which is no more than one
			// DHT announce every 10 seconds.
			//
			// ``active_tracker_limit`` is the max number of torrents to announce
			// to their trackers. By default this is 360, which is no more than
			// one announce every 5 seconds.
			//
			// ``active_lsd_limit`` is the max number of torrents to announce to
			// the local network over the local service discovery protocol. By
			// default this is 80, which is no more than one announce every 5
			// seconds (assuming the default announce interval of 5 minutes).
			//
			// You can have more torrents *active*, even though they are not
			// announced to the DHT, lsd or their tracker. If some peer knows
			// about you for any reason and tries to connect, it will still be
			// accepted, unless the torrent is paused, which means it won't accept
			// any connections.
			active_downloads,
			active_seeds,
			active_checking,
			active_dht_limit,
			active_tracker_limit,
			active_lsd_limit,
			active_limit,

#ifndef TORRENT_NO_DEPRECATE
			// ``active_loaded_limit`` is the number of torrents that are allowed
			// to be *loaded* at any given time. Note that a torrent can be active
			// even though it's not loaded. If an unloaded torrents finds a peer
			// that wants to access it, the torrent will be loaded on demand,
			// using a user-supplied callback function. If the feature of
			// unloading torrents is not enabled, this setting have no effect. If
			// this limit is set to 0, it means unlimited. For more information,
			// see dynamic-loading-of-torrent-files_.
			active_loaded_limit,
#else
			deprecated20,
#endif

			// ``auto_manage_interval`` is the number of seconds between the
			// torrent queue is updated, and rotated.
			auto_manage_interval,

			// this is the limit on the time a torrent has been an active seed
			// (specified in seconds) before it is considered having met the seed
			// limit criteria. See queuing_.
			seed_time_limit,

			// ``auto_scrape_interval`` is the number of seconds between scrapes
			// of queued torrents (auto managed and paused torrents). Auto managed
			// torrents that are paused, are scraped regularly in order to keep
			// track of their downloader/seed ratio. This ratio is used to
			// determine which torrents to seed and which to pause.
			//
			// ``auto_scrape_min_interval`` is the minimum number of seconds
			// between any automatic scrape (regardless of torrent). In case there
			// are a large number of paused auto managed torrents, this puts a
			// limit on how often a scrape request is sent.
			auto_scrape_interval,
			auto_scrape_min_interval,

			// ``max_peerlist_size`` is the maximum number of peers in the list of
			// known peers. These peers are not necessarily connected, so this
			// number should be much greater than the maximum number of connected
			// peers. Peers are evicted from the cache when the list grows passed
			// 90% of this limit, and once the size hits the limit, peers are no
			// longer added to the list. If this limit is set to 0, there is no
			// limit on how many peers we'll keep in the peer list.
			//
			// ``max_paused_peerlist_size`` is the max peer list size used for
			// torrents that are paused. This default to the same as
			// ``max_peerlist_size``, but can be used to save memory for paused
			// torrents, since it's not as important for them to keep a large peer
			// list.
			max_peerlist_size,
			max_paused_peerlist_size,

			// this is the minimum allowed announce interval for a tracker. This
			// is specified in seconds and is used as a sanity check on what is
			// returned from a tracker. It mitigates hammering misconfigured
			// trackers.
			min_announce_interval,

			// this is the number of seconds a torrent is considered active after
			// it was started, regardless of upload and download speed. This is so
			// that newly started torrents are not considered inactive until they
			// have a fair chance to start downloading.
			auto_manage_startup,

			// ``seeding_piece_quota`` is the number of pieces to send to a peer,
			// when seeding, before rotating in another peer to the unchoke set.
			// It defaults to 3 pieces, which means that when seeding, any peer
			// we've sent more than this number of pieces to will be unchoked in
			// favour of a choked peer.
			seeding_piece_quota,

			// TODO: deprecate this
			// ``max_rejects`` is the number of piece requests we will reject in a
			// row while a peer is choked before the peer is considered abusive
			// and is disconnected.
			max_rejects,

			// specifies the buffer sizes set on peer sockets. 0 (which is the
			// default) means the OS default (i.e. don't change the buffer sizes).
			// The socket buffer sizes are changed using setsockopt() with
			// SOL_SOCKET/SO_RCVBUF and SO_SNDBUFFER.
			recv_socket_buffer_size,
			send_socket_buffer_size,

<<<<<<< HEAD
			// the max number of bytes a single peer connection's receive buffer is
			// allowed to grow to.
			max_peer_recv_buffer_size,

=======
#ifndef TORRENT_NO_DEPRECATE
>>>>>>> 116802fc
			// ``file_checks_delay_per_block`` is the number of milliseconds to
			// sleep in between disk read operations when checking torrents. This
			// defaults to 0, but can be set to higher numbers to slow down the
			// rate at which data is read from the disk while checking. This may
			// be useful for background tasks that doesn't matter if they take a
			// bit longer, as long as they leave disk I/O time for other
			// processes.
			file_checks_delay_per_block,
#else
			deprecated14,
#endif

			// ``read_cache_line_size`` is the number of blocks to read into the
			// read cache when a read cache miss occurs. Setting this to 0 is
			// essentially the same thing as disabling read cache. The number of
			// blocks read into the read cache is always capped by the piece
			// boundary.
			//
			// When a piece in the write cache has ``write_cache_line_size``
			// contiguous blocks in it, they will be flushed. Setting this to 1
			// effectively disables the write cache.
			read_cache_line_size,
			write_cache_line_size,

			// ``optimistic_disk_retry`` is the number of seconds from a disk
			// write errors occur on a torrent until libtorrent will take it out
			// of the upload mode, to test if the error condition has been fixed.
			//
			// libtorrent will only do this automatically for auto managed
			// torrents.
			//
			// You can explicitly take a torrent out of upload only mode using
			// set_upload_mode().
			optimistic_disk_retry,

			// ``max_suggest_pieces`` is the max number of suggested piece indices
			// received from a peer that's remembered. If a peer floods suggest
			// messages, this limit prevents libtorrent from using too much RAM.
			// It defaults to 10.
			max_suggest_pieces,

			// ``local_service_announce_interval`` is the time between local
			// network announces for a torrent. By default, when local service
			// discovery is enabled a torrent announces itself every 5 minutes.
			// This interval is specified in seconds.
			local_service_announce_interval,

			// ``dht_announce_interval`` is the number of seconds between
			// announcing torrents to the distributed hash table (DHT).
			dht_announce_interval,

			// ``udp_tracker_token_expiry`` is the number of seconds libtorrent
			// will keep UDP tracker connection tokens around for. This is
			// specified to be 60 seconds, and defaults to that. The higher this
			// value is, the fewer packets have to be sent to the UDP tracker. In
			// order for higher values to work, the tracker needs to be configured
			// to match the expiration time for tokens.
			udp_tracker_token_expiry,

#ifndef TORRENT_NO_DEPRECATE
			// ``default_cache_min_age`` is the minimum number of seconds any read
			// cache line is kept in the cache. This defaults to one second but
			// may be greater if ``guided_read_cache`` is enabled. Having a lower
			// bound on the time a cache line stays in the cache is an attempt
			// to avoid swapping the same pieces in and out of the cache in case
			// there is a shortage of spare cache space.
			default_cache_min_age,
#else
			deprecated16,
#endif

			// ``num_optimistic_unchoke_slots`` is the number of optimistic
			// unchoke slots to use. It defaults to 0, which means automatic.
			// Having a higher number of optimistic unchoke slots mean you will
			// find the good peers faster but with the trade-off to use up more
			// bandwidth. When this is set to 0, libtorrent opens up 20% of your
			// allowed upload slots as optimistic unchoke slots.
			num_optimistic_unchoke_slots,

			// ``default_est_reciprocation_rate`` is the assumed reciprocation
			// rate from peers when using the BitTyrant choker. This defaults to
			// 14 kiB/s. If set too high, you will over-estimate your peers and be
			// more altruistic while finding the true reciprocation rate, if it's
			// set too low, you'll be too stingy and waste finding the true
			// reciprocation rate.
			//
			// ``increase_est_reciprocation_rate`` specifies how many percent the
			// estimated reciprocation rate should be increased by each unchoke
			// interval a peer is still choking us back. This defaults to 20%.
			// This only applies to the BitTyrant choker.
			//
			// ``decrease_est_reciprocation_rate`` specifies how many percent the
			// estimated reciprocation rate should be decreased by each unchoke
			// interval a peer unchokes us. This default to 3%. This only applies
			// to the BitTyrant choker.
			default_est_reciprocation_rate,
			increase_est_reciprocation_rate,
			decrease_est_reciprocation_rate,

			// the max number of peers we accept from pex messages from a single
			// peer. this limits the number of concurrent peers any of our peers
			// claims to be connected to. If they claim to be connected to more
			// than this, we'll ignore any peer that exceeds this limit
			max_pex_peers,

			// ``tick_interval`` specifies the number of milliseconds between
			// internal ticks. This is the frequency with which bandwidth quota is
			// distributed to peers. It should not be more than one second (i.e.
			// 1000 ms). Setting this to a low value (around 100) means higher
			// resolution bandwidth quota distribution, setting it to a higher
			// value saves CPU cycles.
			tick_interval,

			// ``share_mode_target`` specifies the target share ratio for share
			// mode torrents. This defaults to 3, meaning we'll try to upload 3
			// times as much as we download. Setting this very high, will make it
			// very conservative and you might end up not downloading anything
			// ever (and not affecting your share ratio). It does not make any
			// sense to set this any lower than 2. For instance, if only 3 peers
			// need to download the rarest piece, it's impossible to download a
			// single piece and upload it more than 3 times. If the
			// share_mode_target is set to more than 3, nothing is downloaded.
			share_mode_target,

			// ``upload_rate_limit`` and ``download_rate_limit`` sets
			// the session-global limits of upload and download rate limits, in
			// bytes per second. By default peers on the local network are not rate
			// limited.
<<<<<<< HEAD
			//
			// These rate limits are only used for local peers (peers within the
			// same subnet as the client itself) and it is only used when
			// ``ignore_limits_on_local_network`` is set to true (which it is by
			// default). These rate limits default to unthrottled, but can be
			// useful in case you want to treat local peers preferentially, but
			// not quite unthrottled.
			//
=======
			// 
>>>>>>> 116802fc
			// A value of 0 means unlimited.
			upload_rate_limit,
			download_rate_limit,
#ifndef TORRENT_NO_DEPRECATE
			local_upload_rate_limit,
			local_download_rate_limit,
#else
			deprecated3,
			deprecated4,
#endif

#ifndef TORRENT_NO_DEPRECATE
			// ``dht_upload_rate_limit`` sets the rate limit on the DHT. This is
			// specified in bytes per second and defaults to 4000. For busy boxes
			// with lots of torrents that requires more DHT traffic, this should
			// be raised.
			dht_upload_rate_limit,
#else
			deprecated7,
#endif

			// ``unchoke_slots_limit`` is the max number of unchoked peers in the
			// session. The number of unchoke slots may be ignored depending on
			// what ``choking_algorithm`` is set to.
			unchoke_slots_limit,

#ifndef TORRENT_NO_DEPRECATE
			// ``half_open_limit`` sets the maximum number of half-open
			// connections libtorrent will have when connecting to peers. A
			// half-open connection is one where connect() has been called, but
			// the connection still hasn't been established (nor failed). Windows
			// XP Service Pack 2 sets a default, system wide, limit of the number
			// of half-open connections to 10. So, this limit can be used to work
			// nicer together with other network applications on that system. The
			// default is to have no limit, and passing -1 as the limit, means to
			// have no limit. When limiting the number of simultaneous connection
			// attempts, peers will be put in a queue waiting for their turn to
			// get connected.
			half_open_limit,
#else
			deprecated5,
#endif

			// ``connections_limit`` sets a global limit on the number of
			// connections opened. The number of connections is set to a hard
			// minimum of at least two per torrent, so if you set a too low
			// connections limit, and open too many torrents, the limit will not
			// be met.
			connections_limit,

			// ``connections_slack`` is the the number of incoming connections
			// exceeding the connection limit to accept in order to potentially
			// replace existing ones.
			connections_slack,

			// ``utp_target_delay`` is the target delay for uTP sockets in
			// milliseconds. A high value will make uTP connections more
			// aggressive and cause longer queues in the upload bottleneck. It
			// cannot be too low, since the noise in the measurements would cause
			// it to send too slow. The default is 50 milliseconds.
			// ``utp_gain_factor`` is the number of bytes the uTP congestion
			// window can increase at the most in one RTT. This defaults to 300
			// bytes. If this is set too high, the congestion controller reacts
			// too hard to noise and will not be stable, if it's set too low, it
			// will react slow to congestion and not back off as fast.
			//
			// ``utp_min_timeout`` is the shortest allowed uTP socket timeout,
			// specified in milliseconds. This defaults to 500 milliseconds. The
			// timeout depends on the RTT of the connection, but is never smaller
			// than this value. A connection times out when every packet in a
			// window is lost, or when a packet is lost twice in a row (i.e. the
			// resent packet is lost as well).
			//
			// The shorter the timeout is, the faster the connection will recover
			// from this situation, assuming the RTT is low enough.
			// ``utp_syn_resends`` is the number of SYN packets that are sent (and
			// timed out) before giving up and closing the socket.
			// ``utp_num_resends`` is the number of times a packet is sent (and
			// lost or timed out) before giving up and closing the connection.
			// ``utp_connect_timeout`` is the number of milliseconds of timeout
			// for the initial SYN packet for uTP connections. For each timed out
			// packet (in a row), the timeout is doubled. ``utp_loss_multiplier``
			// controls how the congestion window is changed when a packet loss is
			// experienced. It's specified as a percentage multiplier for
			// ``cwnd``. By default it's set to 50 (i.e. cut in half). Do not
			// change this value unless you know what you're doing. Never set it
			// higher than 100.
			utp_target_delay,
			utp_gain_factor,
			utp_min_timeout,
			utp_syn_resends,
			utp_fin_resends,
			utp_num_resends,
			utp_connect_timeout,
#ifndef TORRENT_NO_DEPRECATE
			utp_delayed_ack,
#else
			deprecated6,
#endif
			utp_loss_multiplier,

			// The ``mixed_mode_algorithm`` determines how to treat TCP
			// connections when there are uTP connections. Since uTP is designed
			// to yield to TCP, there's an inherent problem when using swarms that
			// have both TCP and uTP connections. If nothing is done, uTP
			// connections would often be starved out for bandwidth by the TCP
			// connections. This mode is ``prefer_tcp``. The ``peer_proportional``
			// mode simply looks at the current throughput and rate limits all TCP
			// connections to their proportional share based on how many of the
			// connections are TCP. This works best if uTP connections are not
			// rate limited by the global rate limiter (which they aren't by
			// default).
			mixed_mode_algorithm,

			// ``listen_queue_size`` is the value passed in to listen() for the
			// listen socket. It is the number of outstanding incoming connections
			// to queue up while we're not actively waiting for a connection to be
			// accepted. The default is 5 which should be sufficient for any
			// normal client. If this is a high performance server which expects
			// to receive a lot of connections, or used in a simulator or test, it
			// might make sense to raise this number. It will not take affect
			// until the ``listen_interfaces`` settings is updated.
			listen_queue_size,

			// ``torrent_connect_boost`` is the number of peers to try to connect
			// to immediately when the first tracker response is received for a
			// torrent. This is a boost to given to new torrents to accelerate
			// them starting up. The normal connect scheduler is run once every
			// second, this allows peers to be connected immediately instead of
			// waiting for the session tick to trigger connections.
			torrent_connect_boost,

			// ``alert_queue_size`` is the maximum number of alerts queued up
			// internally. If alerts are not popped, the queue will eventually
			// fill up to this level.
			alert_queue_size,

			// ``max_metadata_size`` is the maximum allowed size (in bytes) to be
			// received by the metadata extension, i.e. magnet links.
			max_metadata_size,

#ifndef TORRENT_NO_DEPRECATE
			// DEPRECTED: use aio_threads instead

			// ``hashing_threads`` is the number of threads to use for piece hash
			// verification. It defaults to 1. For very high download rates, on
			// machines with multiple cores, this could be incremented. Setting it
			// higher than the number of CPU cores would presumably not provide
			// any benefit of setting it to the number of cores. If it's set to 0,
			// hashing is done in the disk thread.
			hashing_threads,
#else
			deprecated14,
#endif

			// the number of blocks to keep outstanding at any given time when
			// checking torrents. Higher numbers give faster re-checks but uses
			// more memory. Specified in number of 16 kiB blocks
			checking_mem_usage,

			// if set to > 0, pieces will be announced to other peers before they
			// are fully downloaded (and before they are hash checked). The
			// intention is to gain 1.5 potential round trip times per downloaded
			// piece. When non-zero, this indicates how many milliseconds in
			// advance pieces should be announced, before they are expected to be
			// completed.
			predictive_piece_announce,

			// for some aio back-ends, ``aio_threads`` specifies the number of
			// io-threads to use,  and ``aio_max`` the max number of outstanding
			// jobs.
			aio_threads,
			aio_max,

			// .. note:: This is not implemented
			//
			// ``network_threads`` is the number of threads to use to call
			// ``async_write_some`` (i.e. send) on peer connection sockets. When
			// seeding at extremely high rates, this may become a bottleneck, and
			// setting this to 2 or more may parallelize that cost. When using SSL
			// torrents, all encryption for outgoing traffic is done within the
			// socket send functions, and this will help parallelizing the cost of
			// SSL encryption as well.
			network_threads,

#ifndef TORRENT_NO_DEPRECATE
			// ``ssl_listen`` sets the listen port for SSL connections. If this is
			// set to 0, no SSL listen port is opened. Otherwise a socket is
			// opened on this port. This setting is only taken into account when
			// opening the regular listen port, and won't re-open the listen
			// socket simply by changing this setting.
			ssl_listen,
#else
			// hidden
			deprecated9,
#endif

			// ``tracker_backoff`` determines how aggressively to back off from
			// retrying failing trackers. This value determines *x* in the
			// following formula, determining the number of seconds to wait until
			// the next retry:
			//
			//    delay = 5 + 5 * x / 100 * fails^2
			//
			// This setting may be useful to make libtorrent more or less
			// aggressive in hitting trackers.
			tracker_backoff,

			// when a seeding torrent reaches either the share ratio (bytes up /
			// bytes down) or the seed time ratio (seconds as seed / seconds as
			// downloader) or the seed time limit (seconds as seed) it is
			// considered done, and it will leave room for other torrents these
			// are specified as percentages
			share_ratio_limit,
			seed_time_ratio_limit,

			// peer_turnover is the percentage of peers to disconnect every
			// turnover peer_turnover_interval (if we're at the peer limit), this
			// is specified in percent when we are connected to more than limit *
			// peer_turnover_cutoff peers disconnect peer_turnover fraction of the
			// peers. It is specified in percent peer_turnover_interval is the
			// interval (in seconds) between optimistic disconnects if the
			// disconnects happen and how many peers are disconnected is
			// controlled by peer_turnover and peer_turnover_cutoff
			peer_turnover,
			peer_turnover_cutoff,
			peer_turnover_interval,

			// this setting controls the priority of downloading torrents over
			// seeding or finished torrents when it comes to making peer
			// connections. Peer connections are throttled by the connection_speed
			// and the half-open connection limit. This makes peer connections a
			// limited resource. Torrents that still have pieces to download are
			// prioritized by default, to avoid having many seeding torrents use
			// most of the connection attempts and only give one peer every now
			// and then to the downloading torrent. libtorrent will loop over the
			// downloading torrents to connect a peer each, and every n:th
			// connection attempt, a finished torrent is picked to be allowed to
			// connect to a peer. This setting controls n.
			connect_seed_every_n_download,

			// the max number of bytes to allow an HTTP response to be when
			// announcing to trackers or downloading .torrent files via the
			// ``url`` provided in ``add_torrent_params``.
			max_http_recv_buffer_size,

			// if binding to a specific port fails, should the port be incremented
			// by one and tried again? This setting specifies how many times to
			// retry a failed port bind
			max_retry_port_bind,

			// a bitmask combining flags from alert::category_t defining which
			// kinds of alerts to receive
			alert_mask,

			// control the settings for incoming and outgoing connections
			// respectively. see enc_policy enum for the available options.
			// Keep in mind that protocol encryption degrades performance in
			// several respects:
			//
			// 1. It prevents "zero copy" disk buffers being sent to peers, since
			//    each peer needs to mutate the data (i.e. encrypt it) the data
			//    must be copied per peer connection rather than sending the same
			//    buffer to multiple peers.
			// 2. The encryption itself requires more CPU than plain bittorrent
			//    protocol. The highest cost is the Diffie Hellman exchange on
			//    connection setup.
			// 3. The encryption handshake adds several round-trips to the
			//    connection setup, and delays transferring data.
			out_enc_policy,
			in_enc_policy,

			// determines the encryption level of the connections.  This setting
			// will adjust which encryption scheme is offered to the other peer,
			// as well as which encryption scheme is selected by the client. See
			// enc_level enum for options.
			allowed_enc_level,

			// the download and upload rate limits for a torrent to be considered
			// active by the queuing mechanism. A torrent whose download rate is
			// less than ``inactive_down_rate`` and whose upload rate is less than
			// ``inactive_up_rate`` for ``auto_manage_startup`` seconds, is
			// considered inactive, and another queued torrent may be started.
			// This logic is disabled if ``dont_count_slow_torrents`` is false.
			inactive_down_rate,
			inactive_up_rate,

			// proxy to use, defaults to none. see proxy_type_t.
			proxy_type,

			// the port of the proxy server
			proxy_port,

			// sets the i2p_ SAM bridge port to connect to. set the hostname with
			// the ``i2p_hostname`` setting.
			//
			// .. _i2p: http://www.i2p2.de
			i2p_port,

			// this determines the max number of volatile disk cache blocks. If the
			// number of volatile blocks exceed this limit, other volatile blocks
			// will start to be evicted. A disk cache block is volatile if it has
			// low priority, and should be one of the first blocks to be evicted
			// under pressure. For instance, blocks pulled into the cache as the
			// result of calculating a piece hash are volatile. These blocks don't
			// represent potential interest among peers, so the value of keeping
			// them in the cache is limited.
			cache_size_volatile,

			max_int_setting_internal
		};

		enum settings_counts_t
		{
			num_string_settings = max_string_setting_internal - string_type_base,
			num_bool_settings = max_bool_setting_internal - bool_type_base,
			num_int_settings = max_int_setting_internal - int_type_base
		};

		enum suggest_mode_t { no_piece_suggestions = 0, suggest_read_cache = 1 };

		enum choking_algorithm_t
		{
			fixed_slots_choker = 0,
			rate_based_choker = 2,
			bittyrant_choker = 3
		};

		enum seed_choking_algorithm_t
		{
			round_robin,
			fastest_upload,
			anti_leech
		};

		enum io_buffer_mode_t
		{
			enable_os_cache = 0,
#ifndef TORRENT_NO_DEPRECATE
			disable_os_cache_for_aligned_files = 2,
#else
			deprecated = 1,
#endif
			disable_os_cache = 2
		};

		enum bandwidth_mixed_algo_t
		{
			// disables the mixed mode bandwidth balancing
			prefer_tcp = 0,

			// does not throttle uTP, throttles TCP to the same proportion
			// of throughput as there are TCP connections
			peer_proportional = 1
		};

		// the encoding policy options for use with
		// settings_pack::out_enc_policy and settings_pack::in_enc_policy.
		enum enc_policy
		{
			// Only encrypted connections are allowed. Incoming connections that
			// are not encrypted are closed and if the encrypted outgoing
			// connection fails, a non-encrypted retry will not be made.
			pe_forced,

			// encrypted connections are enabled, but non-encrypted connections
			// are allowed. An incoming non-encrypted connection will be accepted,
			// and if an outgoing encrypted connection fails, a non- encrypted
			// connection will be tried.
			pe_enabled,

			// only non-encrypted connections are allowed.
			pe_disabled
		};

		// the encryption levels, to be used with
		// settings_pack::allowed_enc_level.
		enum enc_level
		{
			// use only plaintext encryption
			pe_plaintext = 1,
			// use only rc4 encryption
			pe_rc4 = 2,
			// allow both
			pe_both = 3
		};

		enum proxy_type_t
		{
			// This is the default, no proxy server is used, all other fields are
			// ignored.
			none,

			// The server is assumed to be a `SOCKS4 server`_ that requires a
			// username.
			//
			// .. _`SOCKS4 server`: http://www.ufasoft.com/doc/socks4_protocol.htm
			socks4,

			// The server is assumed to be a SOCKS5 server (`RFC 1928`_) that does
			// not require any authentication. The username and password are
			// ignored.
			//
			// .. _`RFC 1928`: http://www.faqs.org/rfcs/rfc1928.html
			socks5,

			// The server is assumed to be a SOCKS5 server that supports plain
			// text username and password authentication (`RFC 1929`_). The
			// username and password specified may be sent to the proxy if it
			// requires.
			//
			// .. _`RFC 1929`: http://www.faqs.org/rfcs/rfc1929.html
			socks5_pw,

			// The server is assumed to be an HTTP proxy. If the transport used
			// for the connection is non-HTTP, the server is assumed to support
			// the CONNECT_ method. i.e. for web seeds and HTTP trackers, a plain
			// proxy will suffice. The proxy is assumed to not require
			// authorization. The username and password will not be used.
			//
			// .. _CONNECT: http://tools.ietf.org/html/draft-luotonen-web-proxy-tunneling-01
			http,

			// The server is assumed to be an HTTP proxy that requires user
			// authorization. The username and password will be sent to the proxy.
			http_pw,

			// route through a i2p SAM proxy
			i2p_proxy
		};
	private:

		std::vector<std::pair<std::uint16_t, std::string>> m_strings;
		std::vector<std::pair<std::uint16_t, int>> m_ints;
		std::vector<std::pair<std::uint16_t, bool>> m_bools;
	};
}

#endif<|MERGE_RESOLUTION|>--- conflicted
+++ resolved
@@ -1175,14 +1175,11 @@
 			recv_socket_buffer_size,
 			send_socket_buffer_size,
 
-<<<<<<< HEAD
 			// the max number of bytes a single peer connection's receive buffer is
 			// allowed to grow to.
 			max_peer_recv_buffer_size,
 
-=======
-#ifndef TORRENT_NO_DEPRECATE
->>>>>>> 116802fc
+#ifndef TORRENT_NO_DEPRECATE
 			// ``file_checks_delay_per_block`` is the number of milliseconds to
 			// sleep in between disk read operations when checking torrents. This
 			// defaults to 0, but can be set to higher numbers to slow down the
@@ -1311,18 +1308,7 @@
 			// the session-global limits of upload and download rate limits, in
 			// bytes per second. By default peers on the local network are not rate
 			// limited.
-<<<<<<< HEAD
-			//
-			// These rate limits are only used for local peers (peers within the
-			// same subnet as the client itself) and it is only used when
-			// ``ignore_limits_on_local_network`` is set to true (which it is by
-			// default). These rate limits default to unthrottled, but can be
-			// useful in case you want to treat local peers preferentially, but
-			// not quite unthrottled.
-			//
-=======
 			// 
->>>>>>> 116802fc
 			// A value of 0 means unlimited.
 			upload_rate_limit,
 			download_rate_limit,
