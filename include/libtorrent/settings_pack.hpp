--- conflicted
+++ resolved
@@ -717,7 +717,6 @@
 			// any.
 			proxy_tracker_connections,
 
-<<<<<<< HEAD
 			// Starts and stops the internal IP table route changes notifier.
 			//
 			// The current implementation supports multiple platforms, and it is
@@ -727,13 +726,12 @@
 			// ``session_handle::reopen_network_sockets`` to ensure network
 			// changes are taken in consideration.
 			enable_ip_notifier,
-=======
+
 			// this enables a SOCKS5 "extension", in which libtorrent attempts to
 			// receive incoming connections over a SOCKS5 proxy. The traditional
 			// interpretation of the RFC and normal SOCKS5 implementations do not
 			// support this.
 			incoming_socks5_connections,
->>>>>>> bc4d53c7
 
 			max_bool_setting_internal
 		};
