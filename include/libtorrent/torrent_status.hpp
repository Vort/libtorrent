/*

Copyright (c) 2015-2019, Arvid Norberg
Copyright (c) 2016, Alden Torres
Copyright (c) 2017, AllSeeingEyeTolledEweSew
Copyright (c) 2018, Steven Siloti
All rights reserved.

Redistribution and use in source and binary forms, with or without
modification, are permitted provided that the following conditions
are met:

    * Redistributions of source code must retain the above copyright
      notice, this list of conditions and the following disclaimer.
    * Redistributions in binary form must reproduce the above copyright
      notice, this list of conditions and the following disclaimer in
      the documentation and/or other materials provided with the distribution.
    * Neither the name of the author nor the names of its
      contributors may be used to endorse or promote products derived
      from this software without specific prior written permission.

THIS SOFTWARE IS PROVIDED BY THE COPYRIGHT HOLDERS AND CONTRIBUTORS "AS IS"
AND ANY EXPRESS OR IMPLIED WARRANTIES, INCLUDING, BUT NOT LIMITED TO, THE
IMPLIED WARRANTIES OF MERCHANTABILITY AND FITNESS FOR A PARTICULAR PURPOSE
ARE DISCLAIMED. IN NO EVENT SHALL THE COPYRIGHT OWNER OR CONTRIBUTORS BE
LIABLE FOR ANY DIRECT, INDIRECT, INCIDENTAL, SPECIAL, EXEMPLARY, OR
CONSEQUENTIAL DAMAGES (INCLUDING, BUT NOT LIMITED TO, PROCUREMENT OF
SUBSTITUTE GOODS OR SERVICES; LOSS OF USE, DATA, OR PROFITS; OR BUSINESS
INTERRUPTION) HOWEVER CAUSED AND ON ANY THEORY OF LIABILITY, WHETHER IN
CONTRACT, STRICT LIABILITY, OR TORT (INCLUDING NEGLIGENCE OR OTHERWISE)
ARISING IN ANY WAY OUT OF THE USE OF THIS SOFTWARE, EVEN IF ADVISED OF THE
POSSIBILITY OF SUCH DAMAGE.

*/

#ifndef TORRENT_TORRENT_STATUS_HPP_INCLUDED
#define TORRENT_TORRENT_STATUS_HPP_INCLUDED

#include "libtorrent/config.hpp"
#include "libtorrent/torrent_handle.hpp"
#include "libtorrent/bitfield.hpp"
#include "libtorrent/sha1_hash.hpp"
#include "libtorrent/time.hpp" // for time_duration
#include "libtorrent/storage_defs.hpp" // for storage_mode_t
#include "libtorrent/error_code.hpp"
#include "libtorrent/aux_/noexcept_movable.hpp"

#include <cstdint>
#include <string>
#include <ctime>

namespace libtorrent {

#if TORRENT_ABI_VERSION == 1
#ifdef __GNUC__
#pragma GCC diagnostic push
#pragma GCC diagnostic ignored "-Wdeprecated-declarations"
#endif
#endif

TORRENT_VERSION_NAMESPACE_2

	// holds a snapshot of the status of a torrent, as queried by
	// torrent_handle::status().
	struct TORRENT_EXPORT torrent_status
	{
#if TORRENT_ABI_VERSION == 1
#ifdef __GNUC__
#pragma GCC diagnostic pop
#endif
#endif
		// hidden
		torrent_status() noexcept;
		~torrent_status();
		torrent_status(torrent_status const&);
		torrent_status& operator=(torrent_status const&);
		torrent_status(torrent_status&&) noexcept;
		torrent_status& operator=(torrent_status&&);

		// compares if the torrent status objects come from the same torrent. i.e.
		// only the torrent_handle field is compared.
		bool operator==(torrent_status const& st) const
		{ return handle == st.handle; }

		// a handle to the torrent whose status the object represents.
		torrent_handle handle;

		// the different overall states a torrent can be in
		enum state_t
		{
#if TORRENT_ABI_VERSION == 1
			// The torrent is in the queue for being checked. But there
			// currently is another torrent that are being checked.
			// This torrent will wait for its turn.
			queued_for_checking TORRENT_DEPRECATED_ENUM,
#else
			// internal
			unused_enum_for_backwards_compatibility,
#endif

			// The torrent has not started its download yet, and is
			// currently checking existing files.
			checking_files,

			// The torrent is trying to download metadata from peers.
			// This implies the ut_metadata extension is in use.
			downloading_metadata,

			// The torrent is being downloaded. This is the state
			// most torrents will be in most of the time. The progress
			// meter will tell how much of the files that has been
			// downloaded.
			downloading,

			// In this state the torrent has finished downloading but
			// still doesn't have the entire torrent. i.e. some pieces
			// are filtered and won't get downloaded.
			finished,

			// In this state the torrent has finished downloading and
			// is a pure seeder.
			seeding,

			// If the torrent was started in full allocation mode, this
			// indicates that the (disk) storage for the torrent is
			// allocated.
			allocating,

			// The torrent is currently checking the fastresume data and
			// comparing it to the files on disk. This is typically
			// completed in a fraction of a second, but if you add a
			// large number of torrents at once, they will queue up.
			checking_resume_data
		};

#if TORRENT_ABI_VERSION == 1
		std::string TORRENT_DEPRECATED_MEMBER error;
#endif

		// may be set to an error code describing why the torrent was paused, in
		// case it was paused by an error. If the torrent is not paused or if it's
		// paused but not because of an error, this error_code is not set.
		// if the error is attributed specifically to a file, error_file is set to
		// the index of that file in the .torrent file.
		error_code errc;

		// if the torrent is stopped because of an disk I/O error, this field
		// contains the index of the file in the torrent that encountered the
		// error. If the error did not originate in a file in the torrent, there
		// are a few special values this can be set to: error_file_none,
		// error_file_ssl_ctx, error_file_exception, error_file_partfile or
		// error_file_metadata;
		file_index_t error_file = torrent_status::error_file_none;

		// special values for error_file to describe which file or component
		// encountered the error (``errc``).
		// the error did not occur on a file
		static constexpr file_index_t error_file_none{-1};

		// the error occurred setting up the SSL context
		static constexpr file_index_t error_file_ssl_ctx{-3};

<<<<<<< HEAD
		// the error occurred while loading the metadata for the torrent
		static constexpr file_index_t error_file_metadata{-4};
=======
		// the error occurred while loading the .torrent file via the user
		// supplied load function
		static constexpr file_index_t error_file_metadata{-4};

#if TORRENT_ABI_VERSION == 1
		// the error occurred on m_url
		static constexpr file_index_t TORRENT_DEPRECATED error_file_url{-2};
#endif
>>>>>>> 3168de21

		// there was a serious error reported in this torrent. The error code
		// or a torrent log alert may provide more information.
		static constexpr file_index_t error_file_exception{-5};

		// the error occurred with the partfile
		static constexpr file_index_t error_file_partfile{-6};

		// the path to the directory where this torrent's files are stored.
		// It's typically the path as was given to async_add_torrent() or
		// add_torrent() when this torrent was started. This field is only
		// included if the torrent status is queried with
		// ``torrent_handle::query_save_path``.
		std::string save_path;

		// the name of the torrent. Typically this is derived from the
		// .torrent file. In case the torrent was started without metadata,
		// and hasn't completely received it yet, it returns the name given
		// to it when added to the session. See ``session::add_torrent``.
		// This field is only included if the torrent status is queried
		// with ``torrent_handle::query_name``.
		std::string name;

		// set to point to the ``torrent_info`` object for this torrent. It's
		// only included if the torrent status is queried with
		// ``torrent_handle::query_torrent_file``.
		std::weak_ptr<const torrent_info> torrent_file;

		// the time until the torrent will announce itself to the tracker.
		time_duration next_announce = seconds(0);

#if TORRENT_ABI_VERSION == 1
		// the time the tracker want us to wait until we announce ourself
		// again the next time.
		time_duration TORRENT_DEPRECATED_MEMBER announce_interval;
#endif

		// the URL of the last working tracker. If no tracker request has
		// been successful yet, it's set to an empty string.
		std::string current_tracker;

		// the number of bytes downloaded and uploaded to all peers, accumulated,
		// *this session* only. The session is considered to restart when a
		// torrent is paused and restarted again. When a torrent is paused, these
		// counters are reset to 0. If you want complete, persistent, stats, see
		// ``all_time_upload`` and ``all_time_download``.
		std::int64_t total_download = 0;
		std::int64_t total_upload = 0;

		// counts the amount of bytes send and received this session, but only
		// the actual payload data (i.e the interesting data), these counters
		// ignore any protocol overhead. The session is considered to restart
		// when a torrent is paused and restarted again. When a torrent is
		// paused, these counters are reset to 0.
		std::int64_t total_payload_download = 0;
		std::int64_t total_payload_upload = 0;

		// the number of bytes that has been downloaded and that has failed the
		// piece hash test. In other words, this is just how much crap that has
		// been downloaded since the torrent was last started. If a torrent is
		// paused and then restarted again, this counter will be reset.
		std::int64_t total_failed_bytes = 0;

		// the number of bytes that has been downloaded even though that data
		// already was downloaded. The reason for this is that in some situations
		// the same data can be downloaded by mistake. When libtorrent sends
		// requests to a peer, and the peer doesn't send a response within a
		// certain timeout, libtorrent will re-request that block. Another
		// situation when libtorrent may re-request blocks is when the requests
		// it sends out are not replied in FIFO-order (it will re-request blocks
		// that are skipped by an out of order block). This is supposed to be as
		// low as possible. This only counts bytes since the torrent was last
		// started. If a torrent is paused and then restarted again, this counter
		// will be reset.
		std::int64_t total_redundant_bytes = 0;

		// a bitmask that represents which pieces we have (set to true) and the
		// pieces we don't have. It's a pointer and may be set to 0 if the
		// torrent isn't downloading or seeding.
		typed_bitfield<piece_index_t> pieces;

		// a bitmask representing which pieces has had their hash checked. This
		// only applies to torrents in *seed mode*. If the torrent is not in seed
		// mode, this bitmask may be empty.
		typed_bitfield<piece_index_t> verified_pieces;

		// the total number of bytes of the file(s) that we have. All this does
		// not necessarily has to be downloaded during this session (that's
		// ``total_payload_download``).
		std::int64_t total_done = 0;

		// the total number of bytes to download for this torrent. This
		// may be less than the size of the torrent in case there are
		// pad files. This number only counts bytes that will actually
		// be requested from peers.
		std::int64_t total = 0;

		// the number of bytes we have downloaded, only counting the pieces that
		// we actually want to download. i.e. excluding any pieces that we have
		// but have priority 0 (i.e. not wanted).
		std::int64_t total_wanted_done = 0;

		// The total number of bytes we want to download. This may be smaller
		// than the total torrent size in case any pieces are prioritized to 0,
		// i.e.  not wanted
		std::int64_t total_wanted = 0;

		// are accumulated upload and download payload byte counters. They are
		// saved in and restored from resume data to keep totals across sessions.
		std::int64_t all_time_upload = 0;
		std::int64_t all_time_download = 0;

		// the posix-time when this torrent was added. i.e. what ``time(nullptr)``
		// returned at the time.
		std::time_t added_time = 0;

		// the posix-time when this torrent was finished. If the torrent is not
		// yet finished, this is 0.
		std::time_t completed_time = 0;

		// the time when we, or one of our peers, last saw a complete copy of
		// this torrent.
		std::time_t last_seen_complete = 0;

		// The allocation mode for the torrent. See storage_mode_t for the
		// options. For more information, see storage-allocation_.
		storage_mode_t storage_mode = storage_mode_sparse;

		// a value in the range [0, 1], that represents the progress of the
		// torrent's current task. It may be checking files or downloading.
		float progress = 0.f;

		// progress parts per million (progress * 1000000) when disabling
		// floating point operations, this is the only option to query progress
		//
		// reflects the same value as ``progress``, but instead in a range [0,
		// 1000000] (ppm = parts per million). When floating point operations are
		// disabled, this is the only alternative to the floating point value in
		// progress.
		int progress_ppm = 0;

		// the position this torrent has in the download
		// queue. If the torrent is a seed or finished, this is -1.
		queue_position_t queue_position{};

		// the total rates for all peers for this torrent. These will usually
		// have better precision than summing the rates from all peers. The rates
		// are given as the number of bytes per second.
		int download_rate = 0;
		int upload_rate = 0;

		// the total transfer rate of payload only, not counting protocol
		// chatter. This might be slightly smaller than the other rates, but if
		// projected over a long time (e.g. when calculating ETA:s) the
		// difference may be noticeable.
		int download_payload_rate = 0;
		int upload_payload_rate = 0;

		// the number of peers that are seeding that this client is
		// currently connected to.
		int num_seeds = 0;

		// the number of peers this torrent currently is connected to. Peer
		// connections that are in the half-open state (is attempting to connect)
		// or are queued for later connection attempt do not count. Although they
		// are visible in the peer list when you call get_peer_info().
		int num_peers = 0;

		// if the tracker sends scrape info in its announce reply, these fields
		// will be set to the total number of peers that have the whole file and
		// the total number of peers that are still downloading. set to -1 if the
		// tracker did not send any scrape data in its announce reply.
		int num_complete = -1;
		int num_incomplete = -1;

		// the number of seeds in our peer list and the total number of peers
		// (including seeds). We are not necessarily connected to all the peers
		// in our peer list. This is the number of peers we know of in total,
		// including banned peers and peers that we have failed to connect to.
		int list_seeds = 0;
		int list_peers = 0;

		// the number of peers in this torrent's peer list that is a candidate to
		// be connected to. i.e. It has fewer connect attempts than the max fail
		// count, it is not a seed if we are a seed, it is not banned etc. If
		// this is 0, it means we don't know of any more peers that we can try.
		int connect_candidates = 0;

		// the number of pieces that has been downloaded. It is equivalent to:
		// ``std::accumulate(pieces->begin(), pieces->end())``. So you don't have
		// to count yourself. This can be used to see if anything has updated
		// since last time if you want to keep a graph of the pieces up to date.
		int num_pieces = 0;

		// the number of distributed copies of the torrent. Note that one copy
		// may be spread out among many peers. It tells how many copies there are
		// currently of the rarest piece(s) among the peers this client is
		// connected to.
		int distributed_full_copies = 0;

		// tells the share of pieces that have more copies than the rarest
		// piece(s). Divide this number by 1000 to get the fraction.
		//
		// For example, if ``distributed_full_copies`` is 2 and
		// ``distributed_fraction`` is 500, it means that the rarest pieces have
		// only 2 copies among the peers this torrent is connected to, and that
		// 50% of all the pieces have more than two copies.
		//
		// If we are a seed, the piece picker is deallocated as an optimization,
		// and piece availability is no longer tracked. In this case the
		// distributed copies members are set to -1.
		int distributed_fraction = 0;

		// the number of distributed copies of the file. note that one copy may
		// be spread out among many peers. This is a floating point
		// representation of the distributed copies.
		//
		// the integer part tells how many copies
		//   there are of the rarest piece(s)
		//
		// the fractional part tells the fraction of pieces that
		//   have more copies than the rarest piece(s).
		float distributed_copies = 0.f;

		// the size of a block, in bytes. A block is a sub piece, it is the
		// number of bytes that each piece request asks for and the number of
		// bytes that each bit in the ``partial_piece_info``'s bitset represents,
		// see get_download_queue(). This is typically 16 kB, but it may be
		// smaller, if the pieces are smaller.
		int block_size = 0;

		// the number of unchoked peers in this torrent.
		int num_uploads = 0;

		// the number of peer connections this torrent has, including half-open
		// connections that hasn't completed the bittorrent handshake yet. This
		// is always >= ``num_peers``.
		int num_connections = 0;

		// the set limit of upload slots (unchoked peers) for this torrent.
		int uploads_limit = 0;

		// the set limit of number of connections for this torrent.
		int connections_limit = 0;

		// the number of peers in this torrent that are waiting for more
		// bandwidth quota from the torrent rate limiter. This can determine if
		// the rate you get from this torrent is bound by the torrents limit or
		// not. If there is no limit set on this torrent, the peers might still
		// be waiting for bandwidth quota from the global limiter, but then they
		// are counted in the ``session_status`` object.
		int up_bandwidth_queue = 0;
		int down_bandwidth_queue = 0;

#if TORRENT_ABI_VERSION == 1
		// deprecated in 1.2
		// use last_upload, last_download or
		// seeding_duration, finished_duration and active_duration
		// instead

		// the number of seconds since any peer last uploaded from this torrent
		// and the last time a downloaded piece passed the hash check,
		// respectively. Note, when starting up a torrent that needs its files
		// checked, piece may pass and that will be considered downloading for the
		// purpose of this counter. -1 means there either hasn't been any
		// uploading/downloading, or it was too long ago for libtorrent to
		// remember (currently forgetting happens after about 18 hours)
		int TORRENT_DEPRECATED_MEMBER time_since_upload = 0;
		int TORRENT_DEPRECATED_MEMBER time_since_download = 0;

		// These keep track of the number of seconds this torrent has been active
		// (not paused) and the number of seconds it has been active while being
		// finished and active while being a seed. ``seeding_time`` should be <=
		// ``finished_time`` which should be <= ``active_time``. They are all
		// saved in and restored from resume data, to keep totals across
		// sessions.
		int TORRENT_DEPRECATED_MEMBER active_time = 0;
		int TORRENT_DEPRECATED_MEMBER finished_time = 0;
		int TORRENT_DEPRECATED_MEMBER seeding_time = 0;
#endif

		// A rank of how important it is to seed the torrent, it is used to
		// determine which torrents to seed and which to queue. It is based on
		// the peer to seed ratio from the tracker scrape. For more information,
		// see queuing_. Higher value means more important to seed
		int seed_rank = 0;

#if TORRENT_ABI_VERSION == 1
		// deprecated in 1.2

		// the number of seconds since this torrent acquired scrape data.
		// If it has never done that, this value is -1.
		int TORRENT_DEPRECATED_MEMBER last_scrape = 0;

		// the priority of this torrent
		int TORRENT_DEPRECATED_MEMBER priority = 0;
#endif

		// the main state the torrent is in. See torrent_status::state_t.
		state_t state = checking_resume_data;

		// true if this torrent has unsaved changes
		// to its download state and statistics since the last resume data
		// was saved.
		bool need_save_resume = false;

#if TORRENT_ABI_VERSION == 1
		// true if the session global IP filter applies
		// to this torrent. This defaults to true.
		bool TORRENT_DEPRECATED_MEMBER ip_filter_applies = false;

		// true if the torrent is blocked from downloading. This typically
		// happens when a disk write operation fails. If the torrent is
		// auto-managed, it will periodically be taken out of this state, in the
		// hope that the disk condition (be it disk full or permission errors)
		// has been resolved. If the torrent is not auto-managed, you have to
		// explicitly take it out of the upload mode by calling set_upload_mode()
		// on the torrent_handle.
		bool TORRENT_DEPRECATED_MEMBER upload_mode = false;

		// true if the torrent is currently in share-mode, i.e. not downloading
		// the torrent, but just helping the swarm out.
		bool TORRENT_DEPRECATED_MEMBER share_mode = false;

		// true if the torrent is in super seeding mode
		bool TORRENT_DEPRECATED_MEMBER super_seeding = false;

		// set to true if the torrent is paused and false otherwise. It's only
		// true if the torrent itself is paused. If the torrent is not running
		// because the session is paused, this is still false. To know if a
		// torrent is active or not, you need to inspect both
		// ``torrent_status::paused`` and ``session::is_paused()``.
		bool TORRENT_DEPRECATED_MEMBER paused = false;

		// set to true if the torrent is auto managed, i.e. libtorrent is
		// responsible for determining whether it should be started or queued.
		// For more info see queuing_
		bool TORRENT_DEPRECATED_MEMBER auto_managed = false;

		// true when the torrent is in sequential download mode. In this mode
		// pieces are downloaded in order rather than rarest first.
		bool TORRENT_DEPRECATED_MEMBER sequential_download = false;
#endif

		// true if all pieces have been downloaded.
		bool is_seeding = false;

		// true if all pieces that have a priority > 0 are downloaded. There is
		// only a distinction between finished and seeding if some pieces or
		// files have been set to priority 0, i.e. are not downloaded.
		bool is_finished = false;

		// true if this torrent has metadata (either it was started from a
		// .torrent file or the metadata has been downloaded). The only scenario
		// where this can be false is when the torrent was started torrent-less
		// (i.e. with just an info-hash and tracker ip, a magnet link for
		// instance).
		bool has_metadata = false;

		// true if there has ever been an incoming connection attempt to this
		// torrent.
		bool has_incoming = false;

#if TORRENT_ABI_VERSION == 1
		// true if the torrent is in seed_mode. If the torrent was started in
		// seed mode, it will leave seed mode once all pieces have been checked
		// or as soon as one piece fails the hash check.
		bool TORRENT_DEPRECATED_MEMBER seed_mode = false;
#endif

		// this is true if this torrent's storage is currently being moved from
		// one location to another. This may potentially be a long operation
		// if a large file ends up being copied from one drive to another.
		bool moving_storage = false;

#if TORRENT_ABI_VERSION == 1
		// true if this torrent is loaded into RAM. A torrent can be started
		// and still not loaded into RAM, in case it has not had any peers interested in it
		// yet. Torrents are loaded on demand.
		bool TORRENT_DEPRECATED_MEMBER is_loaded = false;
#endif

		// these are set to true if this torrent is allowed to announce to the
		// respective peer source. Whether they are true or false is determined by
		// the queue logic/auto manager. Torrents that are not auto managed will
		// always be allowed to announce to all peer sources.
		bool announcing_to_trackers = false;
		bool announcing_to_lsd = false;
		bool announcing_to_dht = false;

#if TORRENT_ABI_VERSION == 1
		// this reflects whether the ``stop_when_ready`` flag is currently enabled
		// on this torrent. For more information, see
		// torrent_handle::stop_when_ready().
		bool TORRENT_DEPRECATED_MEMBER stop_when_ready = false;
#endif

		// the info-hash for this torrent
		info_hash_t info_hash;

		// the timestamps of the last time this torrent uploaded or downloaded
		// payload to any peer.
		time_point last_upload;
		time_point last_download;

		// these are cumulative counters of for how long the torrent has been in
		// different states. active means not paused and added to session. Whether
		// it has found any peers or not is not relevant.
		// finished means all selected files/pieces were downloaded and available
		// to other peers (this is always a subset of active time).
		// seeding means all files/pieces were downloaded and available to
		// peers. Being available to peers does not imply there are other peers
		// asking for the payload.
		seconds active_duration;
		seconds finished_duration;
		seconds seeding_duration;

		// reflects several of the torrent's flags. For more
		// information, see ``torrent_handle::flags()``.
		torrent_flags_t flags{};
	};

TORRENT_VERSION_NAMESPACE_2_END
} // namespace libtorrent

namespace std {
	template <>
	struct hash<libtorrent::torrent_status>
	{
		std::size_t operator()(libtorrent::torrent_status const& ts) const
		{
			return libtorrent::hash_value(ts.handle);
		}
	};
}

#endif // TORRENT_TORRENT_STATUS_HPP_INCLUDED<|MERGE_RESOLUTION|>--- conflicted
+++ resolved
@@ -160,19 +160,8 @@
 		// the error occurred setting up the SSL context
 		static constexpr file_index_t error_file_ssl_ctx{-3};
 
-<<<<<<< HEAD
 		// the error occurred while loading the metadata for the torrent
 		static constexpr file_index_t error_file_metadata{-4};
-=======
-		// the error occurred while loading the .torrent file via the user
-		// supplied load function
-		static constexpr file_index_t error_file_metadata{-4};
-
-#if TORRENT_ABI_VERSION == 1
-		// the error occurred on m_url
-		static constexpr file_index_t TORRENT_DEPRECATED error_file_url{-2};
-#endif
->>>>>>> 3168de21
 
 		// there was a serious error reported in this torrent. The error code
 		// or a torrent log alert may provide more information.
