<<<<<<< HEAD
	* fix total_want/want accounting when forcing a recheck
	* fix merging metadata with magnet links added on top of existing torrents
	* add torrent_flag to default all file priorities to dont_download
	* fix &so= feature in magnet links
	* improve compatibility of SOCKS5 UDP ASSOCIATE
	* fix madvise range for flushing cache in mmap_storage
	* open files with no_cache set in O_SYNC mode

* 2.0.7 released

	* fix issue in use of copy_file_range() on linux
	* avoid open-file race in the file_view_pool
	* fix issue where stop-when-ready would not close files
	* fix issue with duplicate hybrid torrent via separate v1 and v2 magnet links
	* added new function to load torrent files, load_torrent_*()
	* support sync_file_range() on linux
	* fix issue in write_torrent_file() when file size is exactly piece size
	* fix file_num_blocks() and file_num_pieces() for empty files
	* add new overload to make_magnet_uri()
	* add missing protocol version to tracker_reply_alert and tracker_error_alert
	* fix privilege issue with SetFileValidData()
	* add asynchronous overload of torrent_handle::add_piece()
	* default to a single hashing thread, for full checks
	* Fix bug when checking files and the first piece is invalid

* 2.0.6 released

	* fix issue creating a v2 torrent from torrent_info containing an empty file
	* make recheck files also update which files use partfile
	* add write_through disk_io_write_mode, which flushes pieces to disk immediately
	* improve copy file function to preserve sparse regions (when supported)
	* add function to truncate over-sized files part of a torrent
	* fix directory creation on windows shared folders
	* add flag to make add_files() not record file attributes
	* deprecate (unused) allow_partial_disk_writes settings
	* fix disk-full error reporting in mmap_disk_io
	* fixed similar-torrents feature for v2 torrents
	* fix potential unbounded recursion in add_completed_job, in disk I/O
	* deprecated (unused) volatile_read_cache setting
	* fix part files being marked as hidden on windows

* 2.0.5 released

	* on windows, explicitly flush memory mapped files periodically
	* fix build with WolfSSL
	* fix issue where incoming uTP connections were not accepted over SOCKS5
	* fix several issues in handling of checking files of v2 torrents, esp. from magnet links
	* make the token limit when parsing metadata from magnet files configurable
	* fix issue with stalled pieces on disk full errors
	* fix missing python binding for file_progress_flags
	* fix torrent_file_with_hashes() to fail when we don't have the piece layers
	* restore path character encoding conversion for non UTF-8 locales on linux
	* fix use-after-free bug in make_magnet_uri
	* add write_torrent_file() to produce a .torrent file from add_torrent_params
	* allow loading v2 .torrent files without piece layer
	* fix issue with adding v2 torrents with invalid file root hash

* 2.0.4 released

	* fix piece picker bug causing double-picks with prefer-contiguous enabled
	* expose session_params in python bindings
	* fix (deprecated) use of add_torrent_params::info_hash
	* fix issue creating and loading v2 torrents with empty files. Improves
	  conformance to BEP52 reference implementation

* 2.0.3 released

	* add new torrent_file_with_hashes() which includes piece layers for
	  creating .torrent files
	* add file_prio_alert, posted when file priorities are updated
	* fix issue where set_piece_hashes() would not propagate file errors
	* add missing python binding for event_t
	* add work-around for systems without fseeko() (such as Android)
	* add convenience header libtorrent/libtorrent.hpp
	* increase default max_allowed_in_request_queue
	* fix loading non-ascii filenames on windows with torrent_info constructor (2.0 regression)
	* add std::hash<> specialization for info_hash_t
	* fix integer overflow in hash_picker and properly restrict max file sizes in torrents
	* strengthen SSRF mitigation for web seeds

* 2.0.2 released

	* add v1() and v2() functions to torrent_info
	* fix piece_layers() to work for single-piece files
	* fix python binding regression in session constructor flags
	* fix unaligned piece requests in mmap_storage
	* improve client_data_t ergonomics
	* fix issue with concurrent access to part files

* 2.0.1 released

	* fix attribute in single-file v2 torrent creation
	* fix padding for empty files in v2 torrent creation
	* add function to ask a file_storage whether it's v2 or not
	* fix mtime field when creating single-file v2 torrents
	* fix performance regression in checking files
	* disable use of SetFileValidData() by default (windows). A new setting
	  allows enabling it

2.0 released

	* dropped depenency on iconv
	* deprecate set_file_hash() in torrent creator, as it's superceded by v2 torrents
	* deprecate mutable access to info_section in torrent_info
	* removed deprecated lazy_entry/lazy_bdecode
	* stats_alert deprecated
	* remove bittyrant choking algorithm
	* update userdata in add_torrent_params to be type-safe and add to torrent_handle
	* add ip_filter to session_params
	* added support for wolfSSL for SHA-1 hash and HTTPS (no Torrents over SSL)
	* requires OpenSSL minimum version 1.0.0 with SNI support
	* deprecated save_state() and load_state() on session in favour of new
	  write_session_params() and read_session_params()
	* added support for BitTorrent v2 (see docs/upgrade_to_2.0.html)
	* create_torrent() pad_file_limit parameter removed
	* create_torrent() merkle- and optimize-alignment flags removed
	* merkle_tree removed from add_torrent_params
	* announce_entry expose information per v1 and v2 info-hash announces
	* deprecated sha1_hash info_hash members on torrent_removed_alert,
	  torrent_deleted_alert, torrent_delete_failed_alert and add_torrent_params
	* undeprecate error_file_metadata for torrent errors related to its metadata
	* remove support for adding a torrent under a UUID (used for previous RSS support)
	* remove deprecated feature to add torrents by file:// URL
	* remove deprecated feature to download .torrent file from URL
	* requires boost >= 1.66 to build
	* update networking API to networking TS compatible boost.asio
	* overhauled disk I/O subsystem to use memory mapped files (where available)
	* libtorrent now requires C++14 to build
	* added support for GnuTLS for HTTPS and torrents over SSL


=======
	* fix wanted_done/done accounting when force-rechecking
	* expose userdata via torrent_handle (back-port from 2.0)
>>>>>>> 544b617d
	* fix renaming of filenames that are too long for the filesystem
	* made UPnP and LSD code avoid using select_reactor (to work around an issue on windows in boost.asio < 1.80)

1.2.17 released

	* fixed tracker connections spinning when hostname lookups stall
	* fixed error in pkg-config file generation in Jamfile
	* improve backwards compatibility with loading magnet link resume files
	* fix bind-to-device for tracker announces and UPnP
	* rename peer_tos setting to peer_dscp
	* fix bdecode support for large strings (>= 100 MB)

1.2.16 released

	* send User-Agent field in anonymous mode
	* fix python binding for settings_pack conversion
	* fix DHT announce timer issue
	* use DSCP_TRAFFIC_TYPE socket option on windows
	* update default ToS setting according to RFC 8622
	* keep trying to announce to trackers even when all fail
	* don't disable announcing from local endpoints because of temporary failures
	* fix issue in parsing UPnP XML response with multiple forwarding services

1.2.15 released

	* cache DNS lookups for SOCKS5 proxy
	* fix stalled pieces on disk-full errors
	* fix build configuration issue on NetBSD, OpenBSD and DragonFly
	* make UTF-8 sanitization a bit stricter. This will re-write invalid UTF-8
	  code points encoding surrogate pairs
	* fix restoring last_seen_complete from resume data
	* fix issue on MacOS where the DHT was not restarted on a network-up notification
	* make remove_torrent flags be treated as flags (instead of an enum)

1.2.14 released

	* improve handling of seed flag in PEX messages
	* fix issue of accruing unlimited DHT node candidates when DHT is disabled
	* fix bug in parsing chunked encoding
	* fix incorrect reporting of active_duration when entering graceful-pause
	* fix python binding for functions taking string_view
	* fix python binding for torrent_info constructor overloads
	* issue python deprecation warnings for some deprecated functions in the python bindings
	* fix python binding for torrent_info::add_url_seed, add_tracker and add_http_seed

1.2.13 released

	* Use /etc/ssl/cert.pem to validate HTTPS connections on MacOS
	* allow no-interest timeouts of peer connections before all connections slots are full
	* fix issue where a DHT message would count as an incoming connection
	* fix issue when failing to parse outgoing_interfaces setting
	* fix super-seeding issue that could cause a segfault
	* fix data race in python binding of session::get_torrent_status()
	* fix need_save_resume_data() for renaming files, share-mode, upload-mode,
	  disable- pex, lsd, and dht.
	* fix incoming TCP connections when using tracker-only proxy
	* fix issue with paths starting with ./
	* fix integer overflow when setting a high DHT upload rate limit
	* improve Path MTU discovery logic in uTP
	* fix overflow issue when rlimit_nofile is set to infinity
	* fix issue in python binding interpreting int settings > INT_MAX
	* Fix cxxflags and linkflags injection via environment variables

1.2.12 released

	* fix loading of DHT node ID from previous session on startup
	* use getrandom(), when available, and fall back to /dev/urandom
	* fix python binding for "value" in dht put alerts
	* fix bug in python binding for dht_put_mutable_item
	* fix uTP issue acking FIN packets
	* validate HTTPS certificates by default (trackers and web seeds)
	* load SSL certificates from windows system certificate store, to authenticate trackers
	* introduce mitigation for Server Side Request Forgery in tracker and web seed URLs
	* fix error handling for pool allocation failure

1.2.11 released

	* fix issue with moving the session object
	* deprecate torrent_status::allocating. This state is no longer used
	* fix bug creating torrents with symbolic links
	* remove special case to save metadata in resume data unconditionally when added throught magnet link
	* fix bugs in mutable-torrent support (reusing identical files from different torrents)
	* fix incorrectly inlined move-assignment of file_storage
	* add session::paused flag, and the ability to construct a session in paused mode
	* fix session-pause causing tracker announces to fail
	* fix peer-exchange flags bug
	* allow saving resume data before metadata has been downloaded (for magnet links)
	* record blocks in the disk queue as downloaded in the resume data
	* fix bug in set_piece_deadline() when set in a zero-priority piece
	* fix issue in URL parser, causing issues with certain tracker URLs
	* use a different error code than host-unreachable, when skipping tracker announces

1.2.10 released

	* fix regression in python binding for move_storage()
	* improve stat_file() performance on Windows
	* fix issue with loading invalid torrents with only 0-sized files
	* fix to avoid large stack allocations

1.2.9 released

	* add macro TORRENT_CXX11_ABI for clients building with C++14 against
	  libtorrent build with C++11
	* refreshed m4 scripts for autotools
	* removed deprecated wstring overloads on non-windows systems
	* drop dependency on Unicode's ConvertUTF code (which had a license
	  incompatible with Debian)
	* fix bugs exposed on big-endian systems
	* fix detection of hard-links not being supported by filesystem
	* fixed resume data regression for seeds with prio 0 files

1.2.8 released

	* validate UTF-8 encoding of client version strings from peers
	* don't time out tracker announces as eagerly while resolving hostnames
	* fix NAT-PMP shutdown issue
	* improve hostname lookup by merging identical lookups
	* fix network route enumeration for large routing tables
	* fixed issue where pop_alerts() could return old, invalid alerts
	* fix issue when receiving have-all message before the metadata
	* don't leave lingering part files handles open
	* disallow calling add_piece() during checking
	* fix incorrect filename truncation at multi-byte character
	* always announce listen port 1 when using a proxy

1.2.7 released

	* add set_alert_fd in python binding, to supersede set_alert_notify
	* fix bug in part files > 2 GiB
	* add function to clear the peer list for a torrent
	* fix resume data functions to save/restore more torrent flags
	* limit number of concurrent HTTP announces
	* fix queue position for force_rechecking a torrent that is not auto-managed
	* improve rate-based choker documentation, and minor tweak
	* undeprecate upnp_ignore_nonrouters (but refering to devices on our subnet)
	* increase default tracker timeout
	* retry failed socks5 server connections
	* allow UPnP lease duration to be changed after device discovery
	* fix IPv6 address change detection on Windows

1.2.6 released

	* fix peer timeout logic
	* simplify proxy handling. A proxy now overrides listen_interfaces
	* fix issues when configured to use a non-default choking algorithm
	* fix issue in reading resume data
	* revert NXDOMAIN change from 1.2.4
	* don't open any listen sockets if listen_interfaces is empty or misconfigured
	* fix bug in auto disk cache size logic
	* fix issue with outgoing_interfaces setting, where bind() would be called twice
	* add build option to disable share-mode
	* support validation of HTTPS trackers
	* deprecate strict super seeding mode
	* make UPnP port-mapping lease duration configurable
	* deprecate the bittyrant choking algorithm
	* add build option to disable streaming

1.2.5 release

	* announce port=1 instead of port=0, when there is no listen port
	* fix LSD over IPv6
	* support TCP_NOTSENT_LOWAT on Linux
	* fix correct interface binding of local service discovery multicast
	* fix issue with knowing which interfaces to announce to trackers and DHT
	* undeprecate settings_pack::dht_upload_rate_limit

1.2.4 release

	* fix binding TCP and UDP sockets to the same port, when specifying port 0
	* fix announce_to_all_trackers and announce_to_all_tiers behavior
	* fix suggest_read_cache setting
	* back-off tracker hostname looksups resulting in NXDOMAIN
	* lower SOCKS5 UDP keepalive timeout
	* fix external IP voting for multi-homed DHT nodes
	* deprecate broadcast_lsd setting. Just use multicast
	* deprecate upnp_ignore_nonrouters setting
	* don't attempt sending event=stopped if event=start never succeeded
	* make sure &key= stays consistent between different source IPs (as mandated by BEP7)
	* fix binding sockets to outgoing interface
	* add new socks5_alert to trouble shoot SOCKS5 proxies

1.2.3 release

	* fix erroneous event=completed tracker announce when checking files
	* promote errors in parsing listen_interfaces to post listen_failed_alert
	* fix bug in protocol encryption/obfuscation
	* fix buffer overflow in SOCKS5 UDP logic
	* fix issue of rapid calls to file_priority() clobbering each other
	* clear tracker errors on success
	* optimize setting with unlimited unchoke slots
	* fixed restoring of trackers, comment, creation date and created-by in resume data
	* fix handling of torrents with too large pieces
	* fixed division by zero in anti-leech choker
	* fixed bug in torrent_info::swap

1.2.2 release

	* fix cases where the disable_hash_checks setting was not honored
	* fix updating of is_finished torrent status, when changing piece priorities
	* fix regression in &left= reporting when adding a seeding torrent
	* fix integer overflow in http parser
	* improve sanitation of symlinks, to support more complex link targets
	* add DHT routing table affinity for BEP 42 nodes
	* add torrent_info constructor overloads to control torrent file limits
	* feature to disable DHT, PEX and LSD per torrent
	* fix issue where trackers from magnet links were not included in create_torrent()
	* make peer_info::client a byte array in python binding
	* pick contiguous pieces from peers with high download rate
	* fix error handling of moving storage to a drive letter that isn't mounted
	* fix HTTP Host header when using proxy

1.2.1 release

	* add dht_pkt_alert and alerts_dropped_alert to python bindings
	* fix python bindins for block_uploaded_alert
	* optimize resolving duplicate filenames in loading torrent files
	* fix python binding of dht_settings
	* tighten up various input validation checks
	* fix create_torrent python binding
	* update symlinks to conform to BEP 47
	* fix python bindings for peer_info
	* support creating symlinks, for torrents with symlinks in them
	* fix error in seed_mode flag
	* support magnet link parameters with number siffixes
	* consistently use "lt" namespace in examples and documentation
	* fix Mingw build to use native cryptoAPI
	* uPnP/NAT-PMP errors no longer set the client's advertised listen port to zero

1.2 release

	* requires boost >= 1.58 to build
	* tweak heuristic of how to interpret url seeds in multi-file torrents
	* support &ipv4= tracker argument for private torrents
	* renamed debug_notification to connect_notification
	* when updating listen sockets, only post alerts for new ones
	* deprecate anonymous_mode_alert
	* deprecated force_proxy setting (when set, the proxy is always used)
	* add support for Port Control Protocol (PCP)
	* deliver notification of alerts being dropped via alerts_dropped_alert
	* deprecated alert::progress_notification alert category, split into
	  finer grained categories
	* update plugin interface functions for improved type-safety
	* implemented support magnet URI extension, select specific file indices
	  for download, BEP53
	* make tracker keys multi-homed. remove set_key() function on session.
	* add flags()/set_flags()/unset_flags() to torrent_handle, deprecate individual functions
	* added alert for block being sent to the send buffer
	* drop support for windows compilers without std::wstring
	* implemented support for DHT info hash indexing, BEP51
	* removed deprecated support for file_base in file_storage
	* added support for running separate DHT nodes on each network interface
	* added support for establishing UTP connections on any network interface
	* added support for sending tracker announces on every network interface
	* introduce "lt" namespace alias
	* need_save_resume_data() will no longer return true every 15 minutes
	* make the file_status interface explicitly public types
	* added resolver_cache_timeout setting for internal host name resolver
	* make parse_magnet_uri take a string_view instead of std::string
	* deprecate add_torrent_params::url field. use parse_magnet_uri instead
	* optimize download queue management
	* deprecated (undocumented) file:// urls
	* add limit for number of web seed connections
	* added support for retrieval of DHT live nodes
	* complete UNC path support
	* add packets pool allocator
	* remove disk buffer pool allocator
	* fix last_upload and last_download overflow after 9 hours in past
	* python binding add more add_torrent_params fields and an invalid key check
	* introduce introduce distinct types for peer_class_t, piece_index_t and
	  file_index_t.
	* fix crash caused by empty bitfield
	* removed disk-access-log build configuration
	* removed mmap_cache feature
	* strengthened type safety in handling of piece and file indices
	* deprecate identify_client() and fingerprint type
	* make sequence number for mutable DHT items backed by std::int64_t
	* tweaked storage_interface to have stronger type safety
	* deprecate relative times in torrent_status, replaced by std::chrono::time_point
	* refactor in alert types to use more const fields and more clear API
	* changed session_stats_alert counters type to signed (std::int64_t)
	* remove torrent eviction/ghost torrent feature
	* include target in DHT lookups, when queried from the session
	* improve support for HTTP redirects for web seeds
	* use string_view in entry interface
	* deprecate "send_stats" property on trackers (since lt_tracker extension has
	  been removed)
	* remove deprecate session_settings API (use settings_pack instead)
	* improve file layout optimization when creating torrents with padfiles
	* remove remote_dl_rate feature
	* source code migration from boost::shared_ptr to std::shared_ptr
	* storage_interface API changed to use span and references
	* changes in public API to work with std::shared_ptr<torrent_info>
	* extensions API changed to use span and std::shared_ptr
	* plugin API changed to handle DHT requests using string_view
	* removed support for lt_trackers and metadata_transfer extensions
	  (pre-dating ut_metadata)
	* support windows' CryptoAPI for SHA-1
	* separated ssl and crypto options in build
	* remove lazy-bitfield feature
	* simplified suggest-read-cache feature to not depend on disk threads
	* removed option to disable contiguous receive buffers
	* deprecated public to_hex() and from_hex() functions
	* separated address and port fields in listen alerts
	* added support for parsing new x.pe parameter from BEP 9
	* peer_blocked_alert now derives from peer_alert
	* transitioned exception types to system_error
	* made alerts move-only
	* move files one-by-one when moving storage for a torrent
	* removed RSS support
	* removed feature to resolve country for peers
	* added support for BEP 32, "IPv6 extension for DHT"
	* overhauled listen socket and UDP socket handling, improving multi-home
	  support and bind-to-device
	* resume data is now communicated via add_torrent_params objects
	* added new read_resume_data()/write_resume_data functions to write bencoded,
	  backwards compatible resume files
	* removed deprecated fields from add_torrent_params
	* deprecate "resume_data" field in add_torrent_params
	* improved support for bind-to-device
	* deprecated ssl_listen, SSL sockets are specified in listen_interfaces now
	* improved support for listening on multiple sockets and interfaces
	* resume data no longer has timestamps of files
	* require C++11 to build libtorrent

	* replace use of boost-endian with boost-predef

1.1.12 release

	* uTP performance fixes

1.1.11 release

	* fix move_storage with save_path with a trailing slash
	* fix tracker announce issue, advertising port 0 in secondary IPv6 announce
	* fix missing boost/noncopyable.hpp includes
	* fix python binding for torrent_info::creation_date()

1.1.10 release

	* fix issue in udp_socket with unusual socket failure
	* split progress_notification alert category into file-, piece- and block progress
	* utp close-reason fix
	* exposed default add_torrent_params flags to python bindings
	* fix redundant flushes of partfile metadata
	* add option to ignore min-interval from trackers on force-reannounce
	* raise default setting for active_limit
	* fall back to copy+remove if rename_file fails
	* improve handling of filesystems not supporting fallocate()
	* force-proxy no longer disables DHT
	* improve connect-boost feature, to make new torrents quickly connect peers

1.1.9 release

	* save both file and piece priorities in resume file
	* added missing stats_metric python binding
	* uTP connections are no longer exempt from rate limits by default
	* fix exporting files from partfile while seeding
	* fix potential deadlock on Windows, caused by performing restricted
	  tasks from within DllMain
	* fix issue when subsequent file priority updates cause torrent to stop

1.1.8 release

	* coalesce reads and writes by default on windows
	* fixed disk I/O performance of checking hashes and creating torrents
	* fix race condition in part_file
	* fix part_file open mode compatibility test
	* fixed race condition in random number generator
	* fix race condition in stat_cache (disk storage)
	* improve error handling of failing to change file priority
	  The API for custom storage implementations was altered
	* set the hidden attribute when creating the part file
	* fix tracker announces reporting more data downloaded than the size of the torrent
	* fix recent regression with force_proxy setting

1.1.7 release

	* don't perform DNS lookups for the DHT bootstrap unless DHT is enabled
	* fix issue where setting file/piece priority would stop checking
	* expose post_dht_stats() to python binding
	* fix backwards compatibility to downloads without partfiles
	* improve part-file related error messages
	* fix reporting &redundant= in tracker announces
	* fix tie-break in duplicate peer connection disconnect logic
	* fix issue with SSL tracker connections left in CLOSE_WAIT state
	* defer truncating existing files until the first time we write to them
	* fix issue when receiving a torrent with 0-sized padfiles as magnet link
	* fix issue resuming 1.0.x downloads with a file priority 0
	* fix torrent_status::next_announce
	* fix pad-file scalability issue
	* made coalesce_reads/coalesce_writes settings take effect on linux and windows
	* use unique peer_ids per connection
	* fix iOS build on recent SDK
	* fix tracker connection bind issue for IPv6 trackers
	* fix error handling of some merkle torrents
	* fix error handling of unsupported hard-links

1.1.6 release

	* deprecate save_encryption_settings (they are part of the normal settings)
	* add getters for peer_class_filter and peer_class_type_filter
	* make torrent_handler::set_priority() to use peer_classes
	* fix support for boost-1.66 (requires C++11)
	* fix i2p support
	* fix loading resume data when in seed mode
	* fix part-file creation race condition
	* fix issue with initializing settings on session construction
	* fix issue with receiving interested before metadata
	* fix IPv6 tracker announce issue
	* restore path sanitization behavior of ":"
	* fix listen socket issue when disabling "force_proxy" mode
	* fix full allocation failure on APFS

1.1.5 release

	* fix infinite loop when parsing certain invalid magnet links
	* fix parsing of torrents with certain invalid filenames
	* fix leak of torrent_peer objecs (entries in peer_list)
	* fix leak of peer_class objects (when setting per-torrent rate limits)
	* expose peer_class API to python binding
	* fix integer overflow in whole_pieces_threshold logic
	* fix uTP path MTU discovery issue on windows (DF bit was not set correctly)
	* fix python binding for torrent_handle, to be hashable
	* fix IPv6 tracker support by performing the second announce in more cases
	* fix utf-8 encoding check in torrent parser
	* fix infinite loop when parsing maliciously crafted torrents
	* fix invalid read in parse_int in bdecoder (CVE-2017-9847)
	* fix issue with very long tracker- and web seed URLs
	* don't attempt to create empty files on startup, if they already exist
	* fix force-recheck issue (new files would not be picked up)
	* fix inconsistency in file_priorities and override_resume_data behavior
	* fix paused torrents not generating a state update when their ul/dl rate
	  transitions to zero

1.1.4 release

	* corrected missing const qualifiers on bdecode_node
	* fix changing queue position of paused torrents (1.1.3 regression)
	* fix re-check issue after move_storage
	* handle invalid arguments to set_piece_deadline()
	* move_storage did not work for torrents without metadata
	* improve shutdown time by only announcing to trackers whose IP we know
	* fix python3 portability issue in python binding
	* delay 5 seconds before reconnecting socks5 proxy for UDP ASSOCIATE
	* fix NAT-PMP crash when removing a mapping at the wrong time
	* improve path sanitization (filter unicode text direction characters)
	* deprecate partial_piece_info::piece_state
	* bind upnp requests to correct local address
	* save resume data when removing web seeds
	* fix proxying of https connections
	* fix race condition in disk I/O storage class
	* fix http connection timeout on multi-homed hosts
	* removed depdendency on boost::uintptr_t for better compatibility
	* fix memory leak in the disk cache
	* fix double free in disk cache
	* forward declaring libtorrent types is discouraged. a new fwd.hpp header is provided

1.1.3 release

	* removed (broken) support for incoming connections over socks5
	* restore announce_entry's timestamp fields to posix time in python binding
	* deprecate torrent_added_alert (in favor of add_torrent_alert)
	* fix python binding for parse_magnet_uri
	* fix minor robustness issue in DHT bootstrap logic
	* fix issue where torrent_status::num_seeds could be negative
	* document deprecation of dynamic loading/unloading of torrents
	* include user-agent in tracker announces in anonymous_mode for private torrents
	* add support for IPv6 peers from udp trackers
	* correctly URL encode the IPv6 argument to trackers
	* fix default file pool size on windows
	* fix bug where settings_pack::file_pool_size setting was not being honored
	* add feature to periodically close files (to make windows clear disk cache)
	* fix bug in torrent_handle::file_status
	* fix issue with peers not updated on metadata from magnet links

1.1.2 release

	* default TOS marking to 0x20
	* fix invalid access when leaving seed-mode with outstanding hash jobs
	* fix ABI compatibility issue introduced with preformatted entry type
	* add web_seed_name_lookup_retry to session_settings
	* slightly improve proxy settings backwards compatibility
	* add function to get default settings
	* updating super seeding would include the torrent in state_update_alert
	* fix issue where num_seeds could be greater than num_peers in torrent_status
	* finished non-seed torrents can also be in super-seeding mode
	* fix issue related to unloading torrents
	* fixed finished-time calculation
	* add missing min_memory_usage() and high_performance_seed() settings presets to python
	* fix stat cache issue that sometimes would produce incorrect resume data
	* storage optimization to peer classes
	* fix torrent name in alerts of builds with deprecated functions
	* make torrent_info::is_valid() return false if torrent failed to load
	* fix per-torrent rate limits for >256 peer classes
	* don't load user_agent and peer_fingerprint from session_state
	* fix file rename issue with name prefix matching torrent name
	* fix division by zero when setting tick_interval > 1000
	* fix move_storage() to its own directory (would delete the files)
	* fix socks5 support for UDP
	* add setting urlseed_max_request_bytes to handle large web seed requests
	* fix python build with CC/CXX environment
	* add trackers from add_torrent_params/magnet links to separate tiers
	* fix resumedata check issue with files with priority 0
	* deprecated mmap_cache feature
	* add utility function for generating peer ID fingerprint
	* fix bug in last-seen-complete
	* remove file size limit in torrent_info filename constructor
	* fix tail-padding for last file in create_torrent
	* don't send user-agent in metadata http downloads or UPnP requests when
	  in anonymous mode
	* fix internal resolve links lookup for mutable torrents
	* hint DHT bootstrap nodes of actual bootstrap request

1.1.1 release

	* update puff.c for gzip inflation (CVE-2016-7164)
	* add dht_bootstrap_node a setting in settings_pack (and add default)
	* make pad-file and symlink support conform to BEP47
	* fix piece picker bug that could result in division by zero
	* fix value of current_tracker when all tracker failed
	* deprecate lt_trackers extension
	* remove load_asnum_db and load_country_db from python bindings
	* fix crash in session::get_ip_filter when not having set one
	* fix filename escaping when repairing torrents with broken web seeds
	* fix bug where file_completed_alert would not be posted unless file_progress
	  had been queries by the client
	* move files one-by-one when moving storage for a torrent
	* fix bug in enum_net() for BSD and Mac
	* fix bug in python binding of announce_entry
	* fixed bug related to flag_merge_resume_http_seeds flag in add_torrent_params
	* fixed inverted priority of incoming piece suggestions
	* optimize allow-fast logic
	* fix issue where FAST extension messages were not used during handshake
	* fixed crash on invalid input in http_parser
	* upgraded to libtommath 1.0
	* fixed parsing of IPv6 endpoint with invalid port character separator
	* added limited support for new x.pe parameter from BEP 9
	* fixed dht stats counters that weren't being updated
	* make sure add_torrent_alert is always posted before other alerts for
	  the torrent
	* fixed peer-class leak when settings per-torrent rate limits
	* added a new "preformatted" type to bencode entry variant type
	* improved Socks5 support and test coverage
	* fix set_settings in python binding
	* Added missing alert categories in python binding
	* Added dht_get_peers_reply_alert alert in python binding
	* fixed updating the node id reported to peers after changing IPs

1.1.0 release

	* improve robustness and performance of uTP PMTU discovery
	* fix duplicate ACK issue in uTP
	* support filtering which parts of session state are loaded by load_state()
	* deprecate support for adding torrents by HTTP URL
	* allow specifying which tracker to scrape in scrape_tracker
	* tracker response alerts from user initiated announces/scrapes are now
	  posted regardless of alert mask
	* improve DHT performance when changing external IP (primarily affects
	  bootstrapping).
	* add feature to stop torrents immediately after checking files is done
	* make all non-auto managed torrents exempt from queuing logic, including
	  checking torrents.
	* add option to not proxy tracker connections through proxy
	* removed sparse-regions feature
	* support using 0 disk threads (to perform disk I/O in network thread)
	* removed deprecated handle_alert template
	* enable logging build config by default (but alert mask disabled by default)
	* deprecated RSS API
	* experimental support for BEP 38, "mutable torrents"
	* replaced lazy_bdecode with a new bdecoder that's a lot more efficient
	* deprecate time functions, expose typedefs of boost::chrono in the
	  libtorrent namespace instead
	* deprecate file_base feature in file_storage/torrent_info
	* changed default piece and file priority to 4 (previously 1)
	* improve piece picker support for reverse picking (used for snubbed peers)
	  to not cause priority inversion for regular peers
	* improve piece picker to better support torrents with very large pieces
	  and web seeds. (request large contiguous ranges, but not necessarily a
	  whole piece).
	* deprecated session_status and session::status() in favor of performance
	  counters.
	* improve support for HTTP where one direction of the socket is shut down.
	* remove internal fields from web_seed_entry
	* separate crypto library configuration <crypto> and whether to support
	  bittorrent protocol encryption <encryption>
	* simplify bittorrent protocol encryption by just using internal RC4
	  implementation.
	* optimize copying torrent_info and file_storage objects
	* cancel non-critical DNS lookups when shutting down, to cut down on
	  shutdown delay.
	* greatly simplify the debug logging infrastructure. logs are now delivered
	  as alerts, and log level is controlled by the alert mask.
	* removed auto_expand_choker. use rate_based_choker instead
	* optimize UDP tracker packet handling
	* support SSL over uTP connections
	* support web seeds that resolve to multiple IPs
	* added auto-sequential feature. download well-seeded torrents in-order
	* removed built-in GeoIP support (this functionality is orthogonal to
	  libtorrent)
	* deprecate proxy settings in favor of regular settings
	* deprecate separate settings for peer protocol encryption
	* support specifying listen interfaces and outgoing interfaces as device
	  names (eth0, en2, tun0 etc.)
	* support for using purgrable memory as disk cache on Mac OS.
	* be more aggressive in corking sockets, to coalesce messages into larger
	  packets.
	* pre-emptively unchoke peers to save one round-trip at connection start-up.
	* add session constructor overload that takes a settings_pack
	* torrent_info is no longer an intrusive_ptr type. It is held by shared_ptr.
	  This is a non-backwards compatible change
	* move listen interface and port to the settings
	* move use_interfaces() to be a setting
	* extend storage interface to allow deferred flushing and flush the part-file
	  metadata periodically
	* make statistics propagate instantly rather than on the second tick
	* support for partfiles, where partial pieces belonging to skipped files are
	  put
	* support using multiple threads for socket operations (especially useful for
	  high performance SSL connections)
	* allow setting rate limits for arbitrary peer groups. Generalizes
	  per-torrent rate limits, and local peer limits
	* improved disk cache complexity O(1) instead of O(log(n))
	* add feature to allow storing disk cache blocks in an mmapped file
	  (presumably on an SSD)
	* optimize peer connection distribution logic across torrents to scale
	  better with many torrents
	* replaced std::map with boost::unordered_map for torrent list, to scale
	  better with many torrents
	* optimized piece picker
	* optimized disk cache
	* optimized .torrent file parsing
	* optimized initialization of storage when adding a torrent
	* added support for adding torrents asynchronously (for improved startup
	  performance)
	* added support for asynchronous disk I/O
	* almost completely changed the storage interface (for custom storage)
	* added support for hashing pieces in multiple threads

	* fix padfile issue
	* fix PMTUd bug
	* update puff to fix gzip crash

1.0.10 release

	* fixed inverted priority of incoming piece suggestions
	* fixed crash on invalid input in http_parser
	* added a new "preformatted" type to bencode entry variant type
	* fix division by zero in super-seeding logic

1.0.9 release

	* fix issue in checking outgoing interfaces (when that option is enabled)
	* python binding fix for boost-1.60.0
	* optimize enumeration of network interfaces on windows
	* improve reliability of binding listen sockets
	* support SNI in https web seeds and trackers
	* fix unhandled exception in DHT when receiving a DHT packet over IPv6

1.0.8 release

	* fix bug where web seeds were not used for torrents added by URL
	* fix support for symlinks on windows
	* fix long filename issue (on unixes)
	* fixed performance bug in DHT torrent eviction
	* fixed win64 build (GetFileAttributesEx)
	* fixed bug when deleting files for magnet links before they had metadata

1.0.7 release

	* fix bug where loading settings via load_state() would not trigger all
	  appropriate actions
	* fix bug where 32 bit builds could use more disk cache than the virtual
	  address space (when set to automatic)
	* fix support for torrents with > 500'000 pieces
	* fix ip filter bug when banning peers
	* fix IPv6 IP address resolution in URLs
	* introduce run-time check for torrent info-sections being too large
	* fix web seed bug when using proxy and proxy-peer-connections=false
	* fix bug in magnet link parser
	* introduce add_torrent_params flags to merge web seeds with resume data
	  (similar to trackers)
	* fix bug where dont_count_slow_torrents could not be disabled
	* fix fallocate hack on linux (fixes corruption on some architectures)
	* fix auto-manage bug with announce to tracker/lsd/dht limits
	* improve DHT routing table to not create an unbalanced tree
	* fix bug in uTP that would cause any connection taking more than one second
	  to connect be timed out (introduced in the vulnerability path)
	* fixed falling back to sending UDP packets direct when socks proxy fails
	* fixed total_wanted bug (when setting file priorities in add_torrent_params)
	* fix python3 compatibility with sha1_hash

1.0.6 release

	* fixed uTP vulnerability
	* make utf8 conversions more lenient
	* fix loading of piece priorities from resume data
	* improved seed-mode handling (seed-mode will now automatically be left when
	  performing operations implying it's not a seed)
	* fixed issue with file priorities and override resume data
	* fix request queue size performance issue
	* slightly improve UDP tracker performance
	* fix http scrape
	* add missing port mapping functions to python binding
	* fix bound-checking issue in bdecoder
	* expose missing dht_settings fields to python
	* add function to query the DHT settings
	* fix bug in 'dont_count_slow_torrents' feature, which would start too many
	  torrents

1.0.5 release

	* improve ip_voter to avoid flapping
	* fixed bug when max_peerlist_size was set to 0
	* fix issues with missing exported symbols when building dll
	* fix division by zero bug in edge case while connecting peers

1.0.4 release

	* fix bug in python binding for file_progress on torrents with no metadata
	* fix assert when removing a connected web seed
	* fix bug in tracker timeout logic
	* switch UPnP post back to HTTP 1.1
	* support conditional DHT get
	* OpenSSL build fixes
	* fix DHT scrape bug

1.0.3 release

	* python binding build fix for boost-1.57.0
	* add --enable-export-all option to configure script, to export all symbols
	  from libtorrent
	* fix if_nametoindex build error on windows
	* handle overlong utf-8 sequences
	* fix link order bug in makefile for python binding
	* fix bug in interest calculation, causing premature disconnects
	* tweak flag_override_resume_data semantics to make more sense (breaks
	  backwards compatibility of edge-cases)
	* improve DHT bootstrapping and periodic refresh
	* improve DHT maintanence performance (by pinging instead of full lookups)
	* fix bug in DHT routing table node-id prefix optimization
	* fix incorrect behavior of flag_use_resume_save_path
	* fix protocol race-condition in super seeding mode
	* support read-only DHT nodes
	* remove unused partial hash DHT lookups
	* remove potentially privacy leaking extension (non-anonymous mode)
	* peer-id connection ordering fix in anonymous mode
	* mingw fixes

1.0.2 release

	* added missing force_proxy to python binding
	* anonymous_mode defaults to false
	* make DHT DOS detection more forgiving to bursts
	* support IPv6 multicast in local service discovery
	* simplify CAS function in DHT put
	* support IPv6 traffic class (via the TOS setting)
	* made uTP re-enter slow-start after time-out
	* fixed uTP upload performance issue
	* fix missing support for DHT put salt

1.0.1 release

	* fix alignment issue in bitfield
	* improved error handling of gzip
	* fixed crash when web seeds redirect
	* fix compiler warnings

1.0 release

	* fix bugs in convert_to/from_native() on windows
	* fix support for web servers not supporting keepalive
	* support storing save_path in resume data
	* don't use full allocation on network drives (on windows)
	* added clear_piece_deadlines() to remove all piece deadlines
	* improve queuing logic of inactive torrents (dont_count_slow_torrents)
	* expose optimistic unchoke logic to plugins
	* fix issue with large UDP packets on windows
	* remove set_ratio() feature
	* improve piece_deadline/streaming
	* honor pieces with priority 7 in sequential download mode
	* simplified building python bindings
	* make ignore_non_routers more forgiving in the case there are no UPnP
	  devices at a known router. Should improve UPnP compatibility.
	* include reason in peer_blocked_alert
	* support magnet links wrapped in .torrent files
	* rate limiter optimization
	* rate limiter overflow fix (for very high limits)
	* non-auto-managed torrents no longer count against the torrent limits
	* handle DHT error responses correctly
	* allow force_announce to only affect a single tracker
	* add moving_storage field to torrent_status
	* expose UPnP and NAT-PMP mapping in session object
	* DHT refactoring and support for storing arbitrary data with put and get
	* support building on android
	* improved support for web seeds that don't support keep-alive
	* improve DHT routing table to return better nodes (lower RTT and closer
	  to target)
	* don't use pointers to resume_data and file_priorities in
	  add_torrent_params
	* allow moving files to absolute paths, out of the download directory
	* make move_storage more generic to allow both overwriting files as well
	  as taking existing ones
	* fix choking issue at high upload rates
	* optimized rate limiter
	* make disk cache pool allocator configurable
	* fix library ABI to not depend on logging being enabled
	* use hex encoding instead of base32 in create_magnet_uri
	* include name, save_path and torrent_file in torrent_status, for
	  improved performance
	* separate anonymous mode and force-proxy mode, and tighten it up a bit
	* add per-tracker scrape information to announce_entry
	* report errors in read_piece_alert
	* DHT memory optimization
	* improve DHT lookup speed
	* improve support for windows XP and earlier
	* introduce global connection priority for improved swarm performance
	* make files deleted alert non-discardable
	* make built-in sha functions not conflict with libcrypto
	* improve web seed hash failure case
	* improve DHT lookup times
	* uTP path MTU discovery improvements
	* optimized the torrent creator optimizer to scale significantly better
	  with more files
	* fix uTP edge case where udp socket buffer fills up
	* fix nagle implementation in uTP

	* fix bug in error handling in protocol encryption

0.16.18 release

	* fix uninitialized values in DHT DOS mitigation
	* fix error handling in file::phys_offset
	* fix bug in HTTP scrape response parsing
	* enable TCP keepalive for socks5 connection for UDP associate
	* fix python3 support
	* fix bug in lt_donthave extension
	* expose i2p_alert to python. cleaning up of i2p connection code
	* fixed overflow and download performance issue when downloading at high rates
	* fixed bug in add_torrent_alert::message for magnet links
	* disable optimistic disconnects when connection limit is low
	* improved error handling of session::listen_on
	* suppress initial 'completed' announce to trackers added with replace_trackers
	  after becoming a seed
	* SOCKS4 fix for trying to connect over IPv6
	* fix saving resume data when removing all trackers
	* fix bug in udp_socket when changing socks5 proxy quickly

0.16.17 release

	* don't fall back on wildcard port in UPnP
	* fix local service discovery for magnet links
	* fix bitfield issue in file_storage
	* added work-around for MingW issue in file I/O
	* fixed sparse file detection on windows
	* fixed bug in gunzip
	* fix to use proxy settings when adding .torrent file from URL
	* fix resume file issue related to daylight savings time on windows
	* improve error checking in lazy_bdecode

0.16.16 release

	* add missing add_files overload to the python bindings
	* improve error handling in http gunzip
	* fix debug logging for banning web seeds
	* improve support for de-selected files in full allocation mode
	* fix dht_bootstrap_alert being posted
	* SetFileValidData fix on windows (prevents zero-fill)
	* fix minor lock_files issue on unix

0.16.15 release

	* fix mingw time_t 64 bit issue
	* fix use of SetFileValidData on windows
	* fix crash when using full allocation storage mode
	* improve error_code and error_category support in python bindings
	* fix python binding for external_ip_alert

0.16.14 release

	* make lt_tex more robust against bugs and malicious behavior
	* HTTP chunked encoding fix
	* expose file_granularity flag to python bindings
	* fix DHT memory error
	* change semantics of storage allocation to allocate on first write rather
	  than on startup (behaves better with changing file priorities)
	* fix resend logic in response to uTP SACK messages
	* only act on uTP RST packets with correct ack_nr
	* make uTP errors log in normal log mode (not require verbose)
	* deduplicate web seed entries from torrent files
	* improve error reporting from lazy_decode()

0.16.13 release

	* fix auto-manage issue when pausing session
	* fix bug in non-sparse mode on windows, causing incorrect file errors to
	  be generated
	* fix set_name() on file_storage actually affecting save paths
	* fix large file support issue on mingw
	* add some error handling to set_piece_hashes()
	* fix completed-on timestamp to not be clobbered on each startup
	* fix deadlock caused by some UDP tracker failures
	* fix potential integer overflow issue in timers on windows
	* minor fix to peer_proportional mixed_mode algorithm (TCP limit could go
	  too low)
	* graceful pause fix
	* i2p fixes
	* fix issue when loading certain malformed .torrent files
	* pass along host header with http proxy requests and possible
	  http_connection shutdown hang

0.16.12 release

	* fix building with C++11
	* fix IPv6 support in UDP socket (uTP)
	* fix mingw build issues
	* increase max allowed outstanding piece requests from peers
	* uTP performance improvement. only fast retransmit one packet at a time
	* improve error message for 'file too short'
	* fix piece-picker stat bug when only selecting some files for download
	* fix bug in async_add_torrent when settings file_priorities
	* fix boost-1.42 support for python bindings
	* fix memory allocation issue (virtual addres space waste) on windows

0.16.11 release

	* fix web seed URL double escape issue
	* fix string encoding issue in alert messages
	* fix SSL authentication issue
	* deprecate std::wstring overloads. long live utf-8
	* improve time-critical pieces feature (streaming)
	* introduce bandwidth exhaustion attack-mitigation in allowed-fast pieces
	* python binding fix issue where torrent_info objects where destructing when
	  their torrents were deleted
	* added missing field to scrape_failed_alert in python bindings
	* GCC 4.8 fix
	* fix proxy failure semantics with regards to anonymous mode
	* fix round-robin seed-unchoke algorithm
	* add bootstrap.sh to generage configure script and run configure
	* fix bug in SOCK5 UDP support
	* fix issue where torrents added by URL would not be started immediately

0.16.10 release

	* fix encryption level handle invalid values
	* add a number of missing functions to the python binding
	* fix typo in Jamfile for building shared libraries
	* prevent tracker exchange for magnet links before metadata is received
	* fix crash in make_magnet_uri when generating links longer than 1024
	  characters
	* fix hanging issue when closing files on windows (completing a download)
	* fix piece picking edge case that could cause torrents to get stuck at
	  hash failure
	* try unencrypted connections first, and fall back to encryption if it
	  fails (performance improvement)
	* add missing functions to python binding (flush_cache(), remap_files()
	  and orig_files())
	* improve handling of filenames that are invalid on windows
	* support 'implied_port' in DHT announce_peer
	* don't use pool allocator for disk blocks (cache may now return pages
	  to the kernel)

0.16.9 release

	* fix long filename truncation on windows
	* distinguish file open mode when checking files and downloading/seeding
	  with bittorrent. updates storage interface
	* improve file_storage::map_file when dealing with invalid input
	* improve handling of invalid utf-8 sequences in strings in torrent files
	* handle more cases of broken .torrent files
	* fix bug filename collision resolver
	* fix bug in filename utf-8 verification
	* make need_save_resume() a bit more robust
	* fixed sparse flag manipulation on windows
	* fixed streaming piece picking issue

0.16.8 release

	* make rename_file create missing directories for new filename
	* added missing python function: parse_magnet_uri
	* fix alerts.all_categories in python binding
	* fix torrent-abort issue which would cancel name lookups of other torrents
	* make torrent file parser reject invalid path elements earlier
	* fixed piece picker bug when using pad-files
	* fix read-piece response for cancelled deadline-pieces
	* fixed file priority vector-overrun
	* fix potential packet allocation alignment issue in utp
	* make 'close_redudnant_connections' cover more cases
	* set_piece_deadline() also unfilters the piece (if its priority is 0)
	* add work-around for bug in windows vista and earlier in
	  GetOverlappedResult
	* fix traversal algorithm leak in DHT
	* fix string encoding conversions on windows
	* take torrent_handle::query_pieces into account in torrent_handle::statue()
	* honor trackers responding with 410
	* fixed merkle tree torrent creation bug
	* fixed crash with empty url-lists in torrent files
	* added missing max_connections() function to python bindings

0.16.7 release

	* fix string encoding in error messages
	* handle error in read_piece and set_piece_deadline when torrent is removed
	* DHT performance improvement
	* attempt to handle ERROR_CANT_WAIT disk error on windows
	* improve peers exchanged over PEX
	* fixed rare crash in ut_metadata extension
	* fixed files checking issue
	* added missing pop_alerts() to python bindings
	* fixed typos in configure script, inversing some feature-enable/disable flags
	* added missing flag_update_subscribe to python bindings
	* active_dht_limit, active_tracker_limit and active_lsd_limit now
	  interpret -1 as infinite

0.16.6 release

	* fixed verbose log error for NAT holepunching
	* fix a bunch of typos in python bindings
	* make get_settings available in the python binding regardless of
	  deprecated functions
	* fix typo in python settings binding
	* fix possible dangling pointer use in peer list
	* fix support for storing arbitrary data in the DHT
	* fixed bug in uTP packet circle buffer
	* fix potential crash when using torrent_handle::add_piece
	* added missing add_torrent_alert to python binding

0.16.5 release

	* udp socket refcounter fix
	* added missing async_add_torrent to python bindings
	* raised the limit for bottled http downloads to 2 MiB
	* add support for magnet links and URLs in python example client
	* fixed typo in python bindings' add_torrent_params
	* introduce a way to add built-in plugins from python
	* consistently disconnect the same peer when two peers simultaneously connect
	* fix local endpoint queries for uTP connections
	* small optimization to local peer discovery to ignore our own broadcasts
	* try harder to bind the udp socket (uTP, DHT, UDP-trackers, LSD) to the
	  same port as TCP
	* relax file timestamp requirements for accepting resume data
	* fix performance issue in web seed downloader (coalescing of blocks
	  sometimes wouldn't work)
	* web seed fixes (better support for torrents without trailing / in
	  web seeds)
	* fix some issues with SSL over uTP connections
	* fix UDP trackers trying all endpoints behind the hostname

0.16.4 release

	* raise the default number of torrents allowed to announce to trackers
	  to 1600
	* improve uTP slow start behavior
	* fixed UDP socket error causing it to fail on Win7
	* update use of boost.system to not use deprecated functions
	* fix GIL issue in python bindings. Deprecated extension support in python
	* fixed bug where setting upload slots to -1 would not mean infinite
	* extend the UDP tracker protocol to include the request string from the
	  tracker URL
	* fix mingw build for linux crosscompiler

0.16.3 release

	* fix python binding backwards compatibility in replace_trackers
	* fix possible starvation in metadata extension
	* fix crash when creating torrents and optimizing file order with pad files
	* disable support for large MTUs in uTP until it is more reliable
	* expose post_torrent_updates and state_update_alert to python bindings
	* fix incorrect SSL error messages
	* fix windows build of shared library with openssl
	* fix race condition causing shutdown hang

0.16.2 release

	* fix permissions issue on linux with noatime enabled for non-owned files
	* use random peer IDs in anonymous mode
	* fix move_storage bugs
	* fix unnecessary dependency on boost.date_time when building boost.asio as separate compilation
	* always use SO_REUSEADDR and deprecate the flag to turn it on
	* add python bindings for SSL support
	* minor uTP tweaks
	* fix end-game mode issue when some files are selected to not be downloaded
	* improve uTP slow start
	* make uTP less aggressive resetting cwnd when idle

0.16.1 release

	* fixed crash when providing corrupt resume data
	* fixed support for boost-1.44
	* fixed reversed semantics of queue_up() and queue_down()
	* added missing functions to python bindings (file_priority(), set_dht_settings())
	* fixed low_prio_disk support on linux
	* fixed time critical piece accounting in the request queue
	* fixed semantics of rate_limit_utp to also ignore per-torrent limits
	* fixed piece sorting bug of deadline pieces
	* fixed python binding build on Mac OS and BSD
	* fixed UNC path normalization (on windows, unless UNC paths are disabled)
	* fixed possible crash when enabling multiple connections per IP
	* fixed typo in win vista specific code, breaking the build
	* change default of rate_limit_utp to true
	* fixed DLL export issue on windows (when building a shared library linking statically against boost)
	* fixed FreeBSD build
	* fixed web seed performance issue with pieces > 1 MiB
	* fixed unchoke logic when using web seeds
	* fixed compatibility with older versions of boost (down to boost 1.40)

0.16 release

	* support torrents with more than 262000 pieces
	* make tracker back-off configurable
	* don't restart the swarm after downloading metadata from magnet links
	* lower the default tracker retry intervals
	* support banning web seeds sending corrupt data
	* don't let hung outgoing connection attempts block incoming connections
	* improve SSL torrent support by using SNI and a single SSL listen socket
	* improved peer exchange performance by sharing incoming connections which advertize listen port
	* deprecate set_ratio(), and per-peer rate limits
	* add web seed support for torrents with pad files
	* introduced a more scalable API for torrent status updates (post_torrent_updates()) and updated client_test to use it
	* updated the API to add_torrent_params turning all bools into flags of a flags field
	* added async_add_torrent() function to significantly improve performance when
	  adding many torrents
	* change peer_states to be a bitmask (bw_limit, bw_network, bw_disk)
	* changed semantics of send_buffer_watermark_factor to be specified as a percentage
	* add incoming_connection_alert for logging all successful incoming connections
	* feature to encrypt peer connections with a secret AES-256 key stored in .torrent file
	* deprecated compact storage allocation
	* close files in separate thread on systems where close() may block (Mac OS X for instance)
	* don't create all directories up front when adding torrents
	* support DHT scrape
	* added support for fadvise/F_RDADVISE for improved disk read performance
	* introduced pop_alerts() which pops the entire alert queue in a single call
	* support saving metadata in resume file, enable it by default for magnet links
	* support for receiving multi announce messages for local peer discovery
	* added session::listen_no_system_port flag to prevent libtorrent from ever binding the listen socket to port 0
	* added option to not recheck on missing or incomplete resume data
	* extended stats logging with statistics=on builds
	* added new session functions to more efficiently query torrent status
	* added alerts for added and removed torrents
	* expanded plugin interface to support session wide states
	* made the metadata block requesting algorithm more robust against hash check failures
	* support a separate option to use proxies for peers or not
	* pausing the session now also pauses checking torrents
	* moved alert queue size limit into session_settings
	* added support for DHT rss feeds (storing only)
	* added support for RSS feeds
	* fixed up some edge cases in DHT routing table and improved unit test of it
	* added error category and error codes for HTTP errors
	* made the DHT implementation slightly more robust against routing table poisoning and node ID spoofing
	* support chunked encoding in http downloads (http_connection)
	* support adding torrents by url to the .torrent file
	* support CDATA tags in xml parser
	* use a python python dictionary for settings instead of session_settings object (in python bindings)
	* optimized metadata transfer (magnet link) startup time (shaved off about 1 second)
	* optimized swarm startup time (shaved off about 1 second)
	* support DHT name lookup
	* optimized memory usage of torrent_info and file_storage, forcing some API changes
	  around file_storage and file_entry
	* support trackerid tracker extension
	* graceful peer disconnect mode which finishes transactions before disconnecting peers
	* support chunked encoding for web seeds
	* uTP protocol support
	* resistance towards certain flood attacks
	* support chunked encoding for web seeds (only for BEP 19, web seeds)
	* optimized session startup time
	* support SSL for web seeds, through all proxies
	* support extending web seeds with custom authorization and extra headers
	* settings that are not changed from the default values are not saved
	  in the session state
	* made seeding choking algorithm configurable
	* deprecated setters for max connections, max half-open, upload and download
	  rates and unchoke slots. These are now set through session_settings
	* added functions to query an individual peer's upload and download limit
	* full support for BEP 21 (event=paused)
	* added share-mode feature for improving share ratios
	* merged all proxy settings into a single one
	* improved SOCKS5 support by proxying hostname lookups
	* improved support for multi-homed clients
	* added feature to not count downloaded bytes from web seeds in stats
	* added alert for incoming local service discovery messages
	* added option to set file priorities when adding torrents
	* removed the session mutex for improved performance
	* added upload and download activity timer stats for torrents
	* made the reuse-address flag configurable on the listen socket
	* moved UDP trackers over to use a single socket
	* added feature to make asserts log to a file instead of breaking the process
	  (production asserts)
	* optimized disk I/O cache clearing
	* added feature to ask a torrent if it needs to save its resume data or not
	* added setting to ignore file modification time when loading resume files
	* support more fine-grained torrent states between which peer sources it
	  announces to
	* supports calculating sha1 file-hashes when creating torrents
	* made the send_buffer_watermark performance warning more meaningful
	* supports complete_ago extension
	* dropped zlib as a dependency and builds using puff.c instead
	* made the default cache size depend on available physical RAM
	* added flags to torrent::status() that can filter which values are calculated
	* support 'explicit read cache' which keeps a specific set of pieces
	  in the read cache, without implicitly caching other pieces
	* support sending suggest messages based on what's in the read cache
	* clear sparse flag on files that complete on windows
	* support retry-after header for web seeds
	* replaced boost.filesystem with custom functions
	* replaced dependency on boost.thread by asio's internal thread primitives
	* added support for i2p torrents
	* cleaned up usage of MAX_PATH and related macros
	* made it possible to build libtorrent without RTTI support
	* added support to build with libgcrypt and a shipped version of libtommath
	* optimized DHT routing table memory usage
	* optimized disk cache to work with large caches
	* support variable number of optimistic unchoke slots and to dynamically
	  adjust based on the total number of unchoke slots
	* support for BitTyrant choker algorithm
	* support for automatically start torrents when they receive an
	  incoming connection
	* added more detailed instrumentation of the disk I/O thread

0.15.11 release

	* fixed web seed bug, sometimes causing infinite loops
	* fixed race condition when setting session_settings immediately after creating session
	* give up immediately when failing to open a listen socket (report the actual error)
	* restored ABI compatibility with 0.15.9
	* added missing python bindings for create_torrent and torrent_info

0.15.10 release

	* fix 'parameter incorrect' issue when using unbuffered IO on windows
	* fixed UDP socket error handling on windows
	* fixed peer_tos (type of service) setting
	* fixed crash when loading resume file with more files than the torrent in it
	* fix invalid-parameter error on windows when disabling filesystem disk cache
	* fix connection queue issue causing shutdown delays
	* fixed mingw build
	* fix overflow bug in progress_ppm field
	* don't filter local peers received from a non-local tracker
	* fix python deadlock when using python extensions
	* fixed small memory leak in DHT

0.15.9 release

	* added some functions missing from the python binding
	* fixed rare piece picker bug
	* fixed invalid torrent_status::finished_time
	* fixed bugs in dont-have and upload-only extension messages
	* don't open files in random-access mode (speeds up hashing)

0.15.8 release

	* allow NULL to be passed to create_torrent::set_comment and create_torrent::set_creator
	* fix UPnP issue for routers with multiple PPPoE connections
	* fix issue where event=stopped announces wouldn't be sent when closing session
	* fix possible hang in file::readv() on windows
	* fix CPU busy loop issue in tracker announce logic
	* honor IOV_MAX when using writev and readv
	* don't post 'operation aborted' UDP errors when changing listen port
	* fix tracker retry logic, where in some configurations the next tier would not be tried
	* fixed bug in http seeding logic (introduced in 0.15.7)
	* add support for dont-have extension message
	* fix for set_piece_deadline
	* add reset_piece_deadline function
	* fix merkle tree torrent assert

0.15.7 release

	* exposed set_peer_id to python binding
	* improve support for merkle tree torrent creation
	* exposed comparison operators on torrent_handle to python
	* exposed alert error_codes to python
	* fixed bug in announce_entry::next_announce_in and min_announce_in
	* fixed sign issue in set_alert_mask signature
	* fixed unaligned disk access for unbuffered I/O in windows
	* support torrents whose name is empty
	* fixed connection limit to take web seeds into account as well
	* fixed bug when receiving a have message before having the metadata
	* fixed python bindings build with disabled DHT support
	* fixed BSD file allocation issue
	* fixed bug in session::delete_files option to remove_torrent

0.15.6 release

	* fixed crash in udp trackers when using SOCKS5 proxy
	* fixed reconnect delay when leaving upload only mode
	* fixed default values being set incorrectly in add_torrent_params through add_magnet_uri in python bindings
	* implemented unaligned write (for unbuffered I/O)
	* fixed broadcast_lsd option
	* fixed udp-socket race condition when using a proxy
	* end-game mode optimizations
	* fixed bug in udp_socket causing it to issue two simultaneous async. read operations
	* fixed mingw build
	* fixed minor bug in metadata block requester (for magnet links)
	* fixed race condition in iconv string converter
	* fixed error handling in torrent_info constructor
	* fixed bug in torrent_info::remap_files
	* fix python binding for wait_for_alert
	* only apply privileged port filter to DHT-only peers

0.15.5 release

	* support DHT extension to report external IPs
	* fixed rare crash in http_connection's error handling
	* avoid connecting to peers listening on ports < 1024
	* optimized piece picking to not cause busy loops in some end-game modes
	* fixed python bindings for tcp::endpoint
	* fixed edge case of pad file support
	* limit number of torrents tracked by DHT
	* fixed bug when allow_multiple_connections_per_ip was enabled
	* potential WOW64 fix for unbuffered I/O (windows)
	* expose set_alert_queue_size_limit to python binding
	* support dht nodes in magnet links
	* support 100 Continue HTTP responses
	* changed default choker behavior to use 8 unchoke slots (instead of being rate based)
	* fixed error reporting issue in disk I/O thread
	* fixed file allocation issues on linux
	* fixed filename encoding and decoding issue on platforms using iconv
	* reports redundant downloads to tracker, fixed downloaded calculation to
	  be more stable when not including redundant. Improved redundant data accounting
	  to be more accurate
	* fixed bugs in http seed connection and added unit test for it
	* fixed error reporting when fallocate fails
	* deprecate support for separate proxies for separate kinds of connections

0.15.4 release

	* fixed piece picker issue triggered by hash failure and timed out requests to the piece
	* fixed optimistic unchoke issue when setting per torrent unchoke limits
	* fixed UPnP shutdown issue
	* fixed UPnP DeletePortmapping issue
	* fixed NAT-PMP issue when adding the same mapping multiple times
	* no peers from tracker when stopping is no longer an error
	* improved web seed retry behavior
	* fixed announce issue

0.15.3 release

	* fixed announce bug where event=completed would not be sent if it violated the
	  min-announce of the tracker
	* fixed limitation in rate limiter
	* fixed build error with boost 1.44

0.15.2 release

	* updated compiler to msvc 2008 for python binding
	* restored default fail_limit to unlimited on all trackers
	* fixed rate limit bug for DHT
	* fixed SOCKS5 bug for routing UDP packets
	* fixed bug on windows when verifying resume data for a torrent where
	  one of its directories had been removed
	* fixed race condition in peer-list with DHT
	* fix force-reannounce and tracker retry issue

0.15.1 release

	* fixed rare crash when purging the peer list
	* fixed race condition around m_abort in session_impl
	* fixed bug in web_peer_connection which could cause a hang when downloading
	  from web servers
	* fixed bug in metadata extensions combined with encryption
	* refactored socket reading code to not use async. operations unnecessarily
	* some timer optimizations
	* removed the reuse-address flag on the listen socket
	* fixed bug where local peer discovery and DHT wouldn't be announced to without trackers
	* fixed bug in bdecoder when decoding invalid messages
	* added build warning when building with UNICODE but the standard library
	  doesn't provide std::wstring
	* fixed add_node python binding
	* fixed issue where trackers wouldn't tried immediately when the previous one failed
	* fixed synchronization issue between download queue and piece picker
	* fixed bug in udp tracker scrape response parsing
	* fixed bug in the disk thread that could get triggered under heavy load
	* fixed bug in add_piece() that would trigger asserts
	* fixed vs 2010 build
	* recognizes more clients in identify_client()
	* fixed bug where trackers wouldn't be retried if they failed
	* slight performance fix in disk elevator algorithm
	* fixed potential issue where a piece could be checked twice
	* fixed build issue on windows related to GetCompressedSize()
	* fixed deadlock when starting torrents with certain invalid tracker URLs
	* fixed iterator bug in disk I/O thread
	* fixed FIEMAP support on linux
	* fixed strict aliasing warning on gcc
	* fixed inconsistency when creating torrents with symlinks
	* properly detect windows version to initialize half-open connection limit
	* fixed bug in url encoder where $ would not be encoded

0.15 release

	* introduced a session state save mechanism. load_state() and save_state().
	  this saves all session settings and state (except torrents)
	* deprecated dht_state functions and merged it with the session state
	* added support for multiple trackers in magnet links
	* added support for explicitly flushing the disk cache
	* added torrent priority to affect bandwidth allocation for its peers
	* reduced the number of floating point operations (to better support
	  systems without FPU)
	* added new alert when individual files complete
	* added support for storing symbolic links in .torrent files
	* added support for uTorrent interpretation of multi-tracker torrents
	* handle torrents with duplicate filenames
	* piece timeouts are adjusted to download rate limits
	* encodes urls in torrent files that needs to be encoded
	* fixed not passing &supportcrypto=1 when encryption is disabled
	* introduced an upload mode, which torrents are switched into when
	  it hits a disk write error, instead of stopping the torrent.
	  this lets libtorrent keep uploading the parts it has when it
	  encounters a disk-full error for instance
	* improved disk error handling and expanded use of error_code in
	  error reporting. added a bandwidth state, bw_disk, when waiting
	  for the disk io thread to catch up writing buffers
	* improved read cache memory efficiency
	* added another cache flush algorithm to write the largest
	  contiguous blocks instead of the least recently used
	* introduced a mechanism to be lighter on the disk when checking torrents
	* applied temporary memory storage optimization to when checking
	  a torrent as well
	* removed hash_for_slot() from storage_interface. It is now implemented
	  by using the readv() function from the storage implementation
	* improved IPv6 support by announcing twice when necessary
	* added feature to set a separate global rate limit for local peers
	* added preset settings for low memory environments and seed machines
	  min_memory_usage() and high_performance_seeder()
	* optimized overall memory usage for DHT nodes and requests, peer
	  entries and disk buffers
	* change in API for block_info in partial_piece_info, instead of
	  accessing 'peer', call 'peer()'
	* added support for fully automatic unchoker (no need to specify
	  number of upload slots). This is on by default
	* added support for changing socket buffer sizes through
	  session_settings
	* added support for merkle hash tree torrents (.merkle.torrent)
	* added 'seed mode', which assumes that all files are complete
	  and checks hashes lazily, as blocks are requested
	* added new extension for file attributes (executable and hidden)
	* added support for unbuffered I/O for aligned files
	* added workaround for sparse file issue on Windows Vista
	* added new lt_trackers extension to exchange trackers between
	  peers
	* added support for BEP 17 http seeds
	* added read_piece() to read pieces from torrent storage
	* added option for udp tracker preference
	* added super seeding
	* added add_piece() function to inject data from external sources
	* add_tracker() function added to torrent_handle
	* if there is no working tracker, current_tracker is the
	  tracker that is currently being tried
	* torrents that are checking can now be paused, which will
	  pause the checking
	* introduced another torrent state, checking_resume_data, which
	  the torrent is in when it's first added, and is comparing
	  the files on disk with the resume data
	* DHT bandwidth usage optimizations
	* rate limited DHT send socket
	* tracker connections are now also subject to IP filtering
	* improved optimistic unchoke logic
	* added monitoring of the DHT lookups
	* added bandwidth reports for estimated TCP/IP overhead and DHT
	* includes DHT traffic in the rate limiter
	* added support for bitcomet padding files
	* improved support for sparse files on windows
	* added ability to give seeding torrents preference to active slots
	* added torrent_status::finished_time
	* automatically caps files and connections by default to rlimit
	* added session::is_dht_running() function
	* added torrent_handle::force_dht_announce()
	* added torrent_info::remap_files()
	* support min_interval tracker extension
	* added session saving and loading functions
	* added support for min-interval in tracker responses
	* only keeps one outstanding duplicate request per peer
	  reduces waste download, specifically when streaming
	* added support for storing per-peer rate limits across reconnects
	* improved fallocate support
	* fixed magnet link issue when using resume data
	* support disk I/O priority settings
	* added info_hash to torrent_deleted_alert
	* improved LSD performance and made the interval configurable
	* improved UDP tracker support by caching connect tokens
	* fast piece optimization

release 0.14.10

	* fixed udp tracker race condition
	* added support for torrents with odd piece sizes
	* fixed issue with disk read cache not being cleared when removing torrents
	* made the DHT socket bind to the same interface as the session
	* fixed issue where an http proxy would not be used on redirects
	* Solaris build fixes
	* disabled buggy disconnect_peers feature

release 0.14.9

	* disabled feature to drop requests after having been skipped too many times
	* fixed range request bug for files larger than 2 GB in web seeds
	* don't crash when trying to create torrents with 0 files
	* fixed big_number __init__ in python bindings
	* fixed optimistic unchoke timer
	* fixed bug where torrents with incorrectly formatted web seed URLs would be
	  connected multiple times
	* fixed MinGW support
	* fixed DHT bootstrapping issue
	* fixed UDP over SOCKS5 issue
	* added support for "corrupt" tracker announce
	* made end-game mode less aggressive

release 0.14.8

	* ignore unkown metadata messages
	* fixed typo that would sometimes prevent queued torrents to be checked
	* fixed bug in auto-manager where active_downloads and active_seeds would
	  sometimes be used incorrectly
	* force_recheck() no longer crashes on torrents with no metadata
	* fixed broadcast socket regression from 0.14.7
	* fixed hang in NATPMP when shut down while waiting for a response
	* fixed some more error handling in bdecode

release 0.14.7

	* fixed deadlock in natpmp
	* resume data alerts are always posted, regardless of alert mask
	* added wait_for_alert to python binding
	* improved invalid filename character replacement
	* improved forward compatibility in DHT
	* added set_piece_hashes that takes a callback to the python binding
	* fixed division by zero in get_peer_info()
	* fixed bug where pieces may have been requested before the metadata
	  was received
	* fixed incorrect error when deleting files from a torrent where
	  not all files have been created
	* announces torrents immediately to the DHT when it's started
	* fixed bug in add_files that would fail to recurse if the path
	  ended with a /
	* fixed bug in error handling when parsing torrent files
	* fixed file checking bug when renaming a file before checking the torrent
	* fixed race conditon when receiving metadata from swarm
	* fixed assert in ut_metadata plugin
	* back-ported some fixes for building with no exceptions
	* fixed create_torrent when passing in a path ending with /
	* fixed move_storage when source doesn't exist
	* fixed DHT state save bug for node-id
	* fixed typo in python binding session_status struct
	* broadcast sockets now join every network interface (used for UPnP and
	  local peer discovery)

release 0.14.6

	* various missing include fixes to be buildable with boost 1.40
	* added missing functions to python binding related to torrent creation
	* fixed to add filename on web seed urls that lack it
	* fixed BOOST_ASIO_HASH_MAP_BUCKETS define for boost 1.39
	* fixed checking of fast and suggest messages when used with magnet links
	* fixed bug where web seeds would not disconnect if being resolved when
	  the torrent was paused
	* fixed download piece performance bug in piece picker
	* fixed bug in connect candidate counter
	* replaces invalid filename characters with .
	* added --with-libgeoip option to configure script to allow building and
	  linking against system wide library
	* fixed potential pure virtual function call in extensions on shutdown
	* fixed disk buffer leak in smart_ban extension

release 0.14.5

	* fixed bug when handling malformed webseed urls and an http proxy
	* fixed bug when setting unlimited upload or download rates for torrents
	* fix to make torrent_status::list_peers more accurate.
	* fixed memory leak in disk io thread when not using the cache
	* fixed bug in connect candidate counter
	* allow 0 upload slots
	* fixed bug in rename_file(). The new name would not always be saved in
	  the resume data
	* fixed resume data compatibility with 0.13
	* fixed rare piece-picker bug
	* fixed bug where one allowed-fast message would be sent even when
	  disabled
	* fixed race condition in UPnP which could lead to crash
	* fixed inversed seed_time ratio logic
	* added get_ip_filter() to session

release 0.14.4

	* connect candidate calculation fix
	* tightened up disk cache memory usage
	* fixed magnet link parser to accept hex-encoded info-hashes
	* fixed inverted logic when picking which peers to connect to
	  (should mean a slight performance improvement)
	* fixed a bug where a failed rename_file() would leave the storage
	  in an error state which would pause the torrent
	* fixed case when move_storage() would fail. Added a new alert
	  to be posted when it does
	* fixed crash bug when shutting down while checking a torrent
	* fixed handling of web seed urls that didn't end with a
	  slash for multi-file torrents
	* lowered the default connection speed to 10 connection attempts
	  per second
	* optimized memory usage when checking files fails
	* fixed bug when checking a torrent twice
	* improved handling of out-of-memory conditions in disk I/O thread
	* fixed bug when force-checking a torrent with partial pieces
	* fixed memory leak in disk cache
	* fixed torrent file path vulnerability
	* fixed upnp
	* fixed bug when dealing with clients that drop requests (i.e. BitComet)
	  fixes assert as well

release 0.14.3

	* added python binding for create_torrent
	* fixed boost-1.38 build
	* fixed bug where web seeds would be connected before the files
	  were checked
	* fixed filename bug when using wide characters
	* fixed rare crash in peer banning code
	* fixed potential HTTP compatibility issue
	* fixed UPnP crash
	* fixed UPnP issue where the control url contained the base url
	* fixed a replace_trackers bug
	* fixed bug where the DHT port mapping would not be removed when
	  changing DHT port
	* fixed move_storage bug when files were renamed to be moved out
	  of the root directory
	* added error handling for set_piece_hashes
	* fixed missing include in enum_if.cpp
	* fixed dual IP stack issue
	* fixed issue where renamed files were sometimes not saved in resume data
	* accepts tracker responses with no 'peers' field, as long as 'peers6'
	  is present
	* fixed CIDR-distance calculation in the precense of IPv6 peers
	* save partial resume data for torrents that are queued for checking
	  or checking, to maintain stats and renamed files
	* Don't try IPv6 on windows if it's not installed
	* move_storage fix
	* fixed potential crash on shutdown
	* fixed leaking exception from bdecode on malformed input
	* fixed bug where connection would hang when receiving a keepalive
	* fixed bug where an asio exception could be thrown when resolving
	  peer countries
	* fixed crash when shutting down while checking a torrent
	* fixed potential crash in connection_queue when a peer_connection
	  fail to open its socket

release 0.14.2

	* added missing functions to the python bindings torrent_info::map_file,
	  torrent_info::map_block and torrent_info::file_at_offset.
	* removed support for boost-1.33 and earlier (probably didn't work)
	* fixed potential freezes issues at shutdown
	* improved error message for python setup script
	* fixed bug when torrent file included announce-list, but no valid
	  tracker urls
	* fixed bug where the files requested from web seeds would be the
	  renamed file names instead of the original file names in the torrent.
	* documentation fix of queing section
	* fixed potential issue in udp_socket (affected udp tracker support)
	* made name, comment and created by also be subject to utf-8 error
	  correction (filenames already were)
	* fixed dead-lock when settings DHT proxy
	* added missing export directives to lazy_entry
	* fixed disk cache expiry settings bug (if changed, it would be set
	  to the cache size)
	* fixed bug in http_connection when binding to a particular IP
	* fixed typo in python binding (torrent_handle::piece_prioritize should
	  be torrent_handle::piece_priorities)
	* fixed race condition when saving DHT state
	* fixed bugs related to lexical_cast being locale dependent
	* added support for SunPro C++ compiler
	* fixed bug where messeges sometimes could be encrypted in the
	  wrong order, for encrypted connections.
	* fixed race condition where torrents could get stuck waiting to
	  get checked
	* fixed mapped files bug where it wouldn't be properly restored
	  from resume data properly
	* removed locale dependency in xml parser (caused asserts on windows)
	* fixed bug when talking to https 1.0 servers
	* fixed UPnP bug that could cause stack overflow

release 0.14.1

	* added converter for python unicode strings to utf-8 paths
	* fixed bug in http downloader where the host field did not
	  include the port number
	* fixed headers to not depend on NDEBUG, which would prohibit
	  linking a release build of libtorrent against a debug application
	* fixed bug in disk I/O thread that would make the thread
	  sometimes quit when an error occurred
	* fixed DHT bug
	* fixed potential shutdown crash in disk_io_thread
	* fixed usage of deprecated boost.filsystem functions
	* fixed http_connection unit test
	* fixed bug in DHT when a DHT state was loaded
	* made rate limiter change in 0.14 optional (to take estimated
	  TCP/IP overhead into account)
	* made the python plugin buildable through the makefile
	* fixed UPnP bug when url base ended with a slash and
	  path started with a slash
	* fixed various potentially leaking exceptions
	* fixed problem with removing torrents that are checking
	* fixed documentation bug regarding save_resume_data()
	* added missing documentation on torrent creation
	* fixed bugs in python client examples
	* fixed missing dependency in package-config file
	* fixed shared geoip linking in Jamfile
	* fixed python bindings build on windows and made it possible
	  to generate a windows installer
	* fixed bug in NAT-PMP implementation

release 0.14

	* deprecated add_torrent() in favor of a new add_torrent()
	  that takes a struct with parameters instead. Torrents
	  are paused and auto managed by default.
	* removed 'connecting_to_tracker' torrent state. This changes
	  the enum values for the other states.
	* Improved seeding and choking behavior.
	* Fixed rare buffer overrun bug when calling get_download_queue
	* Fixed rare bug where torrent could be put back into downloading
	  state even though it was finished, after checking files.
	* Fixed rename_file to work before the file on disk has been
	  created.
	* Fixed bug in tracker connections in case of errors caused
	  in the connection constructor.
	* Updated alert system to be filtered by category instead of
	  severity level. Alerts can generate a message through
	  alert::message().
	* Session constructor will now start dht, upnp, natpmp, lsd by
	  default. Flags can be passed in to the constructor to not
	  do this, if these features are to be enabled and disabled
	  at a later point.
	* Removed 'connecting_to_tracker' torrent state
	* Fix bug where FAST pieces were cancelled on choke
	* Fixed problems with restoring piece states when hash failed.
	* Minimum peer reconnect time fix. Peers with no failures would
	  reconnect immediately.
	* Improved web seed error handling
	* DHT announce fixes and off-by-one loop fix
	* Fixed UPnP xml parse bug where it would ignore the port number
	  for the control url.
	* Fixed bug in torrent writer where the private flag was added
	  outside of the info dictionary
	* Made the torrent file parser less strict of what goes in the
	  announce-list entry
	* Fixed type overflow bug where some statistics was incorrectly
	  reported for file larger than 2 GB
	* boost-1.35 support
	* Fixed bug in statistics from web server peers where it sometimes
	  could report too many bytes downloaded.
	* Fixed bug where statistics from the last second was lost when
	  disconnecting a peer.
	* receive buffer optimizations (memcpy savings and memory savings)
	* Support for specifying the TOS byte for peer traffic.
	* Basic support for queueing of torrents.
	* Better bias to give connections to downloading torrents
	  with fewer peers.
	* Optimized resource usage (removed the checking thread)
	* Support to bind outgoing connections to specific ports
	* Disk cache support.
	* New, more memory efficient, piece picker with sequential download
	  support (instead of the more complicated sequential download threshold).
	* Auto Upload slots. Automtically opens up more slots if
	  upload limit is not met.
	* Improved NAT-PMP support by querying the default gateway
	* Improved UPnP support by ignoring routers not on the clients subnet.

release 0.13

	* Added scrape support
	* Added add_extension() to torrent_handle. Can instantiate
	  extensions for torrents while downloading
	* Added support for remove_torrent to delete the files as well
	* Fixed issue with failing async_accept on windows
	* DHT improvements, proper error messages are now returned when
	  nodes sends bad packets
	* Optimized the country table used to resolve country of peers
	* Copying optimization for sending data. Data is no longer copied from
	  the disk I/O buffer to the send buffer.
	* Buffer optimization to use a raw buffer instead of std::vector<char>
	* Improved file storage to use sparse files
	* Updated python bindings
	* Added more clients to the identifiable clients list.
	* Torrents can now be started in paused state (to better support queuing)
	* Improved IPv6 support (support for IPv6 extension to trackers and
	  listens on both IPv6 and IPv4 interfaces).
	* Improved asserts used. Generates a stacktrace on linux
	* Piece picker optimizations and improvements
	* Improved unchoker, connection limit and rate limiter
	* Support for FAST extension
	* Fixed invalid calculation in DHT node distance
	* Fixed bug in URL parser that failed to parse IPv6 addresses
	* added peer download rate approximation
	* added port filter for outgoing connection (to prevent
	  triggering firewalls)
	* made most parameters configurable via session_settings
	* added encryption support
	* added parole mode for peers whose data fails the hash check.
	* optimized heap usage in piece-picker and web seed downloader.
	* fixed bug in DHT where older write tokens weren't accepted.
	* added support for sparse files.
	* introduced speed categories for peers and pieces, to separate
	  slow and fast peers.
	* added a half-open tcp connection limit that takes all connections
	  in to account, not just peer connections.
	* added alerts for filtered IPs.
	* added support for SOCKS4 and 5 proxies and HTTP CONNECT proxies.
	* fixed proper distributed copies calculation.
	* added option to use openssl for sha-1 calculations.
	* optimized the piece picker in the case where a peer is a seed.
	* added support for local peer discovery
	* removed the dependency on the compiled boost.date_time library
	* deprecated torrent_info::print()
	* added UPnP support
	* fixed problem where peer interested flags were not updated correctly
	  when pieces were filtered
	* improvements to ut_pex messages, including support for seed flag
	* prioritizes upload bandwidth to peers that might send back data
	* the following functions have been deprecated:
	  	void torrent_handle::filter_piece(int index, bool filter) const;
	  	void torrent_handle::filter_pieces(std::vector<bool> const& pieces) const;
	  	bool torrent_handle::is_piece_filtered(int index) const;
	  	std::vector<bool> torrent_handle::filtered_pieces() const;
	  	void torrent_handle::filter_files(std::vector<bool> const& files) const;

	  instead, use the piece_priority functions.

	* added support for NAT-PMP
	* added support for piece priorities. Piece filtering is now set as
	  a priority
	* Fixed crash when last piece was smaller than one block and reading
	  fastresume data for that piece
	* Makefiles should do a better job detecting boost
	* Fixed crash when all tracker urls are removed
	* Log files can now be created at user supplied path
	* Log files failing to create is no longer fatal
	* Fixed dead-lock in torrent_handle
	* Made it build with boost 1.34 on windows
	* Fixed bug in URL parser that failed to parse IPv6 addresses
	* Fixed bug in DHT, related to IPv6 nodes
	* DHT accepts transaction IDs that have garbage appended to them
	* DHT logs messages that it fails to decode

release 0.12

	* fixes to make the DHT more compatible
	* http seed improvements including error reporting and url encoding issues.
	* fixed bug where directories would be left behind when moving storage
	  in some cases.
	* fixed crashing bug when restarting or stopping the DHT.
	* added python binding, using boost.python
	* improved character conversion on windows when strings are not utf-8.
	* metadata extension now respects the private flag in the torrent.
	* made the DHT to only be used as a fallback to trackers by default.
	* added support for HTTP redirection support for web seeds.
	* fixed race condition when accessing a torrent that was checking its
	  fast resume data.
	* fixed a bug in the DHT which could be triggered if the network was
	  dropped or extremely rare cases.
	* if the download rate is limited, web seeds will now only use left-over
	  bandwidth after all bt peers have used up as much bandwidth as they can.
	* added the possibility to have libtorrent resolve the countries of
	  the peers in torrents.
	* improved the bandwidth limiter (it now implements a leaky bucket/node bucket).
	* improved the HTTP seed downloader to report accurate progress.
	* added more client peer-id signatures to be recognized.
	* added support for HTTP servers that skip the CR before the NL at line breaks.
	* fixed bug in the HTTP code that only accepted headers case sensitive.
	* fixed bug where one of the session constructors didn't initialize boost.filesystem.
	* fixed bug when the initial checking of a torrent fails with an exception.
	* fixed bug in DHT code which would send incorrect announce messages.
	* fixed bug where the http header parser was case sensitive to the header
	  names.
	* Implemented an optmization which frees the piece_picker once a torrent
	  turns into a seed.
	* Added support for uT peer exchange extension, implemented by Massaroddel.
	* Modified the quota management to offer better bandwidth balancing
	  between peers.
	* logging now supports multiple sessions (different sessions now log
	  to different directories).
	* fixed random number generator seed problem, generating the same
	  peer-id for sessions constructed the same second.
	* added an option to accept multiple connections from the same IP.
	* improved tracker logging.
	* moved the file_pool into session. The number of open files is now
	  limited per session.
	* fixed uninitialized private flag in torrent_info
	* fixed long standing issue with file.cpp on windows. Replaced the low level
	  io functions used on windows.
	* made it possible to associate a name with torrents without metadata.
	* improved http-downloading performance by requesting entire pieces via
	  http.
	* added plugin interface for extensions. And changed the interface for
	  enabling extensions.

release 0.11

	* added support for incorrectly encoded paths in torrent files
	  (assumes Latin-1 encoding and converts to UTF-8).
	* added support for destructing session objects asynchronously.
	* fixed bug with file_progress() with files = 0 bytes
	* fixed a race condition bug in udp_tracker_connection that could
	  cause a crash.
	* fixed bug occuring when increasing the sequenced download threshold
	  with max availability lower than previous threshold.
	* fixed an integer overflow bug occuring when built with gcc 4.1.x
	* fixed crasing bug when closing while checking a torrent
	* fixed bug causing a crash with a torrent with piece length 0
	* added an extension to the DHT network protocol to support the
	  exchange of nodes with IPv6 addresses.
	* modified the ip_filter api slightly to support IPv6
	* modified the api slightly to make sequenced download threshold
	  a per torrent-setting.
	* changed the address type to support IPv6
	* fixed bug in piece picker which would not behave as
	  expected with regard to sequenced download threshold.
	* fixed bug with file_progress() with files > 2 GB.
	* added --enable-examples option to configure script.
	* fixed problem with the resource distribution algorithm
	  (controlling e.g upload/download rates).
	* fixed incorrect asserts in storage related to torrents with
	  zero-sized files.
	* added support for trackerless torrents (with kademlia DHT).
	* support for torrents with the private flag set.
	* support for torrents containing bootstrap nodes for the
	  DHT network.
	* fixed problem with the configure script on FreeBSD.
	* limits the pipelining used on url-seeds.
	* fixed problem where the shutdown always would delay for
	  session_settings::stop_tracker_timeout seconds.
	* session::listen_on() won't reopen the socket in case the port and
	  interface is the same as the one currently in use.
	* added http proxy support for web seeds.
	* fixed problem where upload and download stats could become incorrect
	  in case of high cpu load.
	* added more clients to the identifiable list.
	* fixed fingerprint parser to cope with latest Mainline versions.

release 0.10

	* fixed a bug where the requested number of peers in a tracker request could
	  be too big.
	* fixed a bug where empty files were not created in full allocation mode.
	* fixed a bug in storage that would, in rare cases, fail to do a
	  complete check.
	* exposed more settings for tweaking parameters in the piece-picker,
	  downloader and uploader (http_settings replaced by session_settings).
	* tweaked default settings to improve high bandwidth transfers.
	* improved the piece picker performance and made it possible to download
	  popular pieces in sequence to improve disk performance.
	* added the possibility to control upload and download limits per peer.
	* fixed problem with re-requesting skipped pieces when peer was sending pieces
	  out of fifo-order.
	* added support for http seeding (the GetRight protocol)
	* renamed identifiers called 'id' in the public interface to support linking
	  with Objective.C++
	* changed the extensions protocol to use the new one, which is also
	  implemented by uTorrent.
	* factorized the peer_connection and added web_peer_connection which is
	  able to download from http-sources.
	* converted the network code to use asio (resulted in slight api changes
	  dealing with network addresses).
	* made libtorrent build in vc7 (patches from Allen Zhao)
	* fixed bug caused when binding outgoing connections to a non-local interface.
	* add_torrent() will now throw if called while the session object is
	  being closed.
	* added the ability to limit the number of simultaneous half-open
	  TCP connections. Flags in peer_info has been added.

release 0.9.1

	* made the session disable file name checks within the boost.filsystem library
	* fixed race condition in the sockets
	* strings that are invalid utf-8 strings are now decoded with the
	  local codepage on windows
	* added the ability to build libtorrent both as a shared library
	* client_test can now monitor a directory for torrent files and automatically
	  start and stop downloads while running
	* fixed problem with file_size() when building on windows with unicode support
	* added a new torrent state, allocating
	* added a new alert, metadata_failed_alert
	* changed the interface to session::add_torrent for some speed optimizations.
	* greatly improved the command line control of the example client_test.
	* fixed bug where upload rate limit was not being applied.
	* files that are being checked will no longer stall files that don't need
	  checking.
	* changed the way libtorrent identifies support for its excentions
	  to look for 'ext' at the end of the peer-id.
	* improved performance by adding a circle buffer for the send buffer.
	* fixed bugs in the http tracker connection when using an http proxy.
	* fixed problem with storage's file pool when creating torrents and then
	  starting to seed them.
	* hard limit on remote request queue and timeout on requests (a timeout
	  triggers rerequests). This makes libtorrent work much better with
	  "broken" clients like BitComet which may ignore requests.

Initial release 0.9

	* multitracker support
	* serves multiple torrents on a single port and a single thread
	* supports http proxies and proxy authentication
	* gzipped tracker-responses
	* block level piece picker
	* queues torrents for file check, instead of checking all of them in parallel
	* uses separate threads for checking files and for main downloader
	* upload and download rate limits
	* piece-wise, unordered, incremental file allocation
	* fast resume support
	* supports files > 2 gigabytes
	* supports the no_peer_id=1 extension
	* support for udp-tracker protocol
	* number of connections limit
	* delays sending have messages
	* can resume pieces downloaded in any order
	* adjusts the length of the request queue depending on download rate
	* supports compact=1
	* selective downloading
	* ip filter
<|MERGE_RESOLUTION|>--- conflicted
+++ resolved
@@ -1,4 +1,3 @@
-<<<<<<< HEAD
 	* fix total_want/want accounting when forcing a recheck
 	* fix merging metadata with magnet links added on top of existing torrents
 	* add torrent_flag to default all file priorities to dont_download
@@ -130,10 +129,8 @@
 	* added support for GnuTLS for HTTPS and torrents over SSL
 
 
-=======
 	* fix wanted_done/done accounting when force-rechecking
 	* expose userdata via torrent_handle (back-port from 2.0)
->>>>>>> 544b617d
 	* fix renaming of filenames that are too long for the filesystem
 	* made UPnP and LSD code avoid using select_reactor (to work around an issue on windows in boost.asio < 1.80)
 
