--- conflicted
+++ resolved
@@ -1,4 +1,3 @@
-<<<<<<< HEAD
 	* add work-around for systems without fseeko() (such as Android)
 	* add convenience header libtorrent/libtorrent.hpp
 	* increase default max_allowed_in_request_queue
@@ -56,9 +55,8 @@
 	* overhauled disk I/O subsystem to use memory mapped files (where available)
 	* libtorrent now requires C++14 to build
 	* added support for GnuTLS for HTTPS and torrents over SSL
-=======
+
 1.2.13 released
->>>>>>> 42da0c5c
 
 	* fix issue with paths starting with ./
 	* fix integer overflow when setting a high DHT upload rate limit
