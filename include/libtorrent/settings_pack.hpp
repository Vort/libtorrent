/*

Copyright (c) 2014-2020, Arvid Norberg
Copyright (c) 2016-2018, Alden Torres
Copyright (c) 2017, Steven Siloti
Copyright (c) 2017, Andrei Kurushin
Copyright (c) 2018, TheOriginalWinCat
Copyright (c) 2019, Amir Abrams
All rights reserved.

Redistribution and use in source and binary forms, with or without
modification, are permitted provided that the following conditions
are met:

    * Redistributions of source code must retain the above copyright
      notice, this list of conditions and the following disclaimer.
    * Redistributions in binary form must reproduce the above copyright
      notice, this list of conditions and the following disclaimer in
      the documentation and/or other materials provided with the distribution.
    * Neither the name of the author nor the names of its
      contributors may be used to endorse or promote products derived
      from this software without specific prior written permission.

THIS SOFTWARE IS PROVIDED BY THE COPYRIGHT HOLDERS AND CONTRIBUTORS "AS IS"
AND ANY EXPRESS OR IMPLIED WARRANTIES, INCLUDING, BUT NOT LIMITED TO, THE
IMPLIED WARRANTIES OF MERCHANTABILITY AND FITNESS FOR A PARTICULAR PURPOSE
ARE DISCLAIMED. IN NO EVENT SHALL THE COPYRIGHT OWNER OR CONTRIBUTORS BE
LIABLE FOR ANY DIRECT, INDIRECT, INCIDENTAL, SPECIAL, EXEMPLARY, OR
CONSEQUENTIAL DAMAGES (INCLUDING, BUT NOT LIMITED TO, PROCUREMENT OF
SUBSTITUTE GOODS OR SERVICES; LOSS OF USE, DATA, OR PROFITS; OR BUSINESS
INTERRUPTION) HOWEVER CAUSED AND ON ANY THEORY OF LIABILITY, WHETHER IN
CONTRACT, STRICT LIABILITY, OR TORT (INCLUDING NEGLIGENCE OR OTHERWISE)
ARISING IN ANY WAY OUT OF THE USE OF THIS SOFTWARE, EVEN IF ADVISED OF THE
POSSIBILITY OF SUCH DAMAGE.

*/

#ifndef TORRENT_SETTINGS_PACK_HPP_INCLUDED
#define TORRENT_SETTINGS_PACK_HPP_INCLUDED

#include "libtorrent/entry.hpp"
#include "libtorrent/string_view.hpp"
#include "libtorrent/flags.hpp"

#include <vector>
#include <memory>

// OVERVIEW
//
// You have some control over session configuration through the session::apply_settings()
// member function. To change one or more configuration options, create a settings_pack
// object and fill it with the settings to be set and pass it in to session::apply_settings().
//
// The settings_pack object is a collection of settings updates that are applied
// to the session when passed to session::apply_settings(). It's empty when
// constructed.
//
// You have control over proxy and authorization settings and also the user-agent
// that will be sent to the tracker. The user-agent will also be used to identify the
// client with other peers.
//
// Each configuration option is named with an enum value inside the
// settings_pack class. These are the available settings:
namespace libtorrent {

namespace aux {
	struct session_impl;
	struct session_settings;
	struct session_settings_single_thread;
}

	struct settings_pack;
	struct bdecode_node;

	TORRENT_EXTRA_EXPORT settings_pack load_pack_from_dict(bdecode_node const& settings);

	TORRENT_EXTRA_EXPORT void save_settings_to_dict(settings_pack const& sett, entry::dictionary_type& out);
	TORRENT_EXTRA_EXPORT settings_pack non_default_settings(aux::session_settings const& sett);
	TORRENT_EXTRA_EXPORT void apply_pack(settings_pack const* pack, aux::session_settings& sett
		, aux::session_impl* ses = nullptr);
	TORRENT_EXTRA_EXPORT void apply_pack_impl(settings_pack const* pack
		, aux::session_settings_single_thread& sett
		, std::vector<void(aux::session_impl::*)()>* callbacks = nullptr);
	TORRENT_EXTRA_EXPORT void run_all_updates(aux::session_impl& ses);

	// converts a setting integer (from the enums string_types, int_types or
	// bool_types) to a string, and vice versa.
	TORRENT_EXPORT int setting_by_name(string_view name);
	TORRENT_EXPORT char const* name_for_setting(int s);

	// returns a settings_pack with every setting set to its default value
	TORRENT_EXPORT settings_pack default_settings();

	// the common interface to settings_pack and the internal representation of
	// settings.
	struct TORRENT_EXPORT settings_interface
	{
		virtual void set_str(int name, std::string val) = 0;
		virtual void set_int(int name, int val) = 0;
		virtual void set_bool(int name, bool val) = 0;
		virtual bool has_val(int name) const = 0;

		virtual std::string const& get_str(int name) const = 0;
		virtual int get_int(int name) const = 0;
		virtual bool get_bool(int name) const = 0;

		template <typename Type, typename Tag>
		// hidden
		void set_int(int name, flags::bitfield_flag<Type, Tag> const val)
		{ set_int(name, static_cast<int>(static_cast<Type>(val))); }

		// hidden
		// these are here just to suppress the warning about virtual destructors
		// internal
		settings_interface() = default;
		settings_interface(settings_interface const&) = default;
		settings_interface(settings_interface&&) = default;
		settings_interface& operator=(settings_interface const&) = default;
		settings_interface& operator=(settings_interface&&) = default;
	protected:
		~settings_interface() = default;
	};

	// The ``settings_pack`` struct, contains the names of all settings as
	// enum values. These values are passed in to the ``set_str()``,
	// ``set_int()``, ``set_bool()`` functions, to specify the setting to
	// change.
	//
	// .. include:: settings-ref.rst
	//
	struct TORRENT_EXPORT settings_pack final : settings_interface
	{
		friend TORRENT_EXTRA_EXPORT void apply_pack_impl(settings_pack const*
			, aux::session_settings_single_thread&
			, std::vector<void(aux::session_impl::*)()>*);

		// hidden
		settings_pack() = default;
		settings_pack(settings_pack const&) = default;
		settings_pack(settings_pack&&) noexcept = default;
		settings_pack& operator=(settings_pack const&) = default;
		settings_pack& operator=(settings_pack&&) noexcept = default;

		// set a configuration option in the settings_pack. ``name`` is one of
		// the enum values from string_types, int_types or bool_types. They must
		// match the respective type of the set_* function.
		void set_str(int name, std::string val) override;
		void set_int(int name, int val) override;
		void set_bool(int name, bool val) override;
		template <typename Type, typename Tag>
		void set_int(int name, flags::bitfield_flag<Type, Tag> const val)
		{ set_int(name, static_cast<int>(static_cast<Type>(val))); }

		// queries whether the specified configuration option has a value set in
		// this pack. ``name`` can be any enumeration value from string_types,
		// int_types or bool_types.
		bool has_val(int name) const override;

		// clear the settings pack from all settings
		void clear();

		// clear a specific setting from the pack
		void clear(int name);

		// queries the current configuration option from the settings_pack.
		// ``name`` is one of the enumeration values from string_types, int_types
		// or bool_types. The enum value must match the type of the get_*
		// function.
		std::string const& get_str(int name) const override;
		int get_int(int name) const override;
		bool get_bool(int name) const override;

		// setting names (indices) are 16 bits. The two most significant
		// bits indicate what type the setting has. (string, int, bool)
		enum type_bases
		{
			string_type_base = 0x0000,
			int_type_base =    0x4000,
			bool_type_base =   0x8000,
			type_mask =        0xc000,
			index_mask =       0x3fff
		};

		// internal
		template <typename Fun>
		void for_each(Fun&& f) const
		{
			for (auto const& s : m_strings) f(s.first, s.second);
			for (auto const& i : m_ints) f(i.first, i.second);
			for (auto const& b : m_bools) f(b.first, b.second);
		}

		// hidden
		enum string_types
		{
			// this is the client identification to the tracker. The recommended
			// format of this string is: "client-name/client-version
			// libtorrent/libtorrent-version". This name will not only be used when
			// making HTTP requests, but also when sending extended headers to
			// peers that support that extension. It may not contain \r or \n
			user_agent = string_type_base,

			// ``announce_ip`` is the ip address passed along to trackers as the
			// ``&ip=`` parameter. If left as the default, that parameter is
			// omitted.
			//
			// .. note::
			//    This setting is only meant for very special cases where a seed is
			//    running on the same host as the tracker, and the tracker accepts
			//    the IP parameter (which normal trackers don't). Do not set this
			//    option unless you also control the tracker.
			announce_ip,

#if TORRENT_ABI_VERSION == 1
			// ``mmap_cache`` may be set to a filename where the disk cache will
			// be mmapped to. This could be useful, for instance, to map the disk
			// cache from regular rotating hard drives onto an SSD drive. Doing
			// that effectively introduces a second layer of caching, allowing the
			// disk cache to be as big as can fit on an SSD drive (probably about
			// one order of magnitude more than the available RAM). The intention
			// of this setting is to set it up once at the start up and not change
			// it while running. The setting may not be changed as long as there
			// are any disk buffers in use. This default to the empty string,
			// which means use regular RAM allocations for the disk cache. The
			// file specified will be created and truncated to the disk cache size
			// (``cache_size``). Any existing file with the same name will be
			// replaced.
			//
			// This feature requires the ``mmap`` system call, on systems that
			// don't have ``mmap`` this setting is ignored.
			mmap_cache TORRENT_DEPRECATED_ENUM,
#else
			deprecated_mmap_cache,
#endif

			// this is the client name and version identifier sent to peers in the
			// handshake message. If this is an empty string, the user_agent is
			// used instead. This string must be a UTF-8 encoded unicode string.
			handshake_client_version,

			// This controls which IP address outgoing TCP peer connections are bound
			// to, in addition to controlling whether such connections are also
			// bound to a specific network interface/adapter (*bind-to-device*).
			// This string is a comma-separated list of IP addresses and
			// interface names. An empty string will not bind TCP sockets to a
			// device, and let the network stack assign the local address. A
			// list of names will be used to bind outgoing TCP sockets in a
			// round-robin fashion. An IP address will simply be used to `bind()`
			// the socket. An interface name will attempt to bind the socket to
			// that interface. If that fails, or is unsupported, one of the IP
			// addresses configured for that interface is used to `bind()` the
			// socket to. If the interface or adapter doesn't exist, the
			// outgoing peer connection will fail with an error message suggesting
			// the device cannot be found. Adapter names on Unix systems are of
			// the form "eth0", "eth1", "tun0", etc. This may be useful for
			// clients that are multi-homed. Binding an outgoing connection to a
			// local IP does not necessarily make the connection via the
			// associated NIC/Adapter.
			outgoing_interfaces,

			// a comma-separated list of (IP or device name, port) pairs. These are
			// the listen ports that will be opened for accepting incoming uTP and
			// TCP peer connections. These are also used for *outgoing* uTP and UDP
			// tracker connections and DHT nodes.
			//
			// It is possible to listen on multiple interfaces and
			// multiple ports. Binding to port 0 will make the operating system
			// pick the port.
			//
			// .. note::
			//    There are reasons to stick to the same port across sessions,
			//    which would mean only using port 0 on the first start, and
			//    recording the port that was picked for subsequent startups.
			//    Trackers, the DHT and other peers will remember the port they see
			//    you use and hand that port out to other peers trying to connect
			//    to you, as well as trying to connect to you themselves.
			//
			// A port that has an "s" suffix will accept SSL peer connections. (note
			// that SSL sockets are only available in builds with SSL support)
			//
			// A port that has an "l" suffix will be considered a local network.
			// i.e. it's assumed to only be able to reach hosts in the same local
			// network as the IP address (based on the netmask associated with the
			// IP, queried from the operating system).
			//
			// if binding fails, the listen_failed_alert is posted. Once a
			// socket binding succeeds (if it does), the listen_succeeded_alert
			// is posted. There may be multiple failures before a success.
			//
			// If a device name that does not exist is configured, no listen
			// socket will be opened for that interface. If this is the only
			// interface configured, it will be as if no listen ports are
			// configured.
			//
			// If no listen ports are configured (e.g. listen_interfaces is an
			// empty string), networking will be disabled. No DHT will start, no
			// outgoing uTP or tracker connections will be made. No incoming TCP
			// or uTP connections will be accepted. (outgoing TCP connections
			// will still be possible, depending on
			// settings_pack::outgoing_interfaces).
			//
			// For example:
			// ``[::1]:8888`` - will only accept connections on the IPv6 loopback
			// address on port 8888.
			//
			// ``eth0:4444,eth1:4444`` - will accept connections on port 4444 on
			// any IP address bound to device ``eth0`` or ``eth1``.
			//
			// ``[::]:0s`` - will accept SSL connections on a port chosen by the
			// OS. And not accept non-SSL connections at all.
			//
			// ``0.0.0.0:6881,[::]:6881`` - binds to all interfaces on port 6881.
			//
			// ``10.0.1.13:6881l`` - binds to the local IP address, port 6881, but
			// only allow talking to peers on the same local network. The netmask
			// is queried from the operating system. Interfaces marked ``l`` are
			// not announced to trackers, unless the tracker is also on the same
			// local network.
			//
			// Windows OS network adapter device name must be specified with GUID.
			// It can be obtained from "netsh lan show interfaces" command output.
			// GUID must be uppercased string embraced in curly brackets.
			// ``{E4F0B674-0DFC-48BB-98A5-2AA730BDB6D6}:7777`` - will accept
			// connections on port 7777 on adapter with this GUID.
			//
			// For more information, see the `Multi-homed hosts`_ section.
			//
			// .. _`Multi-homed hosts`: manual-ref.html#multi-homed-hosts
			listen_interfaces,

			// when using a proxy, this is the hostname where the proxy is running
			// see proxy_type. Note that when using a proxy, the
			// settings_pack::listen_interfaces setting is overridden and only a
			// single interface is created, just to contact the proxy. This
			// means a proxy cannot be combined with SSL torrents or multiple
			// listen interfaces. This proxy listen interface will not accept
			// incoming TCP connections, will not map ports with any gateway and
			// will not enable local service discovery. All traffic is supposed
			// to be channeled through the proxy.
			proxy_hostname,

			// when using a proxy, these are the credentials (if any) to use when
			// connecting to it. see proxy_type
			proxy_username,
			proxy_password,

			// sets the i2p_ SAM bridge to connect to. set the port with the
			// ``i2p_port`` setting.
			//
			// .. _i2p: http://www.i2p2.de
			i2p_hostname,

			// this is the fingerprint for the client. It will be used as the
			// prefix to the peer_id. If this is 20 bytes (or longer) it will be
			// truncated to 20 bytes and used as the entire peer-id
			//
			// There is a utility function, generate_fingerprint() that can be used
			// to generate a standard client peer ID fingerprint prefix.
			peer_fingerprint,

			// This is a comma-separated list of IP port-pairs. They will be added
			// to the DHT node (if it's enabled) as back-up nodes in case we don't
			// know of any.
			//
			// Changing these after the DHT has been started may not have any
			// effect until the DHT is restarted.
			dht_bootstrap_nodes,

			max_string_setting_internal
		};

		// hidden
		enum bool_types
		{
			// determines if connections from the same IP address as existing
			// connections should be rejected or not. Rejecting multiple connections
			// from the same IP address will prevent abusive
			// behavior by peers. The logic for determining whether connections are
			// to the same peer is more complicated with this enabled, and more
			// likely to fail in some edge cases. It is not recommended to enable
			// this feature.
			allow_multiple_connections_per_ip = bool_type_base,

#if TORRENT_ABI_VERSION == 1
			// if set to true, upload, download and unchoke limits are ignored for
			// peers on the local network. This option is *DEPRECATED*, please use
			// set_peer_class_filter() instead.
			ignore_limits_on_local_network TORRENT_DEPRECATED_ENUM,
#else
			deprecated_ignore_limits_on_local_network,
#endif

			// ``send_redundant_have`` controls if have messages will be sent to
			// peers that already have the piece. This is typically not necessary,
			// but it might be necessary for collecting statistics in some cases.
			send_redundant_have,

#if TORRENT_ABI_VERSION == 1
			// if this is true, outgoing bitfields will never be fuil. If the
			// client is seed, a few bits will be set to 0, and later filled in
			// with have messages. This is to prevent certain ISPs from stopping
			// people from seeding.
			lazy_bitfields TORRENT_DEPRECATED_ENUM,
#else
			deprecated_lazy_bitfield,
#endif

			// ``use_dht_as_fallback`` determines how the DHT is used. If this is
			// true, the DHT will only be used for torrents where all trackers in
			// its tracker list has failed. Either by an explicit error message or
			// a time out. If this is false, the DHT is used regardless of if the
			// trackers fail or not.
			use_dht_as_fallback,

			// ``upnp_ignore_nonrouters`` indicates whether or not the UPnP
			// implementation should ignore any broadcast response from a device
			// whose address is not on our subnet. i.e.
			// it's a way to not talk to other people's routers by mistake.
			upnp_ignore_nonrouters,

			// ``use_parole_mode`` specifies if parole mode should be used. Parole
			// mode means that peers that participate in pieces that fail the hash
			// check are put in a mode where they are only allowed to download
			// whole pieces. If the whole piece a peer in parole mode fails the
			// hash check, it is banned. If a peer participates in a piece that
			// passes the hash check, it is taken out of parole mode.
			use_parole_mode,

#if TORRENT_ABI_VERSION == 1
			// enable and disable caching of blocks read from disk. the purpose of
			// the read cache is partly read-ahead of requests but also to avoid
			// reading blocks back from the disk multiple times for popular
			// pieces.
			use_read_cache TORRENT_DEPRECATED_ENUM,
			use_write_cache TORRENT_DEPRECATED_ENUM,

			// this will make the disk cache never flush a write piece if it would
			// cause is to have to re-read it once we want to calculate the piece
			// hash
			dont_flush_write_cache TORRENT_DEPRECATED_ENUM,

			// allocate separate, contiguous, buffers for read and write calls.
			// Only used where writev/readv cannot be used will use more RAM but
			// may improve performance
			coalesce_reads TORRENT_DEPRECATED_ENUM,
			coalesce_writes TORRENT_DEPRECATED_ENUM,
#else
			deprecated_use_read_cache,
			deprecated_use_write_cache,
			deprecated_flush_write_cache,
			deprecated_coalesce_reads,
			deprecated_coalesce_writes,
#endif

			// if true, prefer seeding torrents when determining which torrents to give
			// active slots to. If false, give preference to downloading torrents
			auto_manage_prefer_seeds,

			// if ``dont_count_slow_torrents`` is true, torrents without any
			// payload transfers are not subject to the ``active_seeds`` and
			// ``active_downloads`` limits. This is intended to make it more
			// likely to utilize all available bandwidth, and avoid having
			// torrents that don't transfer anything block the active slots.
			dont_count_slow_torrents,

			// ``close_redundant_connections`` specifies whether libtorrent should
			// close connections where both ends have no utility in keeping the
			// connection open. For instance if both ends have completed their
			// downloads, there's no point in keeping it open.
			close_redundant_connections,

			// If ``prioritize_partial_pieces`` is true, partial pieces are picked
			// before pieces that are more rare. If false, rare pieces are always
			// prioritized, unless the number of partial pieces is growing out of
			// proportion.
			prioritize_partial_pieces,

			// if set to true, the estimated TCP/IP overhead is drained from the
			// rate limiters, to avoid exceeding the limits with the total traffic
			rate_limit_ip_overhead,

			// ``announce_to_all_trackers`` controls how multi tracker torrents
			// are treated. If this is set to true, all trackers in the same tier
			// are announced to in parallel. If all trackers in tier 0 fails, all
			// trackers in tier 1 are announced as well. If it's set to false, the
			// behavior is as defined by the multi tracker specification.
			//
			// ``announce_to_all_tiers`` also controls how multi tracker torrents
			// are treated. When this is set to true, one tracker from each tier
			// is announced to. This is the uTorrent behavior. To be compliant
			// with the Multi-tracker specification, set it to false.
			announce_to_all_tiers,
			announce_to_all_trackers,

			// ``prefer_udp_trackers``: true means that trackers
			// may be rearranged in a way that udp trackers are always tried
			// before http trackers for the same hostname. Setting this to false
			// means that the tracker's tier is respected and there's no
			// preference of one protocol over another.
			prefer_udp_trackers,

#if TORRENT_ABI_VERSION == 1
			// ``strict_super_seeding`` when this is set to true, a piece has to
			// have been forwarded to a third peer before another one is handed
			// out. This is the traditional definition of super seeding.
			strict_super_seeding TORRENT_DEPRECATED_ENUM,
#else
			deprecated_strict_super_seeding,
#endif

#if TORRENT_ABI_VERSION == 1
			// if this is set to true, the memory allocated for the disk cache
			// will be locked in physical RAM, never to be swapped out. Every time
			// a disk buffer is allocated and freed, there will be the extra
			// overhead of a system call.
			lock_disk_cache TORRENT_DEPRECATED_ENUM,
#else
			deprecated_lock_disk_cache,
#endif

			// when set to true, all data downloaded from peers will be assumed to
			// be correct, and not tested to match the hashes in the torrent this
			// is only useful for simulation and testing purposes (typically
			// combined with disabled_storage)
			disable_hash_checks,

			// if this is true, i2p torrents are allowed to also get peers from
			// other sources than the tracker, and connect to regular IPs, not
			// providing any anonymization. This may be useful if the user is not
			// interested in the anonymization of i2p, but still wants to be able
			// to connect to i2p peers.
			allow_i2p_mixed,

#if TORRENT_ABI_VERSION == 1
			// ``low_prio_disk`` determines if the disk I/O should use a normal or
			// low priority policy. True, means that it's
			// low priority by default. Other processes doing disk I/O will
			// normally take priority in this mode. This is meant to improve the
			// overall responsiveness of the system while downloading in the
			// background. For high-performance server setups, this might not be
			// desirable.
			low_prio_disk TORRENT_DEPRECATED_ENUM,
#else
			deprecated_low_prio_disk,
#endif

			// ``volatile_read_cache``, if this is set to true, read cache blocks
			// that are hit by peer read requests are removed from the disk cache
			// to free up more space. This is useful if you don't expect the disk
			// cache to create any cache hits from other peers than the one who
			// triggered the cache line to be read into the cache in the first
			// place.
			volatile_read_cache,

#if TORRENT_ABI_VERSION == 1
			// ``guided_read_cache`` enables the disk cache to adjust the size of
			// a cache line generated by peers to depend on the upload rate you
			// are sending to that peer. The intention is to optimize the RAM
			// usage of the cache, to read ahead further for peers that you're
			// sending faster to.
			guided_read_cache TORRENT_DEPRECATED_ENUM,
#else
			deprecated_guided_read_cache,
#endif

			// ``no_atime_storage`` this is a Linux-only option and passes in the
			// ``O_NOATIME`` to ``open()`` when opening files. This may lead to
			// some disk performance improvements.
			no_atime_storage,

			// ``incoming_starts_queued_torrents``.  If a torrent
			// has been paused by the auto managed feature in libtorrent, i.e. the
			// torrent is paused and auto managed, this feature affects whether or
			// not it is automatically started on an incoming connection. The main
			// reason to queue torrents, is not to make them unavailable, but to
			// save on the overhead of announcing to the trackers, the DHT and to
			// avoid spreading one's unchoke slots too thin. If a peer managed to
			// find us, even though we're no in the torrent anymore, this setting
			// can make us start the torrent and serve it.
			incoming_starts_queued_torrents,

			// when set to true, the downloaded counter sent to trackers will
			// include the actual number of payload bytes downloaded including
			// redundant bytes. If set to false, it will not include any redundancy
			// bytes
			report_true_downloaded,

			// ``strict_end_game_mode`` controls when a
			// block may be requested twice. If this is ``true``, a block may only
			// be requested twice when there's at least one request to every piece
			// that's left to download in the torrent. This may slow down progress
			// on some pieces sometimes, but it may also avoid downloading a lot
			// of redundant bytes. If this is ``false``, libtorrent attempts to
			// use each peer connection to its max, by always requesting
			// something, even if it means requesting something that has been
			// requested from another peer already.
			strict_end_game_mode,

#if TORRENT_ABI_VERSION == 1
			// if ``broadcast_lsd`` is set to true, the local peer discovery (or
			// Local Service Discovery) will not only use IP multicast, but also
			// broadcast its messages. This can be useful when running on networks
			// that don't support multicast. Since broadcast messages might be
			// expensive and disruptive on networks, only every 8th announce uses
			// broadcast.
			broadcast_lsd TORRENT_DEPRECATED_ENUM,
#else
			deprecated_broadcast_lsd,
#endif

			// Enables incoming and outgoing, TCP and uTP peer connections.
			// ``false`` is disabled and ``true`` is enabled. When outgoing
			// connections are disabled, libtorrent will simply not make
			// outgoing peer connections with the specific transport protocol.
			// Disabled incoming peer connections will simply be rejected.
			// These options only apply to peer connections, not tracker- or any
			// other kinds of connections.
			enable_outgoing_utp,
			enable_incoming_utp,
			enable_outgoing_tcp,
			enable_incoming_tcp,

#if TORRENT_ABI_VERSION == 1
			// ``ignore_resume_timestamps`` determines if the storage, when
			// loading resume data files, should verify that the file modification
			// time with the timestamps in the resume data. False, means timestamps
			// are taken into account, and resume
			// data is less likely to accepted (torrents are more likely to be
			// fully checked when loaded). It might be useful to set this to true
			// if your network is faster than your disk, and it would be faster to
			// redownload potentially missed pieces than to go through the whole
			// storage to look for them.
			ignore_resume_timestamps TORRENT_DEPRECATED_ENUM,
#else
			// hidden
			deprecated_ignore_resume_timestamps,
#endif

			// ``no_recheck_incomplete_resume`` determines if the storage should
			// check the whole files when resume data is incomplete or missing or
			// whether it should simply assume we don't have any of the data. If
			// false, any existing files will be checked.
			// By setting this setting to true, the files won't be checked, but
			// will go straight to download mode.
			no_recheck_incomplete_resume,

			// ``anonymous_mode``: When set to true, the client
			// tries to hide its identity to a certain degree. The user-agent will be
			// reset to an empty string (except for private torrents). Trackers
			// will only be used if they are using a proxy server.
			// The listen sockets are closed, and incoming
			// connections will only be accepted through a SOCKS5 or I2P proxy (if
			// a peer proxy is set up and is run on the same machine as the
			// tracker proxy). Since no incoming connections are accepted,
			// NAT-PMP, UPnP, DHT and local peer discovery are all turned off when
			// this setting is enabled.
			//
			// If you're using I2P, it might make sense to enable anonymous mode
			// as well.
			anonymous_mode,

			// specifies whether downloads from web seeds is reported to the
			// tracker or not. Turning it off also excludes web
			// seed traffic from other stats and download rate reporting via the
			// libtorrent API.
			report_web_seed_downloads,

#if TORRENT_ABI_VERSION == 1
			// set to true if uTP connections should be rate limited This option
			// is *DEPRECATED*, please use set_peer_class_filter() instead.
			rate_limit_utp TORRENT_DEPRECATED_ENUM,
#else
			deprecated_rate_limit_utp,
#endif

#if TORRENT_ABI_VERSION == 1
			// if this is true, the ``&ip=`` argument in tracker requests (unless
			// otherwise specified) will be set to the intermediate IP address if
			// the user is double NATed. If the user is not double NATed, this
			// option does not have an affect
			announce_double_nat TORRENT_DEPRECATED_ENUM,
#else
			deprecated_announce_double_nat,
#endif

			// ``seeding_outgoing_connections`` determines if seeding (and
			// finished) torrents should attempt to make outgoing connections or
			// not. It may be set to false in very
			// specific applications where the cost of making outgoing connections
			// is high, and there are no or small benefits of doing so. For
			// instance, if no nodes are behind a firewall or a NAT, seeds don't
			// need to make outgoing connections.
			seeding_outgoing_connections,

			// when this is true, libtorrent will not attempt to make outgoing
			// connections to peers whose port is < 1024. This is a safety
			// precaution to avoid being part of a DDoS attack
			no_connect_privileged_ports,

			// ``smooth_connects`` means the number of
			// connection attempts per second may be limited to below the
			// ``connection_speed``, in case we're close to bump up against the
			// limit of number of connections. The intention of this setting is to
			// more evenly distribute our connection attempts over time, instead
			// of attempting to connect in batches, and timing them out in
			// batches.
			smooth_connects,

			// always send user-agent in every web seed request. If false, only
			// the first request per http connection will include the user agent
			always_send_user_agent,

			// ``apply_ip_filter_to_trackers`` determines
			// whether the IP filter applies to trackers as well as peers. If this
			// is set to false, trackers are exempt from the IP filter (if there
			// is one). If no IP filter is set, this setting is irrelevant.
			apply_ip_filter_to_trackers,

#if TORRENT_ABI_VERSION == 1
			// ``use_disk_read_ahead`` if true will attempt to
			// optimize disk reads by giving the operating system heads up of disk
			// read requests as they are queued in the disk job queue.
			use_disk_read_ahead TORRENT_DEPRECATED_ENUM,
#else
			deprecated_use_disk_read_ahead,
#endif

#if TORRENT_ABI_VERSION == 1
			// ``lock_files`` determines whether or not to lock files which
			// libtorrent is downloading to or seeding from. This is implemented
			// using ``fcntl(F_SETLK)`` on Unix systems and by not passing in
			// ``SHARE_READ`` and ``SHARE_WRITE`` on windows. This might prevent
			// 3rd party processes from corrupting the files under libtorrent's
			// feet.
			lock_files TORRENT_DEPRECATED_ENUM,
#else
			deprecated_lock_files,
#endif

#if TORRENT_ABI_VERSION == 1
			// ``contiguous_recv_buffer`` determines whether or not libtorrent
			// should receive data from peers into a contiguous intermediate
			// buffer, to then copy blocks into disk buffers from, or to make many
			// smaller calls to ``read()``, each time passing in the specific
			// buffer the data belongs in. When downloading at high rates, the
			// latter may save some time copying data. When seeding at high rates,
			// all incoming traffic consists of a very large number of tiny
			// packets, and enabling ``contiguous_recv_buffer`` will provide
			// higher performance. When this is enabled, it will only be used when
			// seeding to peers, since that's when it provides performance
			// improvements.
			contiguous_recv_buffer TORRENT_DEPRECATED_ENUM,
#else
			deprecated_contiguous_recv_buffer,
#endif

			// when true, web seeds sending bad data will be banned
			ban_web_seeds,

			// when set to false, the ``write_cache_line_size`` will apply across
			// piece boundaries. this is a bad idea unless the piece picker also
			// is configured to have an affinity to pick pieces belonging to the
			// same write cache line as is configured in the disk cache.
			allow_partial_disk_writes,

#if TORRENT_ABI_VERSION == 1
			// If true, disables any communication that's not going over a proxy.
			// Enabling this requires a proxy to be configured as well, see
			// proxy_type and proxy_hostname settings. The listen sockets are
			// closed, and incoming connections will only be accepted through a
			// SOCKS5 or I2P proxy (if a peer proxy is set up and is run on the
			// same machine as the tracker proxy).
			force_proxy TORRENT_DEPRECATED_ENUM,
#else
			deprecated_force_proxy,
#endif

			// if false, prevents libtorrent to advertise share-mode support
			support_share_mode,

#if TORRENT_ABI_VERSION <= 2
			// support for BEP 30 merkle torrents has been removed

			// if this is false, don't advertise support for the Tribler merkle
			// tree piece message
			support_merkle_torrents TORRENT_DEPRECATED_ENUM,
#else
			deprecated_support_merkle_torrents,
#endif

			// if this is true, the number of redundant bytes is sent to the
			// tracker
			report_redundant_bytes,

			// if this is true, libtorrent will fall back to listening on a port
			// chosen by the operating system (i.e. binding to port 0). If a
			// failure is preferred, set this to false.
			listen_system_port_fallback,

#if TORRENT_ABI_VERSION == 1
			// ``use_disk_cache_pool`` enables using a pool allocator for disk
			// cache blocks. Enabling it makes the cache perform better at high
			// throughput. It also makes the cache less likely and slower at
			// returning memory back to the system, once allocated.
			use_disk_cache_pool TORRENT_DEPRECATED_ENUM,
#else
			deprecated_use_disk_cache_pool,
#endif

			// when this is true, and incoming encrypted connections are enabled,
			// &supportcrypt=1 is included in http tracker announces
			announce_crypto_support,

			// Starts and stops the UPnP service. When started, the listen port
			// and the DHT port are attempted to be forwarded on local UPnP router
			// devices.
			//
			// The upnp object returned by ``start_upnp()`` can be used to add and
			// remove arbitrary port mappings. Mapping status is returned through
			// the portmap_alert and the portmap_error_alert. The object will be
			// valid until ``stop_upnp()`` is called. See upnp-and-nat-pmp_.
			enable_upnp,

			// Starts and stops the NAT-PMP service. When started, the listen port
			// and the DHT port are attempted to be forwarded on the router
			// through NAT-PMP.
			//
			// The natpmp object returned by ``start_natpmp()`` can be used to add
			// and remove arbitrary port mappings. Mapping status is returned
			// through the portmap_alert and the portmap_error_alert. The object
			// will be valid until ``stop_natpmp()`` is called. See
			// upnp-and-nat-pmp_.
			enable_natpmp,

			// Starts and stops Local Service Discovery. This service will
			// broadcast the info-hashes of all the non-private torrents on the
			// local network to look for peers on the same swarm within multicast
			// reach.
			enable_lsd,

			// starts the dht node and makes the trackerless service available to
			// torrents.
			enable_dht,

			// if the allowed encryption level is both, setting this to true will
			// prefer RC4 if both methods are offered, plain text otherwise
			prefer_rc4,

			// if true, hostname lookups are done via the configured proxy (if
			// any). This is only supported by SOCKS5 and HTTP.
			proxy_hostnames,

			// if true, peer connections are made (and accepted) over the
			// configured proxy, if any. Web seeds as well as regular bittorrent
			// peer connections are considered "peer connections". Anything
			// transporting actual torrent payload (trackers and DHT traffic are
			// not considered peer connections).
			proxy_peer_connections,

			// if this setting is true, torrents with a very high availability of
			// pieces (and seeds) are downloaded sequentially. This is more
			// efficient for the disk I/O. With many seeds, the download order is
			// unlikely to matter anyway
			auto_sequential,

			// if true, tracker connections are made over the configured proxy, if
			// any.
			proxy_tracker_connections,

			// Starts and stops the internal IP table route changes notifier.
			//
			// The current implementation supports multiple platforms, and it is
			// recommended to have it enable, but you may want to disable it if
			// it's supported but unreliable, or if you have a better way to
			// detect the changes. In the later case, you should manually call
			// ``session_handle::reopen_network_sockets`` to ensure network
			// changes are taken in consideration.
			enable_ip_notifier,

			// when this is true, nodes whose IDs are derived from their source
			// IP according to `BEP 42`_ are preferred in the routing table.
			dht_prefer_verified_node_ids,

			// determines if the routing table entries should restrict entries to one
			// per IP. This defaults to true, which helps mitigate some attacks on
			// the DHT. It prevents adding multiple nodes with IPs with a very close
			// CIDR distance.
			//
			// when set, nodes whose IP address that's in the same /24 (or /64 for
			// IPv6) range in the same routing table bucket. This is an attempt to
			// mitigate node ID spoofing attacks also restrict any IP to only have a
			// single entry in the whole routing table
			dht_restrict_routing_ips,

			// determines if DHT searches should prevent adding nodes with IPs with
			// very close CIDR distance. This also defaults to true and helps
			// mitigate certain attacks on the DHT.
			dht_restrict_search_ips,

			// makes the first buckets in the DHT routing table fit 128, 64, 32 and
			// 16 nodes respectively, as opposed to the standard size of 8. All other
			// buckets have size 8 still.
			dht_extended_routing_table,

			// slightly changes the lookup behavior in terms of how many outstanding
			// requests we keep. Instead of having branch factor be a hard limit, we
			// always keep *branch factor* outstanding requests to the closest nodes.
			// i.e. every time we get results back with closer nodes, we query them
			// right away. It lowers the lookup times at the cost of more outstanding
			// queries.
			dht_aggressive_lookups,

			// when set, perform lookups in a way that is slightly more expensive,
			// but which minimizes the amount of information leaked about you.
			dht_privacy_lookups,

			// when set, node's whose IDs that are not correctly generated based on
			// its external IP are ignored. When a query arrives from such node, an
			// error message is returned with a message saying "invalid node ID".
			dht_enforce_node_id,

			// ignore DHT messages from parts of the internet we wouldn't expect to
			// see any traffic from
			dht_ignore_dark_internet,

			// when set, the other nodes won't keep this node in their routing
			// tables, it's meant for low-power and/or ephemeral devices that
			// cannot support the DHT, it is also useful for mobile devices which
			// are sensitive to network traffic and battery life.
			// this node no longer responds to 'query' messages, and will place a
			// 'ro' key (value = 1) in the top-level message dictionary of outgoing
			// query messages.
			dht_read_only,

			// when this is true, create an affinity for downloading 4 MiB extents
			// of adjacent pieces. This is an attempt to achieve better disk I/O
			// throughput by downloading larger extents of bytes, for torrents with
			// small piece sizes
			piece_extent_affinity,

			// when set to true, the certificate of HTTPS trackers will be
			// validated against the system's certificate store (as defined by
			// OpenSSL). If the system does not have one, enabling this may cause
			// HTTPS trackers to fail.
			validate_https_trackers,

<<<<<<< HEAD
			// when set to true, enables the attempt to use SetFileValidData()
			// to pre-allocate disk space. This system call will only work when
			// running with Administrator privileges on Windows, and so this
			// setting is only relevant in that scenario. Using
			// SetFileValidData() poses a security risk, as it may reveal
			// previously deleted information from the disk.
			enable_set_file_valid_data,
=======
			// when enabled, any HTTP(S) tracker requests to localhost (loopback)
			// must have the request path start with "/announce". This is the
			// conventional bittorrent tracker request. Any other HTTP(S)
			// tracker request to loopback will be ignored.
			tracker_ssrf_mitigation,
>>>>>>> 45921025

			max_bool_setting_internal
		};

		// hidden
		enum int_types
		{
			// ``tracker_completion_timeout`` is the number of seconds the tracker
			// connection will wait from when it sent the request until it
			// considers the tracker to have timed-out.
			tracker_completion_timeout = int_type_base,

			// ``tracker_receive_timeout`` is the number of seconds to wait to
			// receive any data from the tracker. If no data is received for this
			// number of seconds, the tracker will be considered as having timed
			// out. If a tracker is down, this is the kind of timeout that will
			// occur.
			tracker_receive_timeout,

			// ``stop_tracker_timeout`` is the number of seconds to wait when
			// sending a stopped message before considering a tracker to have
			// timed out. This is usually shorter, to make the client quit faster.
			// If the value is set to 0, the connections to trackers with the
			// stopped event are suppressed.
			stop_tracker_timeout,

			// this is the maximum number of bytes in a tracker response. If a
			// response size passes this number of bytes it will be rejected and
			// the connection will be closed. On gzipped responses this size is
			// measured on the uncompressed data. So, if you get 20 bytes of gzip
			// response that'll expand to 2 megabytes, it will be interrupted
			// before the entire response has been uncompressed (assuming the
			// limit is lower than 2 MiB).
			tracker_maximum_response_length,

			// the number of seconds from a request is sent until it times out if
			// no piece response is returned.
			piece_timeout,

			// the number of seconds one block (16 kiB) is expected to be received
			// within. If it's not, the block is requested from a different peer
			request_timeout,

			// the length of the request queue given in the number of seconds it
			// should take for the other end to send all the pieces. i.e. the
			// actual number of requests depends on the download rate and this
			// number.
			request_queue_time,

			// the number of outstanding block requests a peer is allowed to queue
			// up in the client. If a peer sends more requests than this (before
			// the first one has been sent) the last request will be dropped. the
			// higher this is, the faster upload speeds the client can get to a
			// single peer.
			max_allowed_in_request_queue,

			// ``max_out_request_queue`` is the maximum number of outstanding
			// requests to send to a peer. This limit takes precedence over
			// ``request_queue_time``. i.e. no matter the download speed, the
			// number of outstanding requests will never exceed this limit.
			max_out_request_queue,

			// if a whole piece can be downloaded in this number of seconds, or
			// less, the peer_connection will prefer to request whole pieces at a
			// time from this peer. The benefit of this is to better utilize disk
			// caches by doing localized accesses and also to make it easier to
			// identify bad peers if a piece fails the hash check.
			whole_pieces_threshold,

			// ``peer_timeout`` is the number of seconds the peer connection
			// should wait (for any activity on the peer connection) before
			// closing it due to time out. 120 seconds is
			// specified in the protocol specification. After half
			// the time out, a keep alive message is sent.
			peer_timeout,

			// same as peer_timeout, but only applies to url-seeds. this is
			// usually set lower, because web servers are expected to be more
			// reliable.
			urlseed_timeout,

			// controls the pipelining size of url and http seeds. i.e. the number of HTTP
			// request to keep outstanding before waiting for the first one to
			// complete. It's common for web servers to limit this to a relatively
			// low number, like 5
			urlseed_pipeline_size,

			// number of seconds until a new retry of a url-seed takes place.
			// Default retry value for http-seeds that don't provide
			// a valid ``retry-after`` header.
			urlseed_wait_retry,

			// sets the upper limit on the total number of files this session will
			// keep open. The reason why files are left open at all is that some
			// anti virus software hooks on every file close, and scans the file
			// for viruses. deferring the closing of the files will be the
			// difference between a usable system and a completely hogged down
			// system. Most operating systems also has a limit on the total number
			// of file descriptors a process may have open.
			file_pool_size,

			// ``max_failcount`` is the maximum times we try to
			// connect to a peer before stop connecting again. If a
			// peer succeeds, the failure counter is reset. If a
			// peer is retrieved from a peer source (other than DHT)
			// the failcount is decremented by one, allowing another
			// try.
			max_failcount,

			// the number of seconds to wait to reconnect to a peer. this time is
			// multiplied with the failcount.
			min_reconnect_time,

			// ``peer_connect_timeout`` the number of seconds to wait after a
			// connection attempt is initiated to a peer until it is considered as
			// having timed out. This setting is especially important in case the
			// number of half-open connections are limited, since stale half-open
			// connection may delay the connection of other peers considerably.
			peer_connect_timeout,

			// ``connection_speed`` is the number of connection attempts that are
			// made per second. If a number < 0 is specified, it will default to
			// 200 connections per second. If 0 is specified, it means don't make
			// outgoing connections at all.
			connection_speed,

			// if a peer is uninteresting and uninterested for longer than this
			// number of seconds, it will be disconnected.
			inactivity_timeout,

			// ``unchoke_interval`` is the number of seconds between
			// chokes/unchokes. On this interval, peers are re-evaluated for being
			// choked/unchoked. This is defined as 30 seconds in the protocol, and
			// it should be significantly longer than what it takes for TCP to
			// ramp up to it's max rate.
			unchoke_interval,

			// ``optimistic_unchoke_interval`` is the number of seconds between
			// each *optimistic* unchoke. On this timer, the currently
			// optimistically unchoked peer will change.
			optimistic_unchoke_interval,

			// ``num_want`` is the number of peers we want from each tracker
			// request. It defines what is sent as the ``&num_want=`` parameter to
			// the tracker.
			num_want,

			// ``initial_picker_threshold`` specifies the number of pieces we need
			// before we switch to rarest first picking. The first
			// ``initial_picker_threshold`` pieces in any torrent are picked at random
			// , the following pieces are picked in rarest first order.
			initial_picker_threshold,

			// the number of allowed pieces to send to peers that supports the
			// fast extensions
			allowed_fast_set_size,

			// ``suggest_mode`` controls whether or not libtorrent will send out
			// suggest messages to create a bias of its peers to request certain
			// pieces. The modes are:
			//
			// * ``no_piece_suggestions`` which will not send out suggest messages.
			// * ``suggest_read_cache`` which will send out suggest messages for
			//   the most recent pieces that are in the read cache.
			suggest_mode,

			// ``max_queued_disk_bytes`` is the maximum number of bytes, to
			// be written to disk, that can wait in the disk I/O thread queue.
			// This queue is only for waiting for the disk I/O thread to receive
			// the job and either write it to disk or insert it in the write
			// cache. When this limit is reached, the peer connections will stop
			// reading data from their sockets, until the disk thread catches up.
			// Setting this too low will severely limit your download rate.
			max_queued_disk_bytes,

			// the number of seconds to wait for a handshake response from a peer.
			// If no response is received within this time, the peer is
			// disconnected.
			handshake_timeout,

			// ``send_buffer_low_watermark`` the minimum send buffer target size
			// (send buffer includes bytes pending being read from disk). For good
			// and snappy seeding performance, set this fairly high, to at least
			// fit a few blocks. This is essentially the initial window size which
			// will determine how fast we can ramp up the send rate
			//
			// if the send buffer has fewer bytes than ``send_buffer_watermark``,
			// we'll read another 16 kiB block onto it. If set too small, upload
			// rate capacity will suffer. If set too high, memory will be wasted.
			// The actual watermark may be lower than this in case the upload rate
			// is low, this is the upper limit.
			//
			// the current upload rate to a peer is multiplied by this factor to
			// get the send buffer watermark. The factor is specified as a
			// percentage. i.e. 50 -> 0.5 This product is clamped to the
			// ``send_buffer_watermark`` setting to not exceed the max. For high
			// speed upload, this should be set to a greater value than 100. For
			// high capacity connections, setting this higher can improve upload
			// performance and disk throughput. Setting it too high may waste RAM
			// and create a bias towards read jobs over write jobs.
			send_buffer_low_watermark,
			send_buffer_watermark,
			send_buffer_watermark_factor,

			// ``choking_algorithm`` specifies which algorithm to use to determine
			// how many peers to unchoke. The unchoking algorithm for
			// downloading torrents is always "tit-for-tat", i.e. the peers we
			// download the fastest from are unchoked.
			//
			// The options for choking algorithms are defined in the
			// choking_algorithm_t enum.
			//
			// ``seed_choking_algorithm`` controls the seeding unchoke behavior.
			// i.e. How we select which peers to unchoke for seeding torrents.
			// Since a seeding torrent isn't downloading anything, the
			// tit-for-tat mechanism cannot be used. The available options are
			// defined in the seed_choking_algorithm_t enum.
			choking_algorithm,
			seed_choking_algorithm,

#if TORRENT_ABI_VERSION == 1
			// ``cache_size`` is the disk write and read cache. It is specified
			// in units of 16 kiB blocks. Buffers that are part of a peer's send
			// or receive buffer also count against this limit. Send and receive
			// buffers will never be denied to be allocated, but they will cause
			// the actual cached blocks to be flushed or evicted. If this is set
			// to -1, the cache size is automatically set based on the amount of
			// physical RAM on the machine. If the amount of physical RAM cannot
			// be determined, it's set to 1024 (= 16 MiB).
			//
			// On 32 bit builds, the effective cache size will be limited to 3/4 of
			// 2 GiB to avoid exceeding the virtual address space limit.
			cache_size TORRENT_DEPRECATED_ENUM,

			// Disk buffers are allocated using a pool allocator, the number of
			// blocks that are allocated at a time when the pool needs to grow can
			// be specified in ``cache_buffer_chunk_size``. Lower numbers saves
			// memory at the expense of more heap allocations. If it is set to 0,
			// the effective chunk size is proportional to the total cache size,
			// attempting to strike a good balance between performance and memory
			// usage. It defaults to 0.
			cache_buffer_chunk_size TORRENT_DEPRECATED_ENUM,

			// ``cache_expiry`` is the number of seconds
			// from the last cached write to a piece in the write cache, to when
			// it's forcefully flushed to disk.
			cache_expiry TORRENT_DEPRECATED_ENUM,
#else
			deprecated_cache_size,
			deprecated_cache_buffer_chunk_size,
			deprecated_cache_expiry,
#endif

			// determines how files are opened when they're in read only mode
			// versus read and write mode. The options are:
			//
			// enable_os_cache
			//   Files are opened normally, with the OS caching reads and writes.
			// disable_os_cache
			//   This opens all files in no-cache mode. This corresponds to the
			//   OS not letting blocks for the files linger in the cache. This
			//   makes sense in order to avoid the bittorrent client to
			//   potentially evict all other processes' cache by simply handling
			//   high throughput and large files. If libtorrent's read cache is
			//   disabled, enabling this may reduce performance.
			//
			// One reason to disable caching is that it may help the operating
			// system from growing its file cache indefinitely.
			disk_io_write_mode,
			disk_io_read_mode,

			// this is the first port to use for binding outgoing connections to.
			// This is useful for users that have routers that allow QoS settings
			// based on local port. when binding outgoing connections to specific
			// ports, ``num_outgoing_ports`` is the size of the range. It should
			// be more than a few
			//
			// .. warning:: setting outgoing ports will limit the ability to keep
			//    multiple connections to the same client, even for different
			//    torrents. It is not recommended to change this setting. Its main
			//    purpose is to use as an escape hatch for cheap routers with QoS
			//    capability but can only classify flows based on port numbers.
			//
			// It is a range instead of a single port because of the problems with
			// failing to reconnect to peers if a previous socket to that peer and
			// port is in ``TIME_WAIT`` state.
			outgoing_port,
			num_outgoing_ports,

			// ``peer_tos`` determines the TOS byte set in the IP header of every
			// packet sent to peers (including web seeds). ``0x0`` means no marking,
			// ``0x20`` represents the *QBone scavenger service*. For more
			// details, see QBSS_.
			//
			// .. _`QBSS`: http://qbone.internet2.edu/qbss/
			peer_tos,

			// for auto managed torrents, these are the limits they are subject
			// to. If there are too many torrents some of the auto managed ones
			// will be paused until some slots free up. ``active_downloads`` and
			// ``active_seeds`` controls how many active seeding and downloading
			// torrents the queuing mechanism allows. The target number of active
			// torrents is ``min(active_downloads + active_seeds, active_limit)``.
			// ``active_downloads`` and ``active_seeds`` are upper limits on the
			// number of downloading torrents and seeding torrents respectively.
			// Setting the value to -1 means unlimited.
			//
			// For example if there are 10 seeding torrents and 10 downloading
			// torrents, and ``active_downloads`` is 4 and ``active_seeds`` is 4,
			// there will be 4 seeds active and 4 downloading torrents. If the
			// settings are ``active_downloads`` = 2 and ``active_seeds`` = 4,
			// then there will be 2 downloading torrents and 4 seeding torrents
			// active. Torrents that are not auto managed are not counted against
			// these limits.
			//
			// ``active_checking`` is the limit of number of simultaneous checking
			// torrents.
			//
			// ``active_limit`` is a hard limit on the number of active (auto
			// managed) torrents. This limit also applies to slow torrents.
			//
			// ``active_dht_limit`` is the max number of torrents to announce to
			// the DHT.
			//
			// ``active_tracker_limit`` is the max number of torrents to announce
			// to their trackers.
			//
			// ``active_lsd_limit`` is the max number of torrents to announce to
			// the local network over the local service discovery protocol.
			//
			// You can have more torrents *active*, even though they are not
			// announced to the DHT, lsd or their tracker. If some peer knows
			// about you for any reason and tries to connect, it will still be
			// accepted, unless the torrent is paused, which means it won't accept
			// any connections.
			active_downloads,
			active_seeds,
			active_checking,
			active_dht_limit,
			active_tracker_limit,
			active_lsd_limit,
			active_limit,

#if TORRENT_ABI_VERSION == 1
			// ``active_loaded_limit`` is the number of torrents that are allowed
			// to be *loaded* at any given time. Note that a torrent can be active
			// even though it's not loaded. If an unloaded torrents finds a peer
			// that wants to access it, the torrent will be loaded on demand,
			// using a user-supplied callback function. If the feature of
			// unloading torrents is not enabled, this setting have no effect. If
			// this limit is set to 0, it means unlimited. For more information,
			// see dynamic-loading-of-torrent-files_.
			active_loaded_limit TORRENT_DEPRECATED_ENUM,
#else
			deprecated_active_loaded_limit,
#endif

			// ``auto_manage_interval`` is the number of seconds between the
			// torrent queue is updated, and rotated.
			auto_manage_interval,

			// this is the limit on the time a torrent has been an active seed
			// (specified in seconds) before it is considered having met the seed
			// limit criteria. See queuing_.
			seed_time_limit,

			// ``auto_scrape_interval`` is the number of seconds between scrapes
			// of queued torrents (auto managed and paused torrents). Auto managed
			// torrents that are paused, are scraped regularly in order to keep
			// track of their downloader/seed ratio. This ratio is used to
			// determine which torrents to seed and which to pause.
			//
			// ``auto_scrape_min_interval`` is the minimum number of seconds
			// between any automatic scrape (regardless of torrent). In case there
			// are a large number of paused auto managed torrents, this puts a
			// limit on how often a scrape request is sent.
			auto_scrape_interval,
			auto_scrape_min_interval,

			// ``max_peerlist_size`` is the maximum number of peers in the list of
			// known peers. These peers are not necessarily connected, so this
			// number should be much greater than the maximum number of connected
			// peers. Peers are evicted from the cache when the list grows passed
			// 90% of this limit, and once the size hits the limit, peers are no
			// longer added to the list. If this limit is set to 0, there is no
			// limit on how many peers we'll keep in the peer list.
			//
			// ``max_paused_peerlist_size`` is the max peer list size used for
			// torrents that are paused. This can be used to save memory for paused
			// torrents, since it's not as important for them to keep a large peer
			// list.
			max_peerlist_size,
			max_paused_peerlist_size,

			// this is the minimum allowed announce interval for a tracker. This
			// is specified in seconds and is used as a sanity check on what is
			// returned from a tracker. It mitigates hammering mis-configured
			// trackers.
			min_announce_interval,

			// this is the number of seconds a torrent is considered active after
			// it was started, regardless of upload and download speed. This is so
			// that newly started torrents are not considered inactive until they
			// have a fair chance to start downloading.
			auto_manage_startup,

			// ``seeding_piece_quota`` is the number of pieces to send to a peer,
			// when seeding, before rotating in another peer to the unchoke set.
			seeding_piece_quota,

			// ``max_rejects`` is the number of piece requests we will reject in a
			// row while a peer is choked before the peer is considered abusive
			// and is disconnected.
			max_rejects,

			// specifies the buffer sizes set on peer sockets. 0 means the OS
			// default (i.e. don't change the buffer sizes).
			// The socket buffer sizes are changed using setsockopt() with
			// SOL_SOCKET/SO_RCVBUF and SO_SNDBUFFER.
			recv_socket_buffer_size,
			send_socket_buffer_size,

			// the max number of bytes a single peer connection's receive buffer is
			// allowed to grow to.
			max_peer_recv_buffer_size,

#if TORRENT_ABI_VERSION == 1
			// ``file_checks_delay_per_block`` is the number of milliseconds to
			// sleep in between disk read operations when checking torrents.
			// This can be set to higher numbers to slow down the
			// rate at which data is read from the disk while checking. This may
			// be useful for background tasks that doesn't matter if they take a
			// bit longer, as long as they leave disk I/O time for other
			// processes.
			file_checks_delay_per_block TORRENT_DEPRECATED_ENUM,
#else
			deprecated_file_checks_delay_per_block,
#endif

			// ``read_cache_line_size`` is the number of blocks to read into the
			// read cache when a read cache miss occurs. Setting this to 0 is
			// essentially the same thing as disabling read cache. The number of
			// blocks read into the read cache is always capped by the piece
			// boundary.
			//
			// When a piece in the write cache has ``write_cache_line_size``
			// contiguous blocks in it, they will be flushed. Setting this to 1
			// effectively disables the write cache.
			read_cache_line_size,
			write_cache_line_size,

			// ``optimistic_disk_retry`` is the number of seconds from a disk
			// write errors occur on a torrent until libtorrent will take it out
			// of the upload mode, to test if the error condition has been fixed.
			//
			// libtorrent will only do this automatically for auto managed
			// torrents.
			//
			// You can explicitly take a torrent out of upload only mode using
			// set_upload_mode().
			optimistic_disk_retry,

			// ``max_suggest_pieces`` is the max number of suggested piece indices
			// received from a peer that's remembered. If a peer floods suggest
			// messages, this limit prevents libtorrent from using too much RAM.
			max_suggest_pieces,

			// ``local_service_announce_interval`` is the time between local
			// network announces for a torrent.
			// This interval is specified in seconds.
			local_service_announce_interval,

			// ``dht_announce_interval`` is the number of seconds between
			// announcing torrents to the distributed hash table (DHT).
			dht_announce_interval,

			// ``udp_tracker_token_expiry`` is the number of seconds libtorrent
			// will keep UDP tracker connection tokens around for. This is
			// specified to be 60 seconds. The higher this
			// value is, the fewer packets have to be sent to the UDP tracker. In
			// order for higher values to work, the tracker needs to be configured
			// to match the expiration time for tokens.
			udp_tracker_token_expiry,

#if TORRENT_ABI_VERSION == 1
			// ``default_cache_min_age`` is the minimum number of seconds any read
			// cache line is kept in the cache. This
			// may be greater if ``guided_read_cache`` is enabled. Having a lower
			// bound on the time a cache line stays in the cache is an attempt
			// to avoid swapping the same pieces in and out of the cache in case
			// there is a shortage of spare cache space.
			default_cache_min_age TORRENT_DEPRECATED_ENUM,
#else
			deprecated_default_cache_min_age,
#endif

			// ``num_optimistic_unchoke_slots`` is the number of optimistic
			// unchoke slots to use.
			// Having a higher number of optimistic unchoke slots mean you will
			// find the good peers faster but with the trade-off to use up more
			// bandwidth. 0 means automatic, where libtorrent opens up 20% of your
			// allowed upload slots as optimistic unchoke slots.
			num_optimistic_unchoke_slots,

#if TORRENT_ABI_VERSION == 1
			// ``default_est_reciprocation_rate`` is the assumed reciprocation
			// rate from peers when using the BitTyrant choker. If set too high,
			// you will over-estimate your peers and be
			// more altruistic while finding the true reciprocation rate, if it's
			// set too low, you'll be too stingy and waste finding the true
			// reciprocation rate.
			//
			// ``increase_est_reciprocation_rate`` specifies how many percent the
			// estimated reciprocation rate should be increased by each unchoke
			// interval a peer is still choking us back.
			// This only applies to the BitTyrant choker.
			//
			// ``decrease_est_reciprocation_rate`` specifies how many percent the
			// estimated reciprocation rate should be decreased by each unchoke
			// interval a peer unchokes us. This only applies
			// to the BitTyrant choker.
			default_est_reciprocation_rate TORRENT_DEPRECATED_ENUM,
			increase_est_reciprocation_rate TORRENT_DEPRECATED_ENUM,
			decrease_est_reciprocation_rate TORRENT_DEPRECATED_ENUM,
#else
			deprecated_default_est_reciprocation_rate,
			deprecated_increase_est_reciprocation_rate,
			deprecated_decrease_est_reciprocation_rate,
#endif

			// the max number of peers we accept from pex messages from a single
			// peer. this limits the number of concurrent peers any of our peers
			// claims to be connected to. If they claim to be connected to more
			// than this, we'll ignore any peer that exceeds this limit
			max_pex_peers,

			// ``tick_interval`` specifies the number of milliseconds between
			// internal ticks. This is the frequency with which bandwidth quota is
			// distributed to peers. It should not be more than one second (i.e.
			// 1000 ms). Setting this to a low value (around 100) means higher
			// resolution bandwidth quota distribution, setting it to a higher
			// value saves CPU cycles.
			tick_interval,

			// ``share_mode_target`` specifies the target share ratio for share
			// mode torrents. If set to 3, we'll try to upload 3
			// times as much as we download. Setting this very high, will make it
			// very conservative and you might end up not downloading anything
			// ever (and not affecting your share ratio). It does not make any
			// sense to set this any lower than 2. For instance, if only 3 peers
			// need to download the rarest piece, it's impossible to download a
			// single piece and upload it more than 3 times. If the
			// share_mode_target is set to more than 3, nothing is downloaded.
			share_mode_target,

			// ``upload_rate_limit`` and ``download_rate_limit`` sets
			// the session-global limits of upload and download rate limits, in
			// bytes per second. By default peers on the local network are not rate
			// limited.
			//
			// A value of 0 means unlimited.
			//
			// For fine grained control over rate limits, including making them apply
			// to local peers, see peer-classes_.
			upload_rate_limit,
			download_rate_limit,
#if TORRENT_ABI_VERSION == 1
			local_upload_rate_limit TORRENT_DEPRECATED_ENUM,
			local_download_rate_limit TORRENT_DEPRECATED_ENUM,
#else
			deprecated_local_upload_rate_limit,
			deprecated_local_download_rate_limit,
#endif

			// the number of bytes per second (on average) the DHT is allowed to send.
			// If the incoming requests causes to many bytes to be sent in responses,
			// incoming requests will be dropped until the quota has been replenished.
			dht_upload_rate_limit,

			// ``unchoke_slots_limit`` is the max number of unchoked peers in the
			// session. The number of unchoke slots may be ignored depending on
			// what ``choking_algorithm`` is set to. Setting this limit to -1
			// means unlimited, i.e. all peers will always be unchoked.
			unchoke_slots_limit,

#if TORRENT_ABI_VERSION == 1
			// ``half_open_limit`` sets the maximum number of half-open
			// connections libtorrent will have when connecting to peers. A
			// half-open connection is one where connect() has been called, but
			// the connection still hasn't been established (nor failed). Windows
			// XP Service Pack 2 sets a default, system wide, limit of the number
			// of half-open connections to 10. So, this limit can be used to work
			// nicer together with other network applications on that system. The
			// default is to have no limit, and passing -1 as the limit, means to
			// have no limit. When limiting the number of simultaneous connection
			// attempts, peers will be put in a queue waiting for their turn to
			// get connected.
			half_open_limit TORRENT_DEPRECATED_ENUM,
#else
			deprecated_half_open_limit,
#endif

			// ``connections_limit`` sets a global limit on the number of
			// connections opened. The number of connections is set to a hard
			// minimum of at least two per torrent, so if you set a too low
			// connections limit, and open too many torrents, the limit will not
			// be met.
			connections_limit,

			// ``connections_slack`` is the number of incoming connections
			// exceeding the connection limit to accept in order to potentially
			// replace existing ones.
			connections_slack,

			// ``utp_target_delay`` is the target delay for uTP sockets in
			// milliseconds. A high value will make uTP connections more
			// aggressive and cause longer queues in the upload bottleneck. It
			// cannot be too low, since the noise in the measurements would cause
			// it to send too slow.
			// ``utp_gain_factor`` is the number of bytes the uTP congestion
			// window can increase at the most in one RTT.
			// If this is set too high, the congestion controller reacts
			// too hard to noise and will not be stable, if it's set too low, it
			// will react slow to congestion and not back off as fast.
			//
			// ``utp_min_timeout`` is the shortest allowed uTP socket timeout,
			// specified in milliseconds. The
			// timeout depends on the RTT of the connection, but is never smaller
			// than this value. A connection times out when every packet in a
			// window is lost, or when a packet is lost twice in a row (i.e. the
			// resent packet is lost as well).
			//
			// The shorter the timeout is, the faster the connection will recover
			// from this situation, assuming the RTT is low enough.
			// ``utp_syn_resends`` is the number of SYN packets that are sent (and
			// timed out) before giving up and closing the socket.
			// ``utp_num_resends`` is the number of times a packet is sent (and
			// lost or timed out) before giving up and closing the connection.
			// ``utp_connect_timeout`` is the number of milliseconds of timeout
			// for the initial SYN packet for uTP connections. For each timed out
			// packet (in a row), the timeout is doubled. ``utp_loss_multiplier``
			// controls how the congestion window is changed when a packet loss is
			// experienced. It's specified as a percentage multiplier for
			// ``cwnd``. Do not change this value unless you know what you're doing.
			// Never set it higher than 100.
			utp_target_delay,
			utp_gain_factor,
			utp_min_timeout,
			utp_syn_resends,
			utp_fin_resends,
			utp_num_resends,
			utp_connect_timeout,
#if TORRENT_ABI_VERSION == 1
			utp_delayed_ack TORRENT_DEPRECATED_ENUM,
#else
			deprecated_utp_delayed_ack,
#endif
			utp_loss_multiplier,

			// The ``mixed_mode_algorithm`` determines how to treat TCP
			// connections when there are uTP connections. Since uTP is designed
			// to yield to TCP, there's an inherent problem when using swarms that
			// have both TCP and uTP connections. If nothing is done, uTP
			// connections would often be starved out for bandwidth by the TCP
			// connections. This mode is ``prefer_tcp``. The ``peer_proportional``
			// mode simply looks at the current throughput and rate limits all TCP
			// connections to their proportional share based on how many of the
			// connections are TCP. This works best if uTP connections are not
			// rate limited by the global rate limiter (which they aren't by
			// default).
			mixed_mode_algorithm,

			// ``listen_queue_size`` is the value passed in to listen() for the
			// listen socket. It is the number of outstanding incoming connections
			// to queue up while we're not actively waiting for a connection to be
			// accepted. 5 should be sufficient for any
			// normal client. If this is a high performance server which expects
			// to receive a lot of connections, or used in a simulator or test, it
			// might make sense to raise this number. It will not take affect
			// until the ``listen_interfaces`` settings is updated.
			listen_queue_size,

			// ``torrent_connect_boost`` is the number of peers to try to connect
			// to immediately when the first tracker response is received for a
			// torrent. This is a boost to given to new torrents to accelerate
			// them starting up. The normal connect scheduler is run once every
			// second, this allows peers to be connected immediately instead of
			// waiting for the session tick to trigger connections.
			// This may not be set higher than 255.
			torrent_connect_boost,

			// ``alert_queue_size`` is the maximum number of alerts queued up
			// internally. If alerts are not popped, the queue will eventually
			// fill up to this level. Once the alert queue is full, additional
			// alerts will be dropped, and not delivered to the client. Once the
			// client drains the queue, new alerts may be delivered again. In order
			// to know that alerts have been dropped, see
			// session_handle::dropped_alerts().
			alert_queue_size,

			// ``max_metadata_size`` is the maximum allowed size (in bytes) to be
			// received by the metadata extension, i.e. magnet links.
			max_metadata_size,

			// ``hashing_threads`` is the number of disk I/O threads to use for
			// piece hash verification. These threads are *in addition* to the
			// regular disk I/O threads specified by settings_pack::aio_threads.
			// The hasher threads do not only compute hashes, but also perform
			// the read from disk. On storage optimal for sequential access,
			// such as hard drives, this setting should probably be set to 1.
			hashing_threads,

			// the number of blocks to keep outstanding at any given time when
			// checking torrents. Higher numbers give faster re-checks but uses
			// more memory. Specified in number of 16 kiB blocks
			checking_mem_usage,

			// if set to > 0, pieces will be announced to other peers before they
			// are fully downloaded (and before they are hash checked). The
			// intention is to gain 1.5 potential round trip times per downloaded
			// piece. When non-zero, this indicates how many milliseconds in
			// advance pieces should be announced, before they are expected to be
			// completed.
			predictive_piece_announce,

			// for some aio back-ends, ``aio_threads`` specifies the number of
			// io-threads to use.
			aio_threads,

#if TORRENT_ABI_VERSION == 1
			// for some aio back-ends, ``aio_max`` specifies the max number of
			// outstanding jobs.
			aio_max TORRENT_DEPRECATED_ENUM,

			// .. note:: This is not implemented
			//
			// ``network_threads`` is the number of threads to use to call
			// ``async_write_some`` (i.e. send) on peer connection sockets. When
			// seeding at extremely high rates, this may become a bottleneck, and
			// setting this to 2 or more may parallelize that cost. When using SSL
			// torrents, all encryption for outgoing traffic is done within the
			// socket send functions, and this will help parallelizing the cost of
			// SSL encryption as well.
			network_threads TORRENT_DEPRECATED_ENUM,

			// ``ssl_listen`` sets the listen port for SSL connections. If this is
			// set to 0, no SSL listen port is opened. Otherwise a socket is
			// opened on this port. This setting is only taken into account when
			// opening the regular listen port, and won't re-open the listen
			// socket simply by changing this setting.
			ssl_listen TORRENT_DEPRECATED_ENUM,
#else
			// hidden
			deprecated_aio_max,
			deprecated_network_threads,
			deprecated_ssl_listen,
#endif

			// ``tracker_backoff`` determines how aggressively to back off from
			// retrying failing trackers. This value determines *x* in the
			// following formula, determining the number of seconds to wait until
			// the next retry:
			//
			//    delay = 5 + 5 * x / 100 * fails^2
			//
			// This setting may be useful to make libtorrent more or less
			// aggressive in hitting trackers.
			tracker_backoff,

			// when a seeding torrent reaches either the share ratio (bytes up /
			// bytes down) or the seed time ratio (seconds as seed / seconds as
			// downloader) or the seed time limit (seconds as seed) it is
			// considered done, and it will leave room for other torrents. These
			// are specified as percentages. Torrents that are considered done will
			// still be allowed to be seeded, they just won't have priority anymore.
			// For more, see queuing_.
			share_ratio_limit,
			seed_time_ratio_limit,

			// peer_turnover is the percentage of peers to disconnect every
			// turnover peer_turnover_interval (if we're at the peer limit), this
			// is specified in percent when we are connected to more than limit *
			// peer_turnover_cutoff peers disconnect peer_turnover fraction of the
			// peers. It is specified in percent peer_turnover_interval is the
			// interval (in seconds) between optimistic disconnects if the
			// disconnects happen and how many peers are disconnected is
			// controlled by peer_turnover and peer_turnover_cutoff
			peer_turnover,
			peer_turnover_cutoff,
			peer_turnover_interval,

			// this setting controls the priority of downloading torrents over
			// seeding or finished torrents when it comes to making peer
			// connections. Peer connections are throttled by the connection_speed
			// and the half-open connection limit. This makes peer connections a
			// limited resource. Torrents that still have pieces to download are
			// prioritized by default, to avoid having many seeding torrents use
			// most of the connection attempts and only give one peer every now
			// and then to the downloading torrent. libtorrent will loop over the
			// downloading torrents to connect a peer each, and every n:th
			// connection attempt, a finished torrent is picked to be allowed to
			// connect to a peer. This setting controls n.
			connect_seed_every_n_download,

			// the max number of bytes to allow an HTTP response to be when
			// announcing to trackers or downloading .torrent files via the
			// ``url`` provided in ``add_torrent_params``.
			max_http_recv_buffer_size,

			// if binding to a specific port fails, should the port be incremented
			// by one and tried again? This setting specifies how many times to
			// retry a failed port bind
			max_retry_port_bind,

			// a bitmask combining flags from alert_category_t defining which
			// kinds of alerts to receive
			alert_mask,

			// control the settings for incoming and outgoing connections
			// respectively. see enc_policy enum for the available options.
			// Keep in mind that protocol encryption degrades performance in
			// several respects:
			//
			// 1. It prevents "zero copy" disk buffers being sent to peers, since
			//    each peer needs to mutate the data (i.e. encrypt it) the data
			//    must be copied per peer connection rather than sending the same
			//    buffer to multiple peers.
			// 2. The encryption itself requires more CPU than plain bittorrent
			//    protocol. The highest cost is the Diffie Hellman exchange on
			//    connection setup.
			// 3. The encryption handshake adds several round-trips to the
			//    connection setup, and delays transferring data.
			out_enc_policy,
			in_enc_policy,

			// determines the encryption level of the connections. This setting
			// will adjust which encryption scheme is offered to the other peer,
			// as well as which encryption scheme is selected by the client. See
			// enc_level enum for options.
			allowed_enc_level,

			// the download and upload rate limits for a torrent to be considered
			// active by the queuing mechanism. A torrent whose download rate is
			// less than ``inactive_down_rate`` and whose upload rate is less than
			// ``inactive_up_rate`` for ``auto_manage_startup`` seconds, is
			// considered inactive, and another queued torrent may be started.
			// This logic is disabled if ``dont_count_slow_torrents`` is false.
			inactive_down_rate,
			inactive_up_rate,

			// proxy to use. see proxy_type_t.
			proxy_type,

			// the port of the proxy server
			proxy_port,

			// sets the i2p_ SAM bridge port to connect to. set the hostname with
			// the ``i2p_hostname`` setting.
			//
			// .. _i2p: http://www.i2p2.de
			i2p_port,

#if TORRENT_ABI_VERSION == 1
			// this determines the max number of volatile disk cache blocks. If the
			// number of volatile blocks exceed this limit, other volatile blocks
			// will start to be evicted. A disk cache block is volatile if it has
			// low priority, and should be one of the first blocks to be evicted
			// under pressure. For instance, blocks pulled into the cache as the
			// result of calculating a piece hash are volatile. These blocks don't
			// represent potential interest among peers, so the value of keeping
			// them in the cache is limited.
			cache_size_volatile,
#else
			deprecated_cache_size_volatile,
#endif

			// The maximum request range of an url seed in bytes. This value
			// defines the largest possible sequential web seed request. Lower values
			// are possible but will be ignored if they are lower then piece size.
			// This value should be related to your download speed to prevent
			// libtorrent from creating too many expensive http requests per
			// second. You can select a value as high as you want but keep in mind
			// that libtorrent can't create parallel requests if the first request
			// did already select the whole file.
			// If you combine bittorrent seeds with web seeds and pick strategies
			// like rarest first you may find your web seed requests split into
			// smaller parts because we don't download already picked pieces
			// twice.
			urlseed_max_request_bytes,

			// time to wait until a new retry of a web seed name lookup
			web_seed_name_lookup_retry,

			// the number of seconds between closing the file opened the longest
			// ago. 0 means to disable the feature. The purpose of this is to
			// periodically close files to trigger the operating system flushing
			// disk cache. Specifically it has been observed to be required on
			// windows to not have the disk cache grow indefinitely.
			// This defaults to 120 seconds on windows, and disabled on other
			// systems.
			close_file_interval,

			// When uTP experiences packet loss, it will reduce the congestion
			// window, and not reduce it again for this many milliseconds, even if
			// experiencing another lost packet.
			utp_cwnd_reduce_timer,

			// the max number of web seeds to have connected per torrent at any
			// given time.
			max_web_seed_connections,

			// the number of seconds before the internal host name resolver
			// considers a cache value timed out, negative values are interpreted
			// as zero.
			resolver_cache_timeout,

			// specify the not-sent low watermark for socket send buffers. This
			// corresponds to the, Linux-specific, ``TCP_NOTSENT_LOWAT`` TCP socket
			// option.
			send_not_sent_low_watermark,

			// the rate based choker compares the upload rate to peers against a
			// threshold that increases proportionally by its size for every
			// peer it visits, visiting peers in decreasing upload rate. The
			// number of upload slots is determined by the number of peers whose
			// upload rate exceeds the threshold. This option sets the start
			// value for this threshold. A higher value leads to fewer unchoke
			// slots, a lower value leads to more.
			rate_choker_initial_threshold,

			// The expiration time of UPnP port-mappings, specified in seconds. 0
			// means permanent lease. Some routers do not support expiration times
			// on port-maps (nor correctly returning an error indicating lack of
			// support). In those cases, set this to 0. Otherwise, don't set it any
			// lower than 5 minutes.
			upnp_lease_duration,

			// limits the number of concurrent HTTP tracker announces. Once the
			// limit is hit, tracker requests are queued and issued when an
			// outstanding announce completes.
			max_concurrent_http_announces,

			// the maximum number of peers to send in a reply to ``get_peers``
			dht_max_peers_reply,

			// the number of concurrent search request the node will send when
			// announcing and refreshing the routing table. This parameter is called
			// alpha in the kademlia paper
			dht_search_branching,

			// the maximum number of failed tries to contact a node before it is
			// removed from the routing table. If there are known working nodes that
			// are ready to replace a failing node, it will be replaced immediately,
			// this limit is only used to clear out nodes that don't have any node
			// that can replace them.
			dht_max_fail_count,

			// the total number of torrents to track from the DHT. This is simply an
			// upper limit to make sure malicious DHT nodes cannot make us allocate
			// an unbounded amount of memory.
			dht_max_torrents,

			// max number of items the DHT will store
			dht_max_dht_items,

			// the max number of peers to store per torrent (for the DHT)
			dht_max_peers,

			// the max number of torrents to return in a torrent search query to the
			// DHT
			dht_max_torrent_search_reply,

			// the number of seconds a DHT node is banned if it exceeds the rate
			// limit. The rate limit is averaged over 10 seconds to allow for bursts
			// above the limit.
			dht_block_timeout,

			// the max number of packets per second a DHT node is allowed to send
			// without getting banned.
			dht_block_ratelimit,

			// the number of seconds a immutable/mutable item will be expired.
			// default is 0, means never expires.
			dht_item_lifetime,

			// the info-hashes sample recomputation interval (in seconds).
			// The node will precompute a subset of the tracked info-hashes and return
			// that instead of calculating it upon each request. The permissible range
			// is between 0 and 21600 seconds (inclusive).
			dht_sample_infohashes_interval,

			// the maximum number of elements in the sampled subset of info-hashes.
			// If this number is too big, expect the DHT storage implementations
			// to clamp it in order to allow UDP packets go through
			dht_max_infohashes_sample_count,

			// ``max_piece_count`` is the maximum allowed number of pieces in
			// metadata received via magnet links. Loading large torrents (with
			// more pieces than the default limit) may also require passing in
			// a higher limit to read_resume_data() and
			// torrent_info::parse_info_section(), if those are used.
			max_piece_count,

			max_int_setting_internal
		};

		// hidden
		constexpr static int num_string_settings = int(max_string_setting_internal) - int(string_type_base);
		constexpr static int num_bool_settings = int(max_bool_setting_internal) - int(bool_type_base);
		constexpr static int num_int_settings = int(max_int_setting_internal) - int(int_type_base);

		enum suggest_mode_t : std::uint8_t { no_piece_suggestions = 0, suggest_read_cache = 1 };

		enum choking_algorithm_t : std::uint8_t
		{
			// This is the traditional choker with a fixed number of unchoke
			// slots (as specified by settings_pack::unchoke_slots_limit).
			fixed_slots_choker = 0,

			// This opens up unchoke slots based on the upload rate achieved to
			// peers. The more slots that are opened, the marginal upload rate
			// required to open up another slot increases. Configure the initial
			// threshold with settings_pack::rate_choker_initial_threshold.
			//
			// For more information, see `rate based choking`_.
			rate_based_choker = 2,
#if TORRENT_ABI_VERSION == 1
			bittyrant_choker TORRENT_DEPRECATED_ENUM = 3
#else
			deprecated_bittyrant_choker = 3
#endif
		};

		enum seed_choking_algorithm_t : std::uint8_t
		{
			// which round-robins the peers that are unchoked
			// when seeding. This distributes the upload bandwidth uniformly and
			// fairly. It minimizes the ability for a peer to download everything
			// without redistributing it.
			round_robin,

			// unchokes the peers we can send to the fastest. This might be a
			// bit more reliable in utilizing all available capacity.
			fastest_upload,

			// prioritizes peers who have just started or are
			// just about to finish the download. The intention is to force
			// peers in the middle of the download to trade with each other.
			// This does not just take into account the pieces a peer is
			// reporting having downloaded, but also the pieces we have sent
			// to it.
			anti_leech
		};

		enum io_buffer_mode_t : std::uint8_t
		{
			enable_os_cache = 0,
#if TORRENT_ABI_VERSION == 1
			disable_os_cache_for_aligned_files TORRENT_DEPRECATED_ENUM = 2,
#else
			deprecated_disable_os_cache_for_aligned_files = 1,
#endif
			disable_os_cache = 2
		};

		enum bandwidth_mixed_algo_t : std::uint8_t
		{
			// disables the mixed mode bandwidth balancing
			prefer_tcp = 0,

			// does not throttle uTP, throttles TCP to the same proportion
			// of throughput as there are TCP connections
			peer_proportional = 1
		};

		// the encoding policy options for use with
		// settings_pack::out_enc_policy and settings_pack::in_enc_policy.
		enum enc_policy : std::uint8_t
		{
			// Only encrypted connections are allowed. Incoming connections that
			// are not encrypted are closed and if the encrypted outgoing
			// connection fails, a non-encrypted retry will not be made.
			pe_forced,

			// encrypted connections are enabled, but non-encrypted connections
			// are allowed. An incoming non-encrypted connection will be accepted,
			// and if an outgoing encrypted connection fails, a non- encrypted
			// connection will be tried.
			pe_enabled,

			// only non-encrypted connections are allowed.
			pe_disabled
		};

		// the encryption levels, to be used with
		// settings_pack::allowed_enc_level.
		enum enc_level : std::uint8_t
		{
			// use only plain text encryption
			pe_plaintext = 1,
			// use only RC4 encryption
			pe_rc4 = 2,
			// allow both
			pe_both = 3
		};

		enum proxy_type_t : std::uint8_t
		{
			// No proxy server is used and all other fields are ignored.
			none,

			// The server is assumed to be a `SOCKS4 server`_ that requires a
			// username.
			//
			// .. _`SOCKS4 server`: http://www.ufasoft.com/doc/socks4_protocol.htm
			socks4,

			// The server is assumed to be a SOCKS5 server (`RFC 1928`_) that does
			// not require any authentication. The username and password are
			// ignored.
			//
			// .. _`RFC 1928`: http://www.faqs.org/rfcs/rfc1928.html
			socks5,

			// The server is assumed to be a SOCKS5 server that supports plain
			// text username and password authentication (`RFC 1929`_). The
			// username and password specified may be sent to the proxy if it
			// requires.
			//
			// .. _`RFC 1929`: http://www.faqs.org/rfcs/rfc1929.html
			socks5_pw,

			// The server is assumed to be an HTTP proxy. If the transport used
			// for the connection is non-HTTP, the server is assumed to support
			// the CONNECT_ method. i.e. for web seeds and HTTP trackers, a plain
			// proxy will suffice. The proxy is assumed to not require
			// authorization. The username and password will not be used.
			//
			// .. _CONNECT: http://tools.ietf.org/html/draft-luotonen-web-proxy-tunneling-01
			http,

			// The server is assumed to be an HTTP proxy that requires user
			// authorization. The username and password will be sent to the proxy.
			http_pw,

			// route through a i2p SAM proxy
			i2p_proxy
		};
	private:

		std::vector<std::pair<std::uint16_t, std::string>> m_strings;
		std::vector<std::pair<std::uint16_t, int>> m_ints;
		std::vector<std::pair<std::uint16_t, bool>> m_bools;
	};
}

#endif<|MERGE_RESOLUTION|>--- conflicted
+++ resolved
@@ -944,7 +944,12 @@
 			// HTTPS trackers to fail.
 			validate_https_trackers,
 
-<<<<<<< HEAD
+			// when enabled, any HTTP(S) tracker requests to localhost (loopback)
+			// must have the request path start with "/announce". This is the
+			// conventional bittorrent tracker request. Any other HTTP(S)
+			// tracker request to loopback will be ignored.
+			tracker_ssrf_mitigation,
+
 			// when set to true, enables the attempt to use SetFileValidData()
 			// to pre-allocate disk space. This system call will only work when
 			// running with Administrator privileges on Windows, and so this
@@ -952,13 +957,6 @@
 			// SetFileValidData() poses a security risk, as it may reveal
 			// previously deleted information from the disk.
 			enable_set_file_valid_data,
-=======
-			// when enabled, any HTTP(S) tracker requests to localhost (loopback)
-			// must have the request path start with "/announce". This is the
-			// conventional bittorrent tracker request. Any other HTTP(S)
-			// tracker request to loopback will be ignored.
-			tracker_ssrf_mitigation,
->>>>>>> 45921025
 
 			max_bool_setting_internal
 		};
