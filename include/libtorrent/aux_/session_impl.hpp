--- conflicted
+++ resolved
@@ -82,11 +82,8 @@
 #include "libtorrent/extensions.hpp"
 #include "libtorrent/aux_/portmap.hpp"
 #include "libtorrent/aux_/lsd.hpp"
-<<<<<<< HEAD
 #include "libtorrent/io_context.hpp"
-=======
 #include "libtorrent/flags.hpp"
->>>>>>> 96695fa7
 
 #if TORRENT_ABI_VERSION == 1
 #include "libtorrent/session_settings.hpp"
@@ -135,7 +132,6 @@
 	struct tracker_logger;
 #endif
 
-<<<<<<< HEAD
 	struct unique_ptr_less
 	{
 		using is_transparent = std::true_type;
@@ -150,14 +146,7 @@
 		{ return lhs < rhs.get(); }
 	};
 
-	enum class duplex : std::uint8_t
-	{
-		accept_incoming,
-		only_outgoing
-	};
-=======
 	using listen_socket_flags_t = flags::bitfield_flag<std::uint8_t, struct listen_socket_flags_tag>;
->>>>>>> 96695fa7
 
 	struct listen_port_mapping
 	{
