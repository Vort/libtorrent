/*

Copyright (c) 2009-2019, Arvid Norberg
Copyright (c) 2016, Steven Siloti
Copyright (c) 2016, Alden Torres
All rights reserved.

Redistribution and use in source and binary forms, with or without
modification, are permitted provided that the following conditions
are met:

    * Redistributions of source code must retain the above copyright
      notice, this list of conditions and the following disclaimer.
    * Redistributions in binary form must reproduce the above copyright
      notice, this list of conditions and the following disclaimer in
      the documentation and/or other materials provided with the distribution.
    * Neither the name of the author nor the names of its
      contributors may be used to endorse or promote products derived
      from this software without specific prior written permission.

THIS SOFTWARE IS PROVIDED BY THE COPYRIGHT HOLDERS AND CONTRIBUTORS "AS IS"
AND ANY EXPRESS OR IMPLIED WARRANTIES, INCLUDING, BUT NOT LIMITED TO, THE
IMPLIED WARRANTIES OF MERCHANTABILITY AND FITNESS FOR A PARTICULAR PURPOSE
ARE DISCLAIMED. IN NO EVENT SHALL THE COPYRIGHT OWNER OR CONTRIBUTORS BE
LIABLE FOR ANY DIRECT, INDIRECT, INCIDENTAL, SPECIAL, EXEMPLARY, OR
CONSEQUENTIAL DAMAGES (INCLUDING, BUT NOT LIMITED TO, PROCUREMENT OF
SUBSTITUTE GOODS OR SERVICES; LOSS OF USE, DATA, OR PROFITS; OR BUSINESS
INTERRUPTION) HOWEVER CAUSED AND ON ANY THEORY OF LIABILITY, WHETHER IN
CONTRACT, STRICT LIABILITY, OR TORT (INCLUDING NEGLIGENCE OR OTHERWISE)
ARISING IN ANY WAY OUT OF THE USE OF THIS SOFTWARE, EVEN IF ADVISED OF THE
POSSIBILITY OF SUCH DAMAGE.

*/

#include "libtorrent/config.hpp"
#include "libtorrent/aux_/socket_type.hpp"
#include "libtorrent/aux_/openssl.hpp"
<<<<<<< HEAD
#include "libtorrent/aux_/array.hpp"
=======
#include "libtorrent/deadline_timer.hpp"
>>>>>>> 85e3b64f

#ifdef TORRENT_USE_OPENSSL
#include <boost/asio/ssl/context.hpp>
#include <boost/asio/ssl/rfc2818_verification.hpp>

#endif

#include "libtorrent/debug.hpp"

namespace libtorrent {

	char const* socket_type_name(socket_type_t const s)
	{
		static aux::array<char const*, 9, socket_type_t> const names{{{
			"TCP",
			"Socks5",
			"HTTP",
			"uTP",
#if TORRENT_USE_I2P
			"I2P",
#else
			"",
#endif
#ifdef TORRENT_USE_OPENSSL
			"SSL/TCP",
			"SSL/Socks5",
			"SSL/HTTP",
			"SSL/uTP"
#else
			"","","",""
#endif
		}}};
		return names[s];
	}

namespace aux {

	struct is_ssl_visitor {
#ifdef TORRENT_USE_OPENSSL
		template <typename T>
		bool operator()(ssl_stream<T> const&) const { return true; }
#endif
		template <typename T>
		bool operator()(T const&) const { return false; }
	};

	bool is_ssl(socket_type const& s)
	{
		return boost::apply_visitor(is_ssl_visitor{}, s);
	}

	bool is_utp(socket_type const& s)
	{
		return boost::get<utp_stream>(&s)
#ifdef TORRENT_USE_OPENSSL
			|| boost::get<ssl_stream<utp_stream>>(&s)
#endif
			;
	}

#if TORRENT_USE_I2P
	bool is_i2p(socket_type const& s)
	{
		return boost::get<i2p_stream>(&s);
	}
#endif

	struct idx_visitor {
		socket_type_t operator()(tcp::socket const&) { return socket_type_t::tcp; }
		socket_type_t operator()(socks5_stream const&) { return socket_type_t::socks5; }
		socket_type_t operator()(http_stream const&) { return socket_type_t::http; }
		socket_type_t operator()(utp_stream const&) { return socket_type_t::utp; }
#if TORRENT_USE_I2P
		socket_type_t operator()(i2p_stream const&) { return socket_type_t::i2p; }
#endif
#ifdef TORRENT_USE_OPENSSL
		socket_type_t operator()(ssl_stream<tcp::socket> const&) { return socket_type_t::tcp_ssl; }
		socket_type_t operator()(ssl_stream<socks5_stream> const&) { return socket_type_t::socks5_ssl; }
		socket_type_t operator()(ssl_stream<http_stream> const&) { return socket_type_t::http_ssl; }
		socket_type_t operator()(ssl_stream<utp_stream> const&) { return socket_type_t::utp_ssl; }
#endif
	};

	socket_type_t socket_type_idx(socket_type const& s)
	{
		return boost::apply_visitor(idx_visitor{}, s);
	}

	char const* socket_type_name(socket_type const& s)
	{
		return socket_type_name(socket_type_idx(s));
	}

	struct set_close_reason_visitor {
		close_reason_t code_;
#ifdef TORRENT_USE_OPENSSL
		void operator()(ssl_stream<utp_stream>& s) const
		{ s.next_layer().set_close_reason(code_); }
#endif
		void operator()(utp_stream& s) const
		{ s.set_close_reason(code_); }
		template <typename T>
		void operator()(T const&) const {}
	};

	void set_close_reason(socket_type& s, close_reason_t code)
	{
		boost::apply_visitor(set_close_reason_visitor{code}, s);
	}

	struct get_close_reason_visitor {
#ifdef TORRENT_USE_OPENSSL
		close_reason_t operator()(ssl_stream<utp_stream>& s) const
		{ return s.next_layer().get_close_reason(); }
#endif
		close_reason_t operator()(utp_stream& s) const
		{ return s.get_close_reason(); }
		template <typename T>
		close_reason_t operator()(T const&) const { return close_reason_t::none; }
	};

	close_reason_t get_close_reason(socket_type const& s)
	{
		return boost::apply_visitor(get_close_reason_visitor{}, s);
	}

#ifdef TORRENT_USE_OPENSSL
	struct set_ssl_hostname_visitor
	{
		set_ssl_hostname_visitor(char const* h, error_code& ec) : hostname_(h), ec_(&ec) {}
		template <typename T>
		void operator()(ssl_stream<T>& s)
		{
			s.set_verify_callback(boost::asio::ssl::rfc2818_verification(hostname_), *ec_);
			ssl_ = s.native_handle();
			ctx_ = SSL_get_SSL_CTX(ssl_);
		}
		template <typename T>
		void operator()(T&) {}

		char const* hostname_;
		error_code* ec_;
		SSL* ssl_ = nullptr;
		SSL_CTX* ctx_ = nullptr;
	};
#endif

	void setup_ssl_hostname(socket_type& s, std::string const& hostname, error_code& ec)
	{
#ifdef TORRENT_USE_OPENSSL
		// for SSL connections, make sure to authenticate the hostname
		// of the certificate

		set_ssl_hostname_visitor visitor{hostname.c_str(), ec};
		boost::apply_visitor(visitor, s);

		if (visitor.ctx_)
		{
			aux::openssl_set_tlsext_servername_callback(visitor.ctx_, nullptr);
			aux::openssl_set_tlsext_servername_arg(visitor.ctx_, nullptr);
		}

		if (visitor.ssl_)
		{
			aux::openssl_set_tlsext_hostname(visitor.ssl_, hostname.c_str());
		}

#else
		TORRENT_UNUSED(ec);
		TORRENT_UNUSED(hostname);
		TORRENT_UNUSED(s);
#endif
	}

#ifdef TORRENT_USE_OPENSSL

	struct socket_closer
	{
		socket_closer(io_service& e
			, std::shared_ptr<void> holder
			, socket_type* s)
			: h(std::move(holder))
			, t(std::make_shared<deadline_timer>(e))
			, sock(s)
		{
			t->expires_after(seconds(3));
			t->async_wait(*this);
		}

		void operator()(error_code const&)
		{
			COMPLETE_ASYNC("on_close_socket");
			error_code ec;
			sock->close(ec);
			t->cancel();
		}

		std::shared_ptr<void> h;
		std::shared_ptr<deadline_timer> t;
		socket_type* sock;
	};
#endif

<<<<<<< HEAD
=======
	// the second argument is a shared pointer to an object that
	// will keep the socket (s) alive for the duration of the async operation
	void async_shutdown(socket_type& s, std::shared_ptr<void> holder)
	{
		error_code e;

#ifdef TORRENT_USE_OPENSSL
		// for SSL connections, first do an async_shutdown, before closing the socket
#if defined TORRENT_ASIO_DEBUGGING
#define MAYBE_ASIO_DEBUGGING add_outstanding_async("on_close_socket");
#else
#define MAYBE_ASIO_DEBUGGING
#endif

// we call ASIO_DEBUGGING twice, because the socket_closer callback will be
// called twice
#define CASE(t) case socket_type_int_impl<ssl_stream<t>>::value: \
	MAYBE_ASIO_DEBUGGING \
	MAYBE_ASIO_DEBUGGING \
	s.get<ssl_stream<t>>()->async_shutdown( \
		socket_closer(s.get_io_service(), std::move(holder), &s)); \
	break;

		switch (s.type())
		{
			CASE(tcp::socket)
			CASE(socks5_stream)
			CASE(http_stream)
			CASE(utp_stream)
			default: s.close(e); break;
		}
#undef CASE
#else
		TORRENT_UNUSED(holder);
		s.close(e);
#endif // TORRENT_USE_OPENSSL
	}

	void socket_type::destruct()
	{
		using tcp_socket = tcp::socket;
		switch (m_type)
		{
			case 0: break;
			case socket_type_int_impl<tcp::socket>::value:
				get<tcp::socket>()->~tcp_socket();
				break;
			case socket_type_int_impl<socks5_stream>::value:
				get<socks5_stream>()->~socks5_stream();
				break;
			case socket_type_int_impl<http_stream>::value:
				get<http_stream>()->~http_stream();
				break;
			case socket_type_int_impl<utp_stream>::value:
				get<utp_stream>()->~utp_stream();
				break;
#if TORRENT_USE_I2P
			case socket_type_int_impl<i2p_stream>::value:
				get<i2p_stream>()->~i2p_stream();
				break;
#endif
>>>>>>> 85e3b64f
#ifdef TORRENT_USE_OPENSSL
	struct issue_async_shutdown_visitor
	{
		issue_async_shutdown_visitor(socket_type* s, std::shared_ptr<void>* h, boost::asio::const_buffer b)
			: holder_(h), sock_type_(s), buffer_(b) {}

		template <typename T>
		void operator()(ssl_stream<T>& s)
		{
			ADD_OUTSTANDING_ASYNC("on_close_socket");
			s.async_shutdown(std::bind(&nop, *holder_));
			s.async_write_some(buffer_, std::bind(&on_close_socket, sock_type_, *holder_));
		}
		template <typename T>
		void operator()(T& s)
		{
			error_code e;
			s.close(e);
		}
		std::shared_ptr<void>* holder_;
		socket_type* sock_type_;
		boost::asio::const_buffer buffer_;
	};
#endif

	// the second argument is a shared pointer to an object that
	// will keep the socket (s) alive for the duration of the async operation
	void async_shutdown(socket_type& s, std::shared_ptr<void> holder)
	{
#ifdef TORRENT_USE_OPENSSL
		// for SSL connections, first do an async_shutdown, before closing the socket

		static char const buffer[] = "";
		// chasing the async_shutdown by a write is a trick to close the socket as
		// soon as we've sent the close_notify, without having to wait to receive a
		// response from the other end
		// https://stackoverflow.com/questions/32046034/what-is-the-proper-way-to-securely-disconnect-an-asio-ssl-socket

		boost::apply_visitor(issue_async_shutdown_visitor{&s, &holder, boost::asio::buffer(buffer)}, s);
#else
		TORRENT_UNUSED(holder);
		error_code e;
		s.close(e);
#endif // TORRENT_USE_OPENSSL
	}
}
}<|MERGE_RESOLUTION|>--- conflicted
+++ resolved
@@ -35,11 +35,8 @@
 #include "libtorrent/config.hpp"
 #include "libtorrent/aux_/socket_type.hpp"
 #include "libtorrent/aux_/openssl.hpp"
-<<<<<<< HEAD
 #include "libtorrent/aux_/array.hpp"
-=======
 #include "libtorrent/deadline_timer.hpp"
->>>>>>> 85e3b64f
 
 #ifdef TORRENT_USE_OPENSSL
 #include <boost/asio/ssl/context.hpp>
@@ -218,11 +215,11 @@
 
 	struct socket_closer
 	{
-		socket_closer(io_service& e
+		socket_closer(io_context& ioc
 			, std::shared_ptr<void> holder
 			, socket_type* s)
 			: h(std::move(holder))
-			, t(std::make_shared<deadline_timer>(e))
+			, t(std::make_shared<deadline_timer>(ioc))
 			, sock(s)
 		{
 			t->expires_after(seconds(3));
@@ -241,111 +238,39 @@
 		std::shared_ptr<deadline_timer> t;
 		socket_type* sock;
 	};
-#endif
-
-<<<<<<< HEAD
-=======
+
+	struct issue_async_shutdown_visitor
+	{
+		issue_async_shutdown_visitor(socket_type* s, std::shared_ptr<void> h)
+			: holder_(std::move(h)), sock_type_(s) {}
+
+		template <typename T>
+		void operator()(ssl_stream<T>& s)
+		{
+			// we do this twice, because the socket_closer callback will be
+			// called twice
+			ADD_OUTSTANDING_ASYNC("on_close_socket");
+			ADD_OUTSTANDING_ASYNC("on_close_socket");
+			s.async_shutdown(socket_closer(static_cast<io_context&>(s.get_executor().context())
+				, std::move(holder_), sock_type_));
+		}
+		template <typename T>
+		void operator()(T& s)
+		{
+			error_code e;
+			s.close(e);
+		}
+		std::shared_ptr<void> holder_;
+		socket_type* sock_type_;
+	};
+#endif
+
 	// the second argument is a shared pointer to an object that
 	// will keep the socket (s) alive for the duration of the async operation
 	void async_shutdown(socket_type& s, std::shared_ptr<void> holder)
 	{
-		error_code e;
-
-#ifdef TORRENT_USE_OPENSSL
-		// for SSL connections, first do an async_shutdown, before closing the socket
-#if defined TORRENT_ASIO_DEBUGGING
-#define MAYBE_ASIO_DEBUGGING add_outstanding_async("on_close_socket");
-#else
-#define MAYBE_ASIO_DEBUGGING
-#endif
-
-// we call ASIO_DEBUGGING twice, because the socket_closer callback will be
-// called twice
-#define CASE(t) case socket_type_int_impl<ssl_stream<t>>::value: \
-	MAYBE_ASIO_DEBUGGING \
-	MAYBE_ASIO_DEBUGGING \
-	s.get<ssl_stream<t>>()->async_shutdown( \
-		socket_closer(s.get_io_service(), std::move(holder), &s)); \
-	break;
-
-		switch (s.type())
-		{
-			CASE(tcp::socket)
-			CASE(socks5_stream)
-			CASE(http_stream)
-			CASE(utp_stream)
-			default: s.close(e); break;
-		}
-#undef CASE
-#else
-		TORRENT_UNUSED(holder);
-		s.close(e);
-#endif // TORRENT_USE_OPENSSL
-	}
-
-	void socket_type::destruct()
-	{
-		using tcp_socket = tcp::socket;
-		switch (m_type)
-		{
-			case 0: break;
-			case socket_type_int_impl<tcp::socket>::value:
-				get<tcp::socket>()->~tcp_socket();
-				break;
-			case socket_type_int_impl<socks5_stream>::value:
-				get<socks5_stream>()->~socks5_stream();
-				break;
-			case socket_type_int_impl<http_stream>::value:
-				get<http_stream>()->~http_stream();
-				break;
-			case socket_type_int_impl<utp_stream>::value:
-				get<utp_stream>()->~utp_stream();
-				break;
-#if TORRENT_USE_I2P
-			case socket_type_int_impl<i2p_stream>::value:
-				get<i2p_stream>()->~i2p_stream();
-				break;
-#endif
->>>>>>> 85e3b64f
-#ifdef TORRENT_USE_OPENSSL
-	struct issue_async_shutdown_visitor
-	{
-		issue_async_shutdown_visitor(socket_type* s, std::shared_ptr<void>* h, boost::asio::const_buffer b)
-			: holder_(h), sock_type_(s), buffer_(b) {}
-
-		template <typename T>
-		void operator()(ssl_stream<T>& s)
-		{
-			ADD_OUTSTANDING_ASYNC("on_close_socket");
-			s.async_shutdown(std::bind(&nop, *holder_));
-			s.async_write_some(buffer_, std::bind(&on_close_socket, sock_type_, *holder_));
-		}
-		template <typename T>
-		void operator()(T& s)
-		{
-			error_code e;
-			s.close(e);
-		}
-		std::shared_ptr<void>* holder_;
-		socket_type* sock_type_;
-		boost::asio::const_buffer buffer_;
-	};
-#endif
-
-	// the second argument is a shared pointer to an object that
-	// will keep the socket (s) alive for the duration of the async operation
-	void async_shutdown(socket_type& s, std::shared_ptr<void> holder)
-	{
-#ifdef TORRENT_USE_OPENSSL
-		// for SSL connections, first do an async_shutdown, before closing the socket
-
-		static char const buffer[] = "";
-		// chasing the async_shutdown by a write is a trick to close the socket as
-		// soon as we've sent the close_notify, without having to wait to receive a
-		// response from the other end
-		// https://stackoverflow.com/questions/32046034/what-is-the-proper-way-to-securely-disconnect-an-asio-ssl-socket
-
-		boost::apply_visitor(issue_async_shutdown_visitor{&s, &holder, boost::asio::buffer(buffer)}, s);
+#ifdef TORRENT_USE_OPENSSL
+		boost::apply_visitor(issue_async_shutdown_visitor{&s, std::move(holder)}, s);
 #else
 		TORRENT_UNUSED(holder);
 		error_code e;
