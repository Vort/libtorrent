--- conflicted
+++ resolved
@@ -1,4 +1,3 @@
-<<<<<<< HEAD
 	* added support for retrieval of DHT live nodes
 	* complete UNC path support
 	* add packets pool allocator
@@ -58,11 +57,9 @@
 	* resume data no longer has timestamps of files
 	* require C++11 to build libtorrent
 
-=======
 1.1.2 release
 
 	* default TOS marking to 0x20
->>>>>>> 5a19c9a5
 	* fix invalid access when leaving seed-mode with outstanding hash jobs
 	* fix ABI compatibility issue introduced with preformatted entry type
 	* add web_seed_name_lookup_retry to session_settings
