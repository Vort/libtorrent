--- conflicted
+++ resolved
@@ -78,14 +78,9 @@
 
 		packet_ptr insert(index_type idx, packet_ptr value);
 
-<<<<<<< HEAD
-		int size() const
-		{ return m_size; }
-=======
-		std::size_t size() const { return m_size; }
+		int size() const { return m_size; }
 
 		bool empty() const { return m_size == 0; }
->>>>>>> b443d334
 
 		std::uint32_t capacity() const
 		{ return m_capacity; }
@@ -114,38 +109,8 @@
 
 		// This defines the first index that is part of the m_storage.
 		// last is one passed the last used slot
-<<<<<<< HEAD
 		index_type m_first{0};
 		index_type m_last{0};
-=======
-		index_type m_first;
-		index_type m_last;
-	};
-
-	template <typename T>
-	class packet_buffer : packet_buffer_impl
-	{
-	public:
-
-		using packet_buffer_impl::index_type;
-		using packet_buffer_impl::size;
-		using packet_buffer_impl::empty;
-		using packet_buffer_impl::capacity;
-		using packet_buffer_impl::reserve;
-		using packet_buffer_impl::cursor;
-		using packet_buffer_impl::span;
-
-		T* insert(index_type i, T* p)
-		{
-			return static_cast<T*>(packet_buffer_impl::insert(i, p));
-		}
-
-		T* at(index_type idx) const
-		{ return static_cast<T*>(packet_buffer_impl::at(idx)); }
-
-		T* remove(index_type idx)
-		{ return static_cast<T*>(packet_buffer_impl::remove(idx)); }
->>>>>>> b443d334
 	};
 
 }
