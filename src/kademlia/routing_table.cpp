--- conflicted
+++ resolved
@@ -31,7 +31,7 @@
 */
 
 #include <vector>
-#include <iterator> // std::distance()
+#include <iterator> // std::distance(), std::next
 #include <algorithm> // std::copy, std::remove_copy_if
 #include <functional>
 #include <numeric>
@@ -58,29 +58,7 @@
 
 namespace libtorrent { namespace dht {
 
-<<<<<<< HEAD
 namespace {
-=======
-#include <boost/version.hpp>
-#if BOOST_VERSION >= 106700
-#include <boost/next_prior.hpp>
-#else
-#include <boost/utility.hpp>
-#endif
-
-#include "libtorrent/aux_/disable_warnings_pop.hpp"
-
-using boost::uint8_t;
-
-#if BOOST_VERSION <= 104700
-namespace boost {
-size_t hash_value(libtorrent::address_v4::bytes_type ip)
-{
-	return boost::hash_value(*reinterpret_cast<boost::uint32_t*>(&ip[0]));
-}
-}
-#endif
->>>>>>> 9cd0ae67
 
 	template <typename T, typename K>
 	void erase_one(T& container, K const& key)
