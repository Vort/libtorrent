--- conflicted
+++ resolved
@@ -18,163 +18,19 @@
 include(GeneratePkgConfig)
 
 set(libtorrent_include_files
-<<<<<<< HEAD
-	add_torrent_params
-	address
-	alert
-	alert_types
-	announce_entry
-	assert
-	bdecode
-	bencode
-	bitfield
-	bloom_filter
-	bt_peer_connection
-	choker
-	client_data
-	close_reason
-	config
-	copy_ptr
-	crc32c
-	create_torrent
-	deadline_timer
-	debug
-	disk_buffer_holder
-	disk_interface
-	disk_observer
-	download_priority
-	entry
-	enum_net
-	error
-	error_code
-	extensions
-	file
-	file_storage
-	fingerprint
-	flags
-	fwd
-	gzip
-	hash_picker
-	hasher
-	hex
-	http_connection
-	http_parser
-	http_seed_connection
-	http_stream
-	http_tracker_connection
-	i2p_stream
-	identify_client
-	index_range
-	io
-	io_service
-	ip_filter
-	ip_voter
-	libtorrent
-	link
-	lsd
-	magnet_uri
-	mmap_disk_io
-	mmap_storage
-	natpmp
-	netlink
-	operations
-	optional
-	parse_url
-	part_file
-	pe_crypto
-	peer
-	peer_class
-	peer_class_set
-	peer_class_type_filter
-	peer_connection
-	peer_connection_handle
-	peer_connection_interface
-	peer_id
-	peer_info
-	peer_list
-	peer_request
-	performance_counters
-	pex_flags
-	piece_block
-	piece_block_progress
-	piece_picker
-	platform_util
-	portmap
-	proxy_base
-	puff
-	random
-	read_resume_data
-	request_blocks
-	resolve_links
-	session
-	session_handle
-	session_params
-	session_settings
-	session_stats
-	session_status
-	session_types
-	settings_pack
-	sha1
-	sha1_hash
-	sha256
-	sliding_average
-	socket
-	socket_io
-	socket_type
-	socks5_stream
-	span
-	ssl_stream
-	stack_allocator
-	stat
-	stat_cache
-	storage_defs
-	string_util
-	string_view
-	tailqueue
-	time
-	torrent
-	torrent_flags
-	torrent_handle
-	torrent_info
-	torrent_peer
-	torrent_peer_allocator
-	torrent_status
-	tracker_manager
-	udp_socket
-	udp_tracker_connection
-	union_endpoint
-	units
-	upnp
-	utf8
-	vector_utils
-	version
-	web_connection_base
-	web_peer_connection
-	write_resume_data
-	xml_parse
-	ssl)
-=======
 	add_torrent_params.hpp
 	address.hpp
 	alert.hpp
-	alert_manager.hpp
 	alert_types.hpp
 	announce_entry.hpp
 	assert.hpp
-	bandwidth_limit.hpp
-	bandwidth_manager.hpp
-	bandwidth_queue_entry.hpp
-	bandwidth_socket.hpp
 	bdecode.hpp
 	bencode.hpp
 	bitfield.hpp
-	block_cache.hpp
 	bloom_filter.hpp
-	broadcast_socket.hpp
 	bt_peer_connection.hpp
-	buffer.hpp
-	chained_buffer.hpp
 	choker.hpp
+	client_data.hpp
 	close_reason.hpp
 	config.hpp
 	copy_ptr.hpp
@@ -183,29 +39,22 @@
 	deadline_timer.hpp
 	debug.hpp
 	disk_buffer_holder.hpp
-	disk_buffer_pool.hpp
 	disk_interface.hpp
-	disk_io_job.hpp
-	disk_io_thread.hpp
-	disk_io_thread_pool.hpp
-	disk_job_pool.hpp
 	disk_observer.hpp
 	download_priority.hpp
-	ed25519.hpp
 	entry.hpp
 	enum_net.hpp
 	error.hpp
 	error_code.hpp
 	extensions.hpp
 	file.hpp
-	file_pool.hpp
 	file_storage.hpp
 	fingerprint.hpp
 	flags.hpp
 	fwd.hpp
 	gzip.hpp
+	hash_picker.hpp
 	hasher.hpp
-	heterogeneous_queue.hpp
 	hex.hpp
 	http_connection.hpp
 	http_parser.hpp
@@ -215,23 +64,20 @@
 	i2p_stream.hpp
 	identify_client.hpp
 	index_range.hpp
-	invariant_check.hpp
 	io.hpp
 	io_service.hpp
-	io_service_fwd.hpp
 	ip_filter.hpp
 	ip_voter.hpp
-	lazy_entry.hpp
+	libtorrent.hpp
 	link.hpp
-	linked_list.hpp
 	lsd.hpp
 	magnet_uri.hpp
+	mmap_disk_io.hpp
+	mmap_storage.hpp
 	natpmp.hpp
 	netlink.hpp
 	operations.hpp
 	optional.hpp
-	packet_buffer.hpp
-	packet_pool.hpp
 	parse_url.hpp
 	part_file.hpp
 	peer.hpp
@@ -256,13 +102,11 @@
 	puff.hpp
 	random.hpp
 	read_resume_data.hpp
-	receive_buffer.hpp
 	request_blocks.hpp
 	resolve_links.hpp
-	resolver.hpp
-	resolver_interface.hpp
 	session.hpp
 	session_handle.hpp
+	session_params.hpp
 	session_settings.hpp
 	session_stats.hpp
 	session_status.hpp
@@ -270,23 +114,23 @@
 	settings_pack.hpp
 	sha1.hpp
 	sha1_hash.hpp
-	sha512.hpp
+	sha256.hpp
 	sliding_average.hpp
 	socket.hpp
 	socket_io.hpp
+	socket_type.hpp
 	socks5_stream.hpp
 	span.hpp
+	ssl.hpp
 	ssl_stream.hpp
 	stack_allocator.hpp
 	stat.hpp
 	stat_cache.hpp
-	storage.hpp
 	storage_defs.hpp
 	string_util.hpp
 	string_view.hpp
 	tailqueue.hpp
 	time.hpp
-	timestamp_history.hpp
 	torrent.hpp
 	torrent_flags.hpp
 	torrent_handle.hpp
@@ -301,8 +145,6 @@
 	units.hpp
 	upnp.hpp
 	utf8.hpp
-	utp_socket_manager.hpp
-	utp_stream.hpp
 	vector_utils.hpp
 	version.hpp
 	web_connection_base.hpp
@@ -310,7 +152,6 @@
 	write_resume_data.hpp
 	xml_parse.hpp
 )
->>>>>>> 4c06a826
 
 set(libtorrent_kademlia_include_files
 	announce_flags.hpp
@@ -348,129 +189,65 @@
 )
 
 set(libtorrent_aux_include_files
-<<<<<<< HEAD
-	alert_manager
-	aligned_storage
-	aligned_union
-	alloca
-	allocating_handler
-	array
-	bandwidth_limit
-	bandwidth_manager
-	bandwidth_queue_entry
-	bandwidth_socket
-	bind_to_device
-	buffer
-	keepalive
-	byteswap
-	chained_buffer
-	cpuid
-	deferred_handler
-	deprecated
-	deque
-	dev_random
-	directory
-	disable_warnings_pop
-	disable_warnings_push
-	disk_buffer_pool
-	disk_io_job
-	disk_io_thread_pool
-	disk_job_fence
-	disk_job_pool
-	ed25519
-	escape_string
-	export
-	ffs
-	file_progress
-	file_view_pool
-	has_block
-	heterogeneous_queue
-	invariant_check
-	instantiate_connection
-	io
-	ip_helpers
-	ip_notifier
-	listen_socket_handle
-	lsd
-	merkle
-	merkle_tree
-	noexcept_movable
-	numeric_cast
-	packet_buffer
-	packet_pool
-	path
-	polymorphic_socket
-	pool
-	portmap
-	posix_part_file
-	proxy_settings
-	range
-	receive_buffer
-	resolver
-	resolver_interface
-	route
-	scope_end
-	session_call
-	session_impl
-	session_interface
-	session_settings
-	session_udp_sockets
-	set_socket_buffer
-	socket_type
-	storage_utils
-	string_ptr
-	strview_less
-	suggest_piece
-	throw
-	time
-	timestamp_history
-	torrent_impl
-	torrent_list
-	unique_ptr
-	utp_socket_manager
-	utp_stream
-	vector
-	win_crypto_provider
-	win_util)
-=======
+	alert_manager.hpp
 	aligned_storage.hpp
 	aligned_union.hpp
 	alloca.hpp
 	allocating_handler.hpp
 	array.hpp
+	bandwidth_limit.hpp
+	bandwidth_manager.hpp
+	bandwidth_queue_entry.hpp
+	bandwidth_socket.hpp
 	bind_to_device.hpp
-	block_cache_reference.hpp
+	buffer.hpp
 	byteswap.hpp
-	cppint_import_export.hpp
+	chained_buffer.hpp
 	cpuid.hpp
 	deferred_handler.hpp
 	deprecated.hpp
 	deque.hpp
 	dev_random.hpp
+	directory.hpp
 	disable_warnings_pop.hpp
 	disable_warnings_push.hpp
+	disk_buffer_pool.hpp
+	disk_io_job.hpp
+	disk_io_thread_pool.hpp
 	disk_job_fence.hpp
+	disk_job_pool.hpp
+	ed25519.hpp
 	escape_string.hpp
 	export.hpp
 	ffs.hpp
 	file_progress.hpp
+	file_view_pool.hpp
 	has_block.hpp
+	heterogeneous_queue.hpp
 	instantiate_connection.hpp
+	invariant_check.hpp
 	io.hpp
+	ip_helpers.hpp
 	ip_notifier.hpp
 	keepalive.hpp
 	listen_socket_handle.hpp
 	lsd.hpp
 	merkle.hpp
+	merkle_tree.hpp
 	noexcept_movable.hpp
 	numeric_cast.hpp
-	openssl.hpp
+	packet_buffer.hpp
+	packet_pool.hpp
 	path.hpp
+	polymorphic_socket.hpp
 	pool.hpp
 	portmap.hpp
+	posix_part_file.hpp
 	proxy_settings.hpp
 	range.hpp
-	route.h
+	receive_buffer.hpp
+	resolver.hpp
+	resolver_interface.hpp
 	scope_end.hpp
 	session_call.hpp
 	session_impl.hpp
@@ -479,19 +256,22 @@
 	session_udp_sockets.hpp
 	set_socket_buffer.hpp
 	socket_type.hpp
-	storage_piece_set.hpp
 	storage_utils.hpp
 	string_ptr.hpp
+	strview_less.hpp
 	suggest_piece.hpp
 	throw.hpp
 	time.hpp
+	timestamp_history.hpp
 	torrent_impl.hpp
+	torrent_list.hpp
 	unique_ptr.hpp
+	utp_socket_manager.hpp
+	utp_stream.hpp
 	vector.hpp
 	win_crypto_provider.hpp
 	win_util.hpp
 )
->>>>>>> 4c06a826
 
 set(try_signal_include_files
 	try_signal
@@ -502,135 +282,6 @@
 )
 
 set(sources
-<<<<<<< HEAD
-	web_connection_base
-	alert
-	alert_manager
-	announce_entry
-	assert
-	bandwidth_limit
-	bandwidth_manager
-	bandwidth_queue_entry
-	bdecode
-	bitfield
-	bloom_filter
-	chained_buffer
-	choker
-	close_reason
-	cpuid
-	crc32c
-	create_torrent
-	directory
-	disk_buffer_holder
-	entry
-	error_code
-	file_view_pool
-	file_storage
-	file_progress
-	generate_peer_id
-	escape_string
-	string_util
-	file
-	path
-	fingerprint
-	gzip
-	hasher
-	sha1
-	sha256
-	hash_picker
-	hex
-	http_connection
-	http_parser
-	i2p_stream
-	identify_client
-	ip_filter
-	ip_helpers
-	ip_notifier
-	ip_voter
-	listen_socket_handle
-	performance_counters
-	peer_class
-	peer_class_set
-	peer_connection
-	bt_peer_connection
-	web_peer_connection
-	http_seed_connection
-	peer_connection_handle
-	instantiate_connection
-	merkle
-	merkle_tree
-	natpmp
-	part_file
-	packet_buffer
-	piece_picker
-	platform_util
-	proxy_base
-	peer_list
-	puff
-	random
-	receive_buffer
-	read_resume_data
-	write_resume_data
-	request_blocks
-	resolve_links
-	resolver
-	session
-	session_params
-	session_call
-	session_handle
-	session_impl
-	session_settings
-	proxy_settings
-	session_stats
-	settings_pack
-	sha1_hash
-	socket_io
-	socket_type
-	socks5_stream
-	stat
-	stat_cache
-	storage_utils
-	time
-	timestamp_history
-	torrent
-	torrent_handle
-	torrent_info
-	torrent_peer
-	torrent_peer_allocator
-	torrent_status
-	tracker_manager
-	http_tracker_connection
-	utf8
-	udp_tracker_connection
-	udp_socket
-	upnp
-	utp_socket_manager
-	utp_stream
-	lsd
-	disk_io_job
-	disk_job_fence
-	disk_job_pool
-	disk_buffer_pool
-	disk_interface
-	disk_io_thread_pool
-	disabled_disk_io
-	enum_net
-	magnet_uri
-	parse_url
-	xml_parse
-	version
-	ffs
-	add_torrent_params
-	peer_info
-	stack_allocator
-	mmap
-	mmap_disk_io
-	mmap_storage
-	posix_disk_io
-	posix_part_file
-	posix_storage
-	ssl
-=======
 	add_torrent_params.cpp
 	alert.cpp
 	alert_manager.cpp
@@ -641,9 +292,7 @@
 	bandwidth_queue_entry.cpp
 	bdecode.cpp
 	bitfield.cpp
-	block_cache.cpp
 	bloom_filter.cpp
-	broadcast_socket.cpp
 	bt_peer_connection.cpp
 	chained_buffer.cpp
 	choker.cpp
@@ -651,10 +300,12 @@
 	cpuid.cpp
 	crc32c.cpp
 	create_torrent.cpp
+	directory.cpp
+	disabled_disk_io.cpp
 	disk_buffer_holder.cpp
 	disk_buffer_pool.cpp
+	disk_interface.cpp
 	disk_io_job.cpp
-	disk_io_thread.cpp
 	disk_io_thread_pool.cpp
 	disk_job_fence.cpp
 	disk_job_pool.cpp
@@ -664,32 +315,35 @@
 	escape_string.cpp
 	ffs.cpp
 	file.cpp
-	file_pool.cpp
 	file_progress.cpp
 	file_storage.cpp
+	file_view_pool.cpp
 	fingerprint.cpp
 	generate_peer_id.cpp
 	gzip.cpp
+	hash_picker.cpp
 	hasher.cpp
 	hex.cpp
 	http_connection.cpp
 	http_parser.cpp
 	http_seed_connection.cpp
-	http_stream.cpp
 	http_tracker_connection.cpp
 	i2p_stream.cpp
 	identify_client.cpp
 	instantiate_connection.cpp
 	ip_filter.cpp
+	ip_helpers.cpp
 	ip_notifier.cpp
 	ip_voter.cpp
-	lazy_bdecode.cpp
 	listen_socket_handle.cpp
 	lsd.cpp
 	magnet_uri.cpp
 	merkle.cpp
+	merkle_tree.cpp
+	mmap.cpp
+	mmap_disk_io.cpp
+	mmap_storage.cpp
 	natpmp.cpp
-	openssl.cpp
 	packet_buffer.cpp
 	parse_url.cpp
 	part_file.cpp
@@ -703,6 +357,9 @@
 	performance_counters.cpp
 	piece_picker.cpp
 	platform_util.cpp
+	posix_disk_io.cpp
+	posix_part_file.cpp
+	posix_storage.cpp
 	proxy_base.cpp
 	proxy_settings.cpp
 	puff.cpp
@@ -716,19 +373,20 @@
 	session_call.cpp
 	session_handle.cpp
 	session_impl.cpp
+	session_params.cpp
 	session_settings.cpp
 	session_stats.cpp
 	settings_pack.cpp
 	sha1.cpp
 	sha1_hash.cpp
+	sha256.cpp
 	socket_io.cpp
 	socket_type.cpp
 	socks5_stream.cpp
+	ssl.cpp
 	stack_allocator.cpp
 	stat.cpp
 	stat_cache.cpp
-	storage.cpp
-	storage_piece_set.cpp
 	storage_utils.cpp
 	string_util.cpp
 	time.cpp
@@ -751,7 +409,6 @@
 	web_peer_connection.cpp
 	write_resume_data.cpp
 	xml_parse.cpp
->>>>>>> 4c06a826
 
 # -- extensions --
 	smart_ban.cpp
@@ -785,23 +442,6 @@
 
 # -- ed25519 --
 set(ed25519_sources
-<<<<<<< HEAD
-	add_scalar
-	fe
-	ge
-	key_exchange
-	keypair
-	sc
-	sign
-	verify
-	sha512
-	hasher512
-)
-
-set(try_signal_sources
-	try_signal
-	signal_error_code
-=======
 	add_scalar.cpp
 	fe.cpp
 	ge.cpp
@@ -810,7 +450,13 @@
 	sc.cpp
 	sign.cpp
 	verify.cpp
->>>>>>> 4c06a826
+	sha512.cpp
+	hasher512.cpp
+)
+
+set(try_signal_sources
+	try_signal.cpp
+	signal_error_code.cpp
 )
 
 list(TRANSFORM sources PREPEND "src/")
@@ -832,7 +478,6 @@
 	add_compile_options(
 		-Weverything
 		-Wno-c++98-compat-pedantic
-<<<<<<< HEAD
 		-Wno-c++11-compat-pedantic
 		-Wno-padded
 		-Wno-alloca
@@ -840,15 +485,8 @@
 		-Wno-exit-time-destructors
 		-Wno-weak-vtables
 		-Wno-return-std-move-in-c++11
-		-Wno-unknown-warning-option)
-=======
-		-Wno-documentation
-		-Wno-exit-time-destructors
-		-Wno-global-constructors
-		-Wno-padded
-		-Wno-weak-vtables
+		-Wno-unknown-warning-option
 	)
->>>>>>> 4c06a826
 elseif(CMAKE_CXX_COMPILER_ID MATCHES GNU)
 	add_compile_options(
 		-Wall
@@ -858,15 +496,11 @@
 		-Wparentheses
 		-Wpedantic
 		-Wvla
-<<<<<<< HEAD
 		-Wno-c++11-compat
 		-Wno-format-zero-length
 		-Wno-noexcept-type
-		-ftemplate-depth=512)
-=======
 		-ftemplate-depth=512
 	)
->>>>>>> 4c06a826
 elseif(MSVC)
 	add_compile_options(
 		# https://devblogs.microsoft.com/cppblog/msvc-now-correctly-reports-__cplusplus/
@@ -917,58 +551,16 @@
 # C++ 14 support is required
 target_compile_features(torrent-rasterbar
 	PUBLIC
-<<<<<<< HEAD
 		cxx_std_14
+		cxx_attribute_deprecated
+		cxx_binary_literals
 		cxx_contextual_conversions
-		cxx_binary_literals
 		cxx_decltype_auto
+		cxx_digit_separators
+		cxx_generic_lambdas
 		cxx_lambda_init_captures
-		cxx_generic_lambdas
+		cxx_relaxed_constexpr
 		cxx_variable_templates
-		cxx_relaxed_constexpr
-		cxx_attribute_deprecated
-		cxx_digit_separators
-=======
-		cxx_std_11
-		cxx_alias_templates
-		cxx_alignas
-		cxx_alignof
-		cxx_attributes
-		cxx_auto_type
-		cxx_constexpr
-		cxx_decltype
-		cxx_default_function_template_args
-		cxx_defaulted_functions
-		cxx_defaulted_move_initializers
-		cxx_delegating_constructors
-		cxx_deleted_functions
-		cxx_enum_forward_declarations
-		cxx_explicit_conversions
-		cxx_extended_friend_declarations
-		cxx_extern_templates
-		cxx_final
-		cxx_generalized_initializers
-		cxx_inheriting_constructors
-		cxx_inline_namespaces
-		cxx_lambdas
-		cxx_local_type_template_args
-		cxx_noexcept
-		cxx_nonstatic_member_init
-		cxx_nullptr
-		cxx_override
-		cxx_range_for
-		cxx_raw_string_literals
-		cxx_reference_qualified_functions
-		cxx_right_angle_brackets
-		cxx_rvalue_references
-		cxx_sizeof_member
-		cxx_static_assert
-		cxx_strong_enums
-		cxx_trailing_return_types
-		cxx_unrestricted_unions
-		cxx_user_literals
-		cxx_variadic_templates
->>>>>>> 4c06a826
 )
 
 if (BUILD_SHARED_LIBS)
@@ -1189,15 +781,9 @@
 if (dht)
 	target_sources(torrent-rasterbar PRIVATE
 		${libtorrent_kademlia_include_files}
-		include/libtorrent/hasher512.hpp
+		include/libtorrent/aux_/hasher512.hpp
 		${kademlia_sources}
 		${ed25519_sources}
-<<<<<<< HEAD
-		${libtorrent_kademlia_include_files}
-=======
-		src/hasher512.cpp
-		src/sha512.cpp
->>>>>>> 4c06a826
 	)
 else()
 	target_compile_definitions(torrent-rasterbar PUBLIC TORRENT_DISABLE_DHT)
