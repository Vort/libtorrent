--- conflicted
+++ resolved
@@ -650,7 +650,6 @@
 	target_link_libraries(torrent-rasterbar PRIVATE Iconv::Iconv)
 endif()
 
-<<<<<<< HEAD
 if(NOT gnutls)
 	find_public_dependency(OpenSSL)
 	set_package_properties(OpenSSL
@@ -660,12 +659,12 @@
 			TYPE RECOMMENDED
 			PURPOSE "Provides HTTPS support to libtorrent"
 	)
-	if(OPENSSL_FOUND)
+
+	if(TARGET OpenSSL::SSL)
 		# TODO: needed until https://gitlab.kitware.com/cmake/cmake/issues/19263 is fixed
 		if(WIN32 AND OPENSSL_USE_STATIC_LIBS)
-			target_link_libraries(OpenSSL::Crypto INTERFACE crypt32)
+			target_link_libraries(torrent-rasterbar PRIVATE crypt32)
 		endif()
-
 		target_link_libraries(torrent-rasterbar PUBLIC OpenSSL::SSL)
 		target_compile_definitions(torrent-rasterbar
 			PUBLIC
@@ -673,26 +672,10 @@
 				TORRENT_USE_LIBCRYPTO
 				TORRENT_SSL_PEERS
 				OPENSSL_NO_SSL2)
-=======
-find_public_dependency(OpenSSL)
-set_package_properties(OpenSSL
-	PROPERTIES
-		URL "https://www.openssl.org/"
-		DESCRIPTION "Full-strength general purpose cryptography library"
-		TYPE RECOMMENDED
-		PURPOSE "Provides HTTPS support to libtorrent"
-)
-
-if(TARGET OpenSSL::SSL)
-	# TODO: needed until https://gitlab.kitware.com/cmake/cmake/issues/19263 is fixed
-	if(WIN32 AND OPENSSL_USE_STATIC_LIBS)
-		target_link_libraries(torrent-rasterbar PRIVATE crypt32)
->>>>>>> 407f7cca
 	endif()
 endif()
 
-<<<<<<< HEAD
-if(gnutls OR NOT OPENSSL_FOUND)
+if(gnutls OR NOT TARGET OpenSSL::SSL)
 	find_public_dependency(GnuTLS)
 	set_package_properties(GnuTLS
 		PROPERTIES
@@ -716,28 +699,23 @@
 	endif()
 endif()
 
-if(NOT OPENSSL_FOUND)
-=======
-	target_link_libraries(torrent-rasterbar PUBLIC OpenSSL::SSL)
-	target_compile_definitions(torrent-rasterbar PUBLIC TORRENT_USE_OPENSSL)
-endif()
-
-if(TARGET OpenSSL::Crypto)
-	target_link_libraries(torrent-rasterbar PUBLIC OpenSSL::Crypto)
-	target_compile_definitions(torrent-rasterbar PUBLIC TORRENT_USE_LIBCRYPTO)
-else()
->>>>>>> 407f7cca
-	find_public_dependency(LibGcrypt)
-	set_package_properties(LibGcrypt
-		PROPERTIES
-			URL "https://www.gnupg.org/software/libgcrypt/index.html"
-			DESCRIPTION "A general purpose cryptographic library"
-			TYPE RECOMMENDED
-			PURPOSE "Use GCrypt instead of the built-in functions for RC4 and SHA1"
-	)
-	if (LibGcrypt_FOUND)
-		target_compile_definitions(torrent-rasterbar PUBLIC TORRENT_USE_LIBGCRYPT)
-		target_link_libraries(torrent-rasterbar PRIVATE LibGcrypt::LibGcrypt)
+if (NOT GNUTLS_FOUND AND NOT TARGET OpenSSL::SSL)
+	if(TARGET OpenSSL::Crypto)
+		target_link_libraries(torrent-rasterbar PUBLIC OpenSSL::Crypto)
+		target_compile_definitions(torrent-rasterbar PUBLIC TORRENT_USE_LIBCRYPTO)
+	else()
+		find_public_dependency(LibGcrypt)
+		set_package_properties(LibGcrypt
+			PROPERTIES
+				URL "https://www.gnupg.org/software/libgcrypt/index.html"
+				DESCRIPTION "A general purpose cryptographic library"
+				TYPE RECOMMENDED
+				PURPOSE "Use GCrypt instead of the built-in functions for RC4 and SHA1"
+		)
+		if (LibGcrypt_FOUND)
+			target_compile_definitions(torrent-rasterbar PUBLIC TORRENT_USE_LIBGCRYPT)
+			target_link_libraries(torrent-rasterbar PRIVATE LibGcrypt::LibGcrypt)
+		endif()
 	endif()
 endif()
 
