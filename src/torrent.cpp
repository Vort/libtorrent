/*

Copyright (c) 2003-2016, Arvid Norberg
All rights reserved.

Redistribution and use in source and binary forms, with or without
modification, are permitted provided that the following conditions
are met:

    * Redistributions of source code must retain the above copyright
      notice, this list of conditions and the following disclaimer.
    * Redistributions in binary form must reproduce the above copyright
      notice, this list of conditions and the following disclaimer in
      the documentation and/or other materials provided with the distribution.
    * Neither the name of the author nor the names of its
      contributors may be used to endorse or promote products derived
      from this software without specific prior written permission.

THIS SOFTWARE IS PROVIDED BY THE COPYRIGHT HOLDERS AND CONTRIBUTORS "AS IS"
AND ANY EXPRESS OR IMPLIED WARRANTIES, INCLUDING, BUT NOT LIMITED TO, THE
IMPLIED WARRANTIES OF MERCHANTABILITY AND FITNESS FOR A PARTICULAR PURPOSE
ARE DISCLAIMED. IN NO EVENT SHALL THE COPYRIGHT OWNER OR CONTRIBUTORS BE
LIABLE FOR ANY DIRECT, INDIRECT, INCIDENTAL, SPECIAL, EXEMPLARY, OR
CONSEQUENTIAL DAMAGES (INCLUDING, BUT NOT LIMITED TO, PROCUREMENT OF
SUBSTITUTE GOODS OR SERVICES; LOSS OF USE, DATA, OR PROFITS; OR BUSINESS
INTERRUPTION) HOWEVER CAUSED AND ON ANY THEORY OF LIABILITY, WHETHER IN
CONTRACT, STRICT LIABILITY, OR TORT (INCLUDING NEGLIGENCE OR OTHERWISE)
ARISING IN ANY WAY OUT OF THE USE OF THIS SOFTWARE, EVEN IF ADVISED OF THE
POSSIBILITY OF SUCH DAMAGE.

*/

#include "libtorrent/config.hpp"

#include <cstdarg> // for va_list
#include <ctime>
#include <algorithm>
#include <set>
#include <map>
#include <vector>
#include <cctype>
#include <numeric>
#include <limits> // for numeric_limits
#include <cstdio> // for snprintf
#include <functional>

#ifdef TORRENT_USE_OPENSSL
#include "libtorrent/ssl_stream.hpp"
#include "libtorrent/aux_/disable_warnings_push.hpp"
#include <boost/asio/ssl/context.hpp>
#include <boost/asio/ssl/verify_context.hpp>
#include "libtorrent/aux_/disable_warnings_pop.hpp"
#endif // TORRENT_USE_OPENSSL

#include "libtorrent/torrent.hpp"
#include "libtorrent/torrent_handle.hpp"
#include "libtorrent/announce_entry.hpp"
#include "libtorrent/torrent_info.hpp"
#include "libtorrent/tracker_manager.hpp"
#include "libtorrent/parse_url.hpp"
#include "libtorrent/bencode.hpp"
#include "libtorrent/hasher.hpp"
#include "libtorrent/entry.hpp"
#include "libtorrent/peer.hpp"
#include "libtorrent/peer_connection.hpp"
#include "libtorrent/bt_peer_connection.hpp"
#include "libtorrent/web_peer_connection.hpp"
#include "libtorrent/http_seed_connection.hpp"
#include "libtorrent/peer_connection_handle.hpp"
#include "libtorrent/peer_id.hpp"
#include "libtorrent/identify_client.hpp"
#include "libtorrent/alert_types.hpp"
#include "libtorrent/extensions.hpp"
#include "libtorrent/aux_/session_interface.hpp"
#include "libtorrent/instantiate_connection.hpp"
#include "libtorrent/assert.hpp"
#include "libtorrent/broadcast_socket.hpp"
#include "libtorrent/kademlia/dht_tracker.hpp"
#include "libtorrent/peer_info.hpp"
#include "libtorrent/http_connection.hpp"
#include "libtorrent/random.hpp"
#include "libtorrent/peer_class.hpp" // for peer_class
#include "libtorrent/socket_io.hpp" // for read_*_endpoint
#include "libtorrent/ip_filter.hpp"
#include "libtorrent/request_blocks.hpp"
#include "libtorrent/performance_counters.hpp" // for counters
#include "libtorrent/resolver_interface.hpp"
#include "libtorrent/aux_/alloca.hpp"
#include "libtorrent/resolve_links.hpp"
#include "libtorrent/aux_/file_progress.hpp"
#include "libtorrent/aux_/has_block.hpp"
#include "libtorrent/alert_manager.hpp"
#include "libtorrent/disk_interface.hpp"
#include "libtorrent/broadcast_socket.hpp" // for is_ip_address
#include "libtorrent/hex.hpp" // to_hex
#include "libtorrent/aux_/range.hpp"
// TODO: factor out cache_status to its own header
#include "libtorrent/disk_io_thread.hpp" // for cache_status
#include "libtorrent/aux_/numeric_cast.hpp"
#include "libtorrent/aux_/path.hpp"

#ifndef TORRENT_DISABLE_LOGGING
#include "libtorrent/aux_/session_impl.hpp" // for tracker_logger
#endif

#include "libtorrent/aux_/torrent_impl.hpp"

using namespace std::placeholders;

namespace libtorrent {

	web_seed_t::web_seed_t(web_seed_entry const& wse)
		: web_seed_entry(wse)
	{
		peer_info.web_seed = true;
	}

	web_seed_t::web_seed_t(std::string const& url_, web_seed_entry::type_t type_
		, std::string const& auth_
		, web_seed_entry::headers_t const& extra_headers_)
		: web_seed_entry(url_, type_, auth_, extra_headers_)
	{
		peer_info.web_seed = true;
	}

<<<<<<< HEAD
=======
	peer_id generate_peer_id(aux::session_settings const& sett)
	{
		// ---- generate a peer id ----
		std::string print = sett.get_str(settings_pack::peer_fingerprint);
		if (print.size() > 20) print.resize(20);

		// the client's fingerprint
		peer_id ret;
		std::copy(print.begin(), print.begin() + print.length(), ret.begin());
		if (print.length() < 20)
		{
			url_random(ret.data() + print.length(), ret.data() + 20);
		}
		return ret;
	}

#ifndef TORRENT_DISABLE_EXTENSIONS
	// defined in ut_pex.cpp
	bool was_introduced_by(peer_plugin const*, tcp::endpoint const&);
#endif

>>>>>>> 2a4f0569
	torrent_hot_members::torrent_hot_members(aux::session_interface& ses
		, add_torrent_params const& p, bool const session_paused)
		: m_ses(ses)
		, m_complete(0xffffff)
		, m_upload_mode(p.flags & torrent_flags::upload_mode)
		, m_connections_initialized(false)
		, m_abort(false)
		, m_paused(p.flags & torrent_flags::paused)
		, m_session_paused(session_paused)
		, m_share_mode(p.flags & torrent_flags::share_mode)
		, m_have_all(false)
		, m_graceful_pause_mode(false)
		, m_state_subscription(p.flags & torrent_flags::update_subscribe)
		, m_max_connections(0xffffff)
		, m_state(torrent_status::checking_resume_data)
	{}

	torrent::torrent(
		aux::session_interface& ses
		, bool const session_paused
		, add_torrent_params const& p)
		: torrent_hot_members(ses, p, session_paused)
		, m_tracker_timer(ses.get_io_service())
		, m_inactivity_timer(ses.get_io_service())
		, m_trackerid(p.trackerid)
		, m_save_path(complete(p.save_path))
#ifndef TORRENT_NO_DEPRECATE
		// deprecated in 1.2
		, m_url(p.url)
		, m_uuid(p.uuid)
#endif
		, m_stats_counters(ses.stats_counters())
		, m_storage_constructor(p.storage)
		, m_added_time(p.added_time ? p.added_time : std::time(nullptr))
		, m_completed_time(p.completed_time)
		, m_info_hash(p.info_hash)
		, m_error_file(torrent_status::error_file_none)
<<<<<<< HEAD
		, m_sequence_number(-1)
		, m_announce_to_trackers(!(p.flags & torrent_flags::paused))
		, m_announce_to_lsd(!(p.flags & torrent_flags::paused))
=======
		, m_average_piece_time(0)
		, m_piece_time_deviation(0)
		, m_total_failed_bytes(0)
		, m_total_redundant_bytes(0)
		, m_sequence_number(seq)
		, m_peer_class(0)
		, m_num_connecting(0)
		, m_peer_id(generate_peer_id(settings()))
		, m_upload_mode_time(0)
		, m_announce_to_trackers((p.flags & add_torrent_params::flag_paused) == 0)
		, m_announce_to_lsd((p.flags & add_torrent_params::flag_paused) == 0)
>>>>>>> 2a4f0569
		, m_has_incoming(false)
		, m_files_checked(false)
		, m_storage_mode(p.storage_mode)
		, m_announcing(false)
		, m_added(false)
		, m_sequential_download(p.flags & torrent_flags::sequential_download)
		, m_auto_sequential(false)
		, m_seed_mode(false)
		, m_super_seeding(p.flags & torrent_flags::super_seeding)
		, m_stop_when_ready(p.flags & torrent_flags::stop_when_ready)
		, m_need_save_resume_data(p.flags & torrent_flags::need_save_resume)
		, m_max_uploads((1 << 24) - 1)
		, m_save_resume_flags()
		, m_num_uploads(0)
		, m_need_connect_boost(true)
		, m_lsd_seq(0)
		, m_magnet_link(false)
		, m_apply_ip_filter(p.flags & torrent_flags::apply_ip_filter)
		, m_pending_active_change(false)
		, m_padding(0)
		, m_incomplete(0xffffff)
		, m_announce_to_dht(!(p.flags & torrent_flags::paused))
		, m_in_state_updates(false)
		, m_is_active_download(false)
		, m_is_active_finished(false)
		, m_ssl_torrent(false)
		, m_deleted(false)
		, m_auto_managed(p.flags & torrent_flags::auto_managed)
		, m_current_gauge_state(static_cast<std::uint32_t>(no_gauge_state))
		, m_moving_storage(false)
		, m_inactive(false)
		, m_downloaded(0xffffff)
		, m_progress_ppm(0)
	{
		// we cannot log in the constructor, because it relies on shared_from_this
		// being initialized, which happens after the constructor returns.

		// TODO: 3 we could probably get away with just saving a few fields here
		// TODO: 2 p should probably be moved in here
		m_add_torrent_params.reset(new add_torrent_params(p));

#if TORRENT_USE_UNC_PATHS
		m_save_path = canonicalize_path(m_save_path);
#endif

		if (!m_apply_ip_filter)
		{
			inc_stats_counter(counters::non_filter_torrents);
		}

		if (!p.ti || !p.ti->is_valid())
		{
			// we don't have metadata for this torrent. We'll download
			// it either through the URL passed in, or through a metadata
			// extension. Make sure that when we save resume data for this
			// torrent, we also save the metadata
			m_magnet_link = true;
		}

		if (!m_torrent_file)
			m_torrent_file = (p.ti ? p.ti : std::make_shared<torrent_info>(m_info_hash));

		// --- WEB SEEDS ---

		// if override web seed flag is set, don't load any web seeds from the
		// torrent file.
		std::vector<web_seed_t> ws;
		if (!(p.flags & torrent_flags::override_web_seeds))
		{
			for (auto const& e : m_torrent_file->web_seeds())
				ws.emplace_back(e);
		}

		// add web seeds from add_torrent_params
		bool const multi_file = m_torrent_file->is_valid()
				&& m_torrent_file->num_files() > 1;

		for (auto const& u : p.url_seeds)
		{
			ws.emplace_back(web_seed_t(u, web_seed_entry::url_seed));

			// correct URLs to end with a "/" for multi-file torrents
			std::string& url = ws.back().url;
			if (multi_file)
				ensure_trailing_slash(url);
		}

		for (auto const& e : p.http_seeds)
			ws.emplace_back(e, web_seed_entry::http_seed);

		aux::random_shuffle(ws.begin(), ws.end());
		for (auto& w : ws) m_web_seeds.emplace_back(std::move(w));

		// --- TRACKERS ---

		// if override trackers flag is set, don't load trackers from torrent file
		if (!(p.flags & torrent_flags::override_trackers))
		{
			auto const& trackers = m_torrent_file->trackers();
			m_trackers = {trackers.begin(), trackers.end()};
		}

		int tier = 0;
		auto tier_iter = p.tracker_tiers.begin();
		for (auto const& url : p.trackers)
		{
			announce_entry e(url);
			if (tier_iter != p.tracker_tiers.end())
				tier = *tier_iter++;

			e.fail_limit = 0;
			e.source = announce_entry::source_magnet_link;
			e.tier = std::uint8_t(tier);
			if (!find_tracker(e.url))
			{
				m_trackers.push_back(e);
			}
		}

		std::sort(m_trackers.begin(), m_trackers.end()
			, [] (announce_entry const& lhs, announce_entry const& rhs)
			{ return lhs.tier < rhs.tier; });

		if (settings().get_bool(settings_pack::prefer_udp_trackers))
			prioritize_udp_trackers();

		// --- MERKLE TREE ---

		if (m_torrent_file->is_valid()
			&& m_torrent_file->is_merkle_torrent())
		{
			if (p.merkle_tree.size() == m_torrent_file->merkle_tree().size())
			{
				// TODO: 2 set_merkle_tree should probably take the vector as &&
				std::vector<sha1_hash> tree(p.merkle_tree);
				m_torrent_file->set_merkle_tree(tree);
			}
			else
			{
				// TODO: 0 if this is a merkle torrent and we can't
				// restore the tree, we need to wipe all the
				// bits in the have array, but not necessarily
				// we might want to do a full check to see if we have
				// all the pieces. This is low priority since almost
				// no one uses merkle torrents
				TORRENT_ASSERT_FAIL();
			}
		}

		if (m_torrent_file->is_valid())
		{
			// setting file- or piece priorities for seed mode makes no sense. If a
			// torrent ends up in seed mode by accident, it can be very confusing,
			// so assume the seed mode flag is not intended and don't enable it in
			// that case. Also, if the resume data says we're missing a piece, we
			// can't be in seed-mode.
			m_seed_mode = (p.flags & torrent_flags::seed_mode)
				&& std::find(p.file_priorities.begin(), p.file_priorities.end(), dont_download) == p.file_priorities.end()
				&& std::find(p.piece_priorities.begin(), p.piece_priorities.end(), dont_download) == p.piece_priorities.end()
				&& std::find(p.have_pieces.begin(), p.have_pieces.end(), false) == p.have_pieces.end();

			m_connections_initialized = true;
		}
		else
		{
			if (!p.name.empty()) m_name.reset(new std::string(p.name));
		}

#ifndef TORRENT_NO_DEPRECATE
		// deprecated in 1.2
		if (!m_url.empty() && m_uuid.empty()) m_uuid = m_url;
#endif

		TORRENT_ASSERT(is_single_thread());
		m_file_priority.assign(p.file_priorities.begin(), p.file_priorities.end());

		if (m_seed_mode)
		{
			m_verified.resize(m_torrent_file->num_pieces(), false);
			m_verifying.resize(m_torrent_file->num_pieces(), false);
		}

		m_total_uploaded = p.total_uploaded;
		m_total_downloaded = p.total_downloaded;

		// the number of seconds this torrent has spent in started, finished and
		// seeding state so far, respectively.
		m_active_time = seconds(p.active_time);
		m_finished_time = seconds(p.finished_time);
		m_seeding_time = seconds(p.seeding_time);

		if (m_completed_time != 0 && m_completed_time < m_added_time)
			m_completed_time = m_added_time;

#ifndef TORRENT_NO_DEPRECATE
		if (!m_name && !m_url.empty()) m_name.reset(new std::string(m_url));
#endif

		if (valid_metadata())
		{
			inc_stats_counter(counters::num_total_pieces_added
				, m_torrent_file->num_pieces());
		}
	}

	void torrent::inc_stats_counter(int c, int value)
	{ m_ses.stats_counters().inc_stats_counter(c, value); }

#ifndef TORRENT_NO_DEPRECATE
	// deprecated in 1.2
	void torrent::on_torrent_download(error_code const& ec
		, http_parser const& parser, span<char const> data) try
	{
		if (m_abort) return;

		if (ec && ec != boost::asio::error::eof)
		{
			set_error(ec, torrent_status::error_file_url);
			pause();
			return;
		}

		if (parser.status_code() != 200)
		{
			set_error(error_code(parser.status_code(), http_category()), torrent_status::error_file_url);
			pause();
			return;
		}

		error_code e;
		auto tf = std::make_shared<torrent_info>(data, std::ref(e), from_span);
		if (e)
		{
			set_error(e, torrent_status::error_file_url);
			pause();
			return;
		}

		// update our torrent_info object and move the
		// torrent from the old info-hash to the new one
		// as we replace the torrent_info object
		// we're about to erase the session's reference to this
		// torrent, create another reference
		auto me = shared_from_this();

		m_ses.remove_torrent_impl(me, {});

		if (alerts().should_post<torrent_update_alert>())
			alerts().emplace_alert<torrent_update_alert>(get_handle(), info_hash(), tf->info_hash());

		m_torrent_file = tf;
		m_info_hash = tf->info_hash();

		// now, we might already have this torrent in the session.
		std::shared_ptr<torrent> t = m_ses.find_torrent(m_torrent_file->info_hash()).lock();
		if (t)
		{
			if (!m_uuid.empty() && t->uuid().empty())
				t->set_uuid(m_uuid);
			if (!m_url.empty() && t->url().empty())
				t->set_url(m_url);

			// insert this torrent in the uuid index
			if (!m_uuid.empty() || !m_url.empty())
			{
				m_ses.insert_uuid_torrent(m_uuid.empty() ? m_url : m_uuid, t);
			}

			// TODO: if the existing torrent doesn't have metadata, insert
			// the metadata we just downloaded into it.

			set_error(errors::duplicate_torrent, torrent_status::error_file_url);
			abort();
			return;
		}

		m_ses.insert_torrent(m_torrent_file->info_hash(), me, m_uuid);

		// if the user added any trackers while downloading the
		// .torrent file, merge them into the new tracker list
		std::vector<announce_entry> new_trackers = m_torrent_file->trackers();
		for (auto const& tr : m_trackers)
		{
			// if we already have this tracker, ignore it
			if (std::any_of(new_trackers.begin(), new_trackers.end()
				, [&tr] (announce_entry const& ae) { return ae.url == tr.url; }))
				continue;

			// insert the tracker ordered by tier
			new_trackers.insert(std::find_if(new_trackers.begin(), new_trackers.end()
				, [&tr] (announce_entry const& ae) { return ae.tier >= tr.tier; }), tr);
		}
		m_trackers.swap(new_trackers);

		// add the web seeds from the .torrent file
		std::vector<web_seed_entry> const& web_seeds = m_torrent_file->web_seeds();
		std::vector<web_seed_t> ws(web_seeds.begin(), web_seeds.end());
		aux::random_shuffle(ws.begin(), ws.end());
		for (auto& w : ws) m_web_seeds.push_back(std::move(w));

#if !defined(TORRENT_DISABLE_ENCRYPTION) && !defined(TORRENT_DISABLE_EXTENSIONS)
		static char const req2[4] = {'r', 'e', 'q', '2'};
		hasher h(req2);
		h.update(m_torrent_file->info_hash());
		m_ses.add_obfuscated_hash(h.final(), shared_from_this());
#endif

		if (m_ses.alerts().should_post<metadata_received_alert>())
		{
			m_ses.alerts().emplace_alert<metadata_received_alert>(
				get_handle());
		}

		state_updated();

		set_state(torrent_status::downloading);

		init();
	}
	catch (...) { handle_exception(); }

#endif // TORRENT_NO_DEPRECATE

	int torrent::current_stats_state() const
	{
		if (m_abort || !m_added)
			return counters::num_checking_torrents + no_gauge_state;

		if (has_error()) return counters::num_error_torrents;
		if (m_paused || m_graceful_pause_mode)
		{
			if (!is_auto_managed()) return counters::num_stopped_torrents;
			if (is_seed()) return counters::num_queued_seeding_torrents;
			return counters::num_queued_download_torrents;
		}
		if (state() == torrent_status::checking_files
#ifndef TORRENT_NO_DEPRECATE
			|| state() == torrent_status::queued_for_checking
#endif
			)
			return counters::num_checking_torrents;
		else if (is_seed()) return counters::num_seeding_torrents;
		else if (is_upload_only()) return counters::num_upload_only_torrents;
		return counters::num_downloading_torrents;
	}

	void torrent::update_gauge()
	{
		int const new_gauge_state = current_stats_state() - counters::num_checking_torrents;
		TORRENT_ASSERT(new_gauge_state >= 0);
		TORRENT_ASSERT(new_gauge_state <= no_gauge_state);

		if (new_gauge_state == int(m_current_gauge_state)) return;

		if (m_current_gauge_state != no_gauge_state)
			inc_stats_counter(m_current_gauge_state + counters::num_checking_torrents, -1);
		if (new_gauge_state != no_gauge_state)
			inc_stats_counter(new_gauge_state + counters::num_checking_torrents, 1);

		TORRENT_ASSERT(new_gauge_state >= 0);
		TORRENT_ASSERT(new_gauge_state <= no_gauge_state);
		m_current_gauge_state = static_cast<std::uint32_t>(new_gauge_state);
	}

	void torrent::leave_seed_mode(bool skip_checking)
	{
		if (!m_seed_mode) return;

		if (!skip_checking)
		{
			// this means the user promised we had all the
			// files, but it turned out we didn't. This is
			// an error.

			// TODO: 2 post alert

#ifndef TORRENT_DISABLE_LOGGING
			debug_log("*** FAILED SEED MODE, rechecking");
#endif
		}

#ifndef TORRENT_DISABLE_LOGGING
		debug_log("*** LEAVING SEED MODE (%s)"
			, skip_checking ? "as seed" : "as non-seed");
#endif
		m_seed_mode = false;
		// seed is false if we turned out not
		// to be a seed after all
		if (!skip_checking && state() != torrent_status::checking_resume_data)
		{
			m_have_all = false;
			set_state(torrent_status::downloading);
			force_recheck();
		}
		m_num_verified = 0;
		m_verified.clear();
		m_verifying.clear();

		set_need_save_resume();
	}

	void torrent::verified(piece_index_t const piece)
	{
		TORRENT_ASSERT(!m_verified.get_bit(piece));
		++m_num_verified;
		m_verified.set_bit(piece);
	}

	void torrent::start()
	{
		TORRENT_ASSERT(is_single_thread());
		TORRENT_ASSERT(m_was_started == false);
#if TORRENT_USE_ASSERTS
		m_was_started = true;
#endif

		// Some of these calls may log to the torrent debug log, which requires a
		// call to get_handle(), which requires the torrent object to be fully
		// constructed, as it relies on get_shared_from_this()
		if (m_add_torrent_params)
		{
#ifndef TORRENT_NO_DEPRECATE
			if (m_add_torrent_params->internal_resume_data_error
				&& m_ses.alerts().should_post<fastresume_rejected_alert>())
			{
				m_ses.alerts().emplace_alert<fastresume_rejected_alert>(get_handle()
					, m_add_torrent_params->internal_resume_data_error, ""
					, operation_t::unknown);
			}
#endif

			add_torrent_params const& p = *m_add_torrent_params;

			set_max_uploads(p.max_uploads, false);
			set_max_connections(p.max_connections, false);
			set_limit_impl(p.upload_limit, peer_connection::upload_channel, false);
			set_limit_impl(p.download_limit, peer_connection::download_channel, false);

			for (auto const& peer : p.peers)
			{
				add_peer(peer, peer_info::resume_data);
			}
		}

#ifndef TORRENT_DISABLE_LOGGING
		if (should_log())
		{
			debug_log("creating torrent: %s max-uploads: %d max-connections: %d "
				"upload-limit: %d download-limit: %d flags: %s%s%s%s%s%s%s%s%s%s%s "
				"save-path: %s"
				, torrent_file().name().c_str()
				, int(m_max_uploads)
				, int(m_max_connections)
				, upload_limit()
				, download_limit()
				, m_seed_mode ? "seed-mode " : ""
				, m_upload_mode ? "upload-mode " : ""
				, m_share_mode ? "share-mode " : ""
				, m_apply_ip_filter ? "apply-ip-filter " : ""
				, m_paused ? "paused " : ""
				, m_auto_managed ? "auto-managed " : ""
				, m_state_subscription ? "update-subscribe " : ""
				, m_super_seeding ? "super-seeding " : ""
				, m_sequential_download ? "sequential-download " : ""
				, (m_add_torrent_params && m_add_torrent_params->flags & torrent_flags::override_trackers)
					? "override-trackers"  : ""
				, (m_add_torrent_params && m_add_torrent_params->flags & torrent_flags::override_web_seeds)
					? "override-web-seeds " : ""
				, m_save_path.c_str()
				);
		}
#endif

		update_gauge();

		update_want_peers();
		update_want_scrape();
		update_want_tick();
		update_state_list();

#ifndef TORRENT_NO_DEPRECATE
		// deprecated in 1.2
		if (!m_torrent_file->is_valid() && !m_url.empty())
		{
			// we need to download the .torrent file from m_url
			start_download_url();
		}
		else
#endif
		if (m_torrent_file->is_valid())
		{
			init();
		}
		else
		{
			// we need to start announcing since we don't have any
			// metadata. To receive peers to ask for it.
			set_state(torrent_status::downloading_metadata);
			start_announcing();
		}

#if TORRENT_USE_INVARIANT_CHECKS
		check_invariant();
#endif
	}

#ifndef TORRENT_NO_DEPRECATE
	// deprecated in 1.2
	void torrent::start_download_url()
	{
		TORRENT_ASSERT(!m_url.empty());
		TORRENT_ASSERT(!m_torrent_file->is_valid());
		std::shared_ptr<http_connection> conn(
			new http_connection(m_ses.get_io_service()
				, m_ses.get_resolver()
				, std::bind(&torrent::on_torrent_download, shared_from_this()
					, _1, _2, _3)
				, true // bottled
				//bottled buffer size
				, settings().get_int(settings_pack::max_http_recv_buffer_size)
				, http_connect_handler()
				, http_filter_handler()
#ifdef TORRENT_USE_OPENSSL
				, m_ssl_ctx.get()
#endif
				));
		aux::proxy_settings ps = m_ses.proxy();
		conn->get(m_url, seconds(30), 0, &ps
			, 5
			, settings().get_bool(settings_pack::anonymous_mode)
				? "" : settings().get_str(settings_pack::user_agent));
		set_state(torrent_status::downloading_metadata);
	}
#endif

	void torrent::set_apply_ip_filter(bool b)
	{
		if (b == m_apply_ip_filter) return;
		if (b)
		{
			inc_stats_counter(counters::non_filter_torrents, -1);
		}
		else
		{
			inc_stats_counter(counters::non_filter_torrents);
		}
		m_apply_ip_filter = b;
		ip_filter_updated();
		state_updated();
	}

	void torrent::set_ip_filter(std::shared_ptr<const ip_filter> ipf)
	{
		m_ip_filter = std::move(ipf);
		if (!m_apply_ip_filter) return;
		ip_filter_updated();
	}

#ifndef TORRENT_DISABLE_DHT
	bool torrent::should_announce_dht() const
	{
		TORRENT_ASSERT(is_single_thread());
		if (!m_ses.announce_dht()) return false;

		if (!m_ses.dht()) return false;
		if (m_torrent_file->is_valid() && !m_files_checked) return false;
		if (!m_announce_to_dht) return false;
		if (m_paused) return false;

#ifndef TORRENT_NO_DEPRECATE
		// deprecated in 1.2
		// if we don't have the metadata, and we're waiting
		// for a web server to serve it to us, no need to announce
		// because the info-hash is just the URL hash
		if (!m_torrent_file->is_valid() && !m_url.empty()) return false;
#endif

		// don't announce private torrents
		if (m_torrent_file->is_valid() && m_torrent_file->priv()) return false;
		if (m_trackers.empty()) return true;
		if (!settings().get_bool(settings_pack::use_dht_as_fallback)) return true;

		int verified_trackers = 0;
		for (auto const& tr : m_trackers)
			if (tr.verified) ++verified_trackers;

		return verified_trackers == 0;
	}

#endif

	torrent::~torrent()
	{
		// TODO: 3 assert there are no outstanding async operations on this
		// torrent

#if TORRENT_USE_ASSERTS
		for (torrent_list_index_t i{}; i != m_links.end_index(); ++i)
		{
			if (!m_links[i].in_list()) continue;
			m_links[i].unlink(m_ses.torrent_list(i), i);
		}
#endif

		// The invariant can't be maintained here, since the torrent
		// is being destructed, all weak references to it have been
		// reset, which means that all its peers already have an
		// invalidated torrent pointer (so it cannot be verified to be correct)

		// i.e. the invariant can only be maintained if all connections have
		// been closed by the time the torrent is destructed. And they are
		// supposed to be closed. So we can still do the invariant check.

		// however, the torrent object may be destructed from the main
		// thread when shutting down, if the disk cache has references to it.
		// this means that the invariant check that this is called from the
		// network thread cannot be maintained

		TORRENT_ASSERT(m_peer_class == peer_class_t{0});
		TORRENT_ASSERT(m_connections.empty());
		// just in case, make sure the session accounting is kept right
		for (auto p : m_connections)
			m_ses.close_connection(p);
	}

	void torrent::read_piece(piece_index_t const piece)
	{
		if (m_abort || m_deleted)
		{
			// failed
			m_ses.alerts().emplace_alert<read_piece_alert>(
				get_handle(), piece, error_code(boost::system::errc::operation_canceled, generic_category()));
			return;
		}

		const int piece_size = m_torrent_file->piece_size(piece);
		const int blocks_in_piece = (piece_size + block_size() - 1) / block_size();

		TORRENT_ASSERT(blocks_in_piece > 0);
		TORRENT_ASSERT(piece_size > 0);

		if (blocks_in_piece == 0)
		{
			// this shouldn't actually happen
			boost::shared_array<char> buf;
			m_ses.alerts().emplace_alert<read_piece_alert>(
				get_handle(), piece, buf, 0);
			return;
		}

		std::shared_ptr<read_piece_struct> rp = std::make_shared<read_piece_struct>();
		rp->piece_data.reset(new (std::nothrow) char[piece_size]);
		if (!rp->piece_data)
		{
			m_ses.alerts().emplace_alert<read_piece_alert>(
				get_handle(), piece, error_code(boost::system::errc::not_enough_memory, generic_category()));
			return;
		}
		rp->blocks_left = blocks_in_piece;
		rp->fail = false;

		peer_request r;
		r.piece = piece;
		r.start = 0;
		for (int i = 0; i < blocks_in_piece; ++i, r.start += block_size())
		{
			r.length = std::min(piece_size - r.start, block_size());
			m_ses.disk_thread().async_read(m_storage, r
				, std::bind(&torrent::on_disk_read_complete
				, shared_from_this(), _1, _2, _3, r, rp));
		}
		m_ses.disk_thread().submit_jobs();
	}

	void torrent::send_share_mode()
	{
#ifndef TORRENT_DISABLE_EXTENSIONS
		for (auto const pc : m_connections)
		{
			TORRENT_INCREMENT(m_iterating_connections);
			if (pc->type() != connection_type::bittorrent) continue;
			auto* p = static_cast<bt_peer_connection*>(pc);
			p->write_share_mode();
		}
#endif
	}

	void torrent::send_upload_only()
	{
#ifndef TORRENT_DISABLE_EXTENSIONS
		if (share_mode()) return;
		if (super_seeding()) return;

		// if we send upload-only, the other end is very likely to disconnect
		// us, at least if it's a seed. If we don't want to close redundant
		// connections, don't sent upload-only
		if (!settings().get_bool(settings_pack::close_redundant_connections)) return;

		// if we're super seeding, we don't want to make peers
		// think that we only have a single piece and is upload
		// only, since they might disconnect immediately when
		// they have downloaded a single piece, although we'll
		// make another piece available
		bool const upload_only_enabled = is_upload_only() && !super_seeding();

		for (auto p : m_connections)
		{
			TORRENT_INCREMENT(m_iterating_connections);

			p->send_not_interested();
			p->send_upload_only(upload_only_enabled);
		}
#endif
	}

	torrent_flags_t torrent::flags() const
	{
		torrent_flags_t ret = torrent_flags_t{};
		if (m_seed_mode)
			ret |= torrent_flags::seed_mode;
		if (m_upload_mode)
			ret |= torrent_flags::upload_mode;
		if (m_share_mode)
			ret |= torrent_flags::share_mode;
		if (m_apply_ip_filter)
			ret |= torrent_flags::apply_ip_filter;
		if (is_torrent_paused())
			ret |= torrent_flags::paused;
		if (m_auto_managed)
			ret |= torrent_flags::auto_managed;
		if (m_super_seeding)
			ret |= torrent_flags::super_seeding;
		if (m_sequential_download)
			ret |= torrent_flags::sequential_download;
		if (m_stop_when_ready)
			ret |= torrent_flags::stop_when_ready;
		return ret;
	}

	void torrent::set_flags(torrent_flags_t const flags
		, torrent_flags_t const mask)
	{
		if ((mask & torrent_flags::seed_mode)
			&& !(flags & torrent_flags::seed_mode))
		{
			leave_seed_mode(false);
		}
		if (mask & torrent_flags::upload_mode)
			set_upload_mode(bool(flags & torrent_flags::upload_mode));
		if (mask & torrent_flags::share_mode)
			set_share_mode(bool(flags & torrent_flags::share_mode));
		if (mask & torrent_flags::apply_ip_filter)
			set_apply_ip_filter(bool(flags & torrent_flags::apply_ip_filter));
		if (mask & torrent_flags::paused)
		{
			if (flags & torrent_flags::paused)
				graceful_pause();
			else
				resume();
		}
		if (mask & torrent_flags::auto_managed)
			auto_managed(bool(flags & torrent_flags::auto_managed));
		if (mask & torrent_flags::super_seeding)
			set_super_seeding(bool(flags & torrent_flags::super_seeding));
		if (mask & torrent_flags::sequential_download)
			set_sequential_download(bool(flags & torrent_flags::sequential_download));
		if (mask & torrent_flags::stop_when_ready)
			stop_when_ready(bool(flags & torrent_flags::stop_when_ready));
	}

	void torrent::set_share_mode(bool s)
	{
		if (s == m_share_mode) return;

		m_share_mode = s;
#ifndef TORRENT_DISABLE_LOGGING
		debug_log("*** set-share-mode: %d", s);
#endif

		// in share mode, all pieces have their priorities initialized to 0
		if (m_share_mode && valid_metadata())
		{
			m_file_priority.clear();
			m_file_priority.resize(m_torrent_file->num_files(), dont_download);
		}

		update_piece_priorities();

		if (m_share_mode) recalc_share_mode();
	}

	void torrent::set_upload_mode(bool b)
	{
		if (b == m_upload_mode) return;

		m_upload_mode = b;
#ifndef TORRENT_DISABLE_LOGGING
		debug_log("*** set-upload-mode: %d", b);
#endif

		update_gauge();
		state_updated();
		send_upload_only();

		if (m_upload_mode)
		{
			// clear request queues of all peers
			for (auto p : m_connections)
			{
				TORRENT_INCREMENT(m_iterating_connections);
				// we may want to disconnect other upload-only peers
				if (p->upload_only())
					p->update_interest();
				p->cancel_all_requests();
			}
			// this is used to try leaving upload only mode periodically
			m_upload_mode_time = aux::time_now32();
		}
		else if (m_peer_list)
		{
			// reset last_connected, to force fast reconnect after leaving upload mode
			for (auto pe : *m_peer_list)
			{
				pe->last_connected = 0;
			}

			// send_block_requests on all peers
			for (auto p : m_connections)
			{
				TORRENT_INCREMENT(m_iterating_connections);
				// we may be interested now, or no longer interested
				p->update_interest();
				p->send_block_requests();
			}
		}
	}

	void torrent::need_peer_list()
	{
		if (m_peer_list) return;
		m_peer_list.reset(new peer_list(m_ses.get_peer_allocator()));
	}

	void torrent::handle_exception()
	{
		try
		{
			throw;
		}
		catch (system_error const& err)
		{
#ifndef TORRENT_DISABLE_LOGGING
			if (should_log())
			{
				debug_log("torrent exception: (%d) %s: %s"
					, err.code().value(), err.code().message().c_str()
					, err.what());
			}
#endif
			set_error(err.code(), torrent_status::error_file_exception);
		}
		catch (std::exception const& err)
		{
			TORRENT_UNUSED(err);
			set_error(error_code(), torrent_status::error_file_exception);
#ifndef TORRENT_DISABLE_LOGGING
			if (should_log())
			{
				debug_log("torrent exception: %s", err.what());
			}
#endif
		}
		catch (...)
		{
			set_error(error_code(), torrent_status::error_file_exception);
#ifndef TORRENT_DISABLE_LOGGING
			if (should_log())
			{
				debug_log("torrent exception: unknown");
			}
#endif
		}
	}

	void torrent::handle_disk_error(string_view job_name
		, storage_error const& error
		, peer_connection* c
		, disk_class rw)
	{
		TORRENT_UNUSED(job_name);
		TORRENT_ASSERT(is_single_thread());
		TORRENT_ASSERT(error);

#ifndef TORRENT_DISABLE_LOGGING
		if (should_log())
		{
			debug_log("disk error: (%d) %s [%*s : %s] in file: %s"
				, error.ec.value(), error.ec.message().c_str()
				, int(job_name.size()), job_name.data()
				, operation_name(error.operation)
				, resolve_filename(error.file()).c_str());
		}
#endif

		if (error.ec == boost::system::errc::not_enough_memory)
		{
			if (alerts().should_post<file_error_alert>())
				alerts().emplace_alert<file_error_alert>(error.ec
					, resolve_filename(error.file()), error.operation, get_handle());
			if (c) c->disconnect(errors::no_memory, error.operation);
			return;
		}

		if (error.ec == boost::asio::error::operation_aborted) return;

		// notify the user of the error
		if (alerts().should_post<file_error_alert>())
			alerts().emplace_alert<file_error_alert>(error.ec
				, resolve_filename(error.file()), error.operation, get_handle());

		// if a write operation failed, and future writes are likely to
		// fail, while reads may succeed, just set the torrent to upload mode
		// if we make an incorrect assumption here, it's not the end of the
		// world, if we ever issue a read request and it fails as well, we
		// won't get in here and we'll actually end up pausing the torrent
		if (rw == disk_class::write
			&& (error.ec == boost::system::errc::read_only_file_system
			|| error.ec == boost::system::errc::permission_denied
			|| error.ec == boost::system::errc::operation_not_permitted
			|| error.ec == boost::system::errc::no_space_on_device
			|| error.ec == boost::system::errc::file_too_large))
		{
			// if we failed to write, stop downloading and just
			// keep seeding.
			// TODO: 1 make this depend on the error and on the filesystem the
			// files are being downloaded to. If the error is no_space_left_on_device
			// and the filesystem doesn't support sparse files, only zero the priorities
			// of the pieces that are at the tails of all files, leaving everything
			// up to the highest written piece in each file
			set_upload_mode(true);
			return;
		}

		// put the torrent in an error-state
		set_error(error.ec, error.file());

		// if the error appears to be more serious than a full disk, just pause the torrent
		pause();
	}

	void torrent::on_piece_fail_sync(piece_index_t, piece_block) try
	{
		if (m_abort) return;

		update_gauge();
		// some peers that previously was no longer interesting may
		// now have become interesting, since we lack this one piece now.
		for (auto i = begin(); i != end();)
		{
			peer_connection* p = *i;
			// update_interest may disconnect the peer and
			// invalidate the iterator
			++i;
			// no need to do anything with peers that
			// already are interested. Gaining a piece may
			// only make uninteresting peers interesting again.
			if (p->is_interesting()) continue;
			p->update_interest();
			if (!m_abort)
			{
				if (request_a_block(*this, *p))
					inc_stats_counter(counters::hash_fail_piece_picks);
				p->send_block_requests();
			}
		}
	}
	catch (...) { handle_exception(); }

	void torrent::on_disk_read_complete(disk_buffer_holder buffer
		, disk_job_flags_t, storage_error const& se
		, peer_request const&  r, std::shared_ptr<read_piece_struct> rp) try
	{
		// hold a reference until this function returns
		TORRENT_ASSERT(is_single_thread());

		--rp->blocks_left;
		if (se)
		{
			rp->fail = true;
			rp->error = se.ec;
			handle_disk_error("read", se);
		}
		else
		{
			std::memcpy(rp->piece_data.get() + r.start, buffer.get(), aux::numeric_cast<std::size_t>(r.length));
		}

		if (rp->blocks_left == 0)
		{
			int size = m_torrent_file->piece_size(r.piece);
			if (rp->fail)
			{
				m_ses.alerts().emplace_alert<read_piece_alert>(
					get_handle(), r.piece, rp->error);
			}
			else
			{
				m_ses.alerts().emplace_alert<read_piece_alert>(
					get_handle(), r.piece, rp->piece_data, size);
			}
		}
	}
	catch (...) { handle_exception(); }

	storage_mode_t torrent::storage_mode() const
	{ return storage_mode_t(m_storage_mode); }

	storage_interface* torrent::get_storage_impl() const
	{
		return m_ses.disk_thread().get_torrent(m_storage);
	}

	void torrent::need_picker()
	{
		if (m_picker) return;

		TORRENT_ASSERT(valid_metadata());
		TORRENT_ASSERT(m_connections_initialized);

		INVARIANT_CHECK;

		// if we have all pieces we should not have a picker
		// unless we're in suggest mode
		TORRENT_ASSERT(!m_have_all
			|| settings().get_int(settings_pack::suggest_mode)
			== settings_pack::suggest_read_cache);

		int const blocks_per_piece
			= (m_torrent_file->piece_length() + block_size() - 1) / block_size();
		int const blocks_in_last_piece
			= ((m_torrent_file->total_size() % m_torrent_file->piece_length())
			+ block_size() - 1) / block_size();

		std::unique_ptr<piece_picker> pp(new piece_picker(blocks_per_piece
			, blocks_in_last_piece
			, m_torrent_file->num_pieces()));

		// initialize the file progress too
		if (m_file_progress.empty())
			m_file_progress.init(*pp, m_torrent_file->files());

		m_picker = std::move(pp);

		update_gauge();

		for (auto const p : m_connections)
		{
			TORRENT_INCREMENT(m_iterating_connections);
			peer_has(p->get_bitfield(), p);
		}
	}

	struct piece_refcount
	{
		piece_refcount(piece_picker& p, piece_index_t piece)
			: m_picker(p)
			, m_piece(piece)
		{
			m_picker.inc_refcount(m_piece, nullptr);
		}

		piece_refcount(piece_refcount const&) = delete;
		piece_refcount& operator=(piece_refcount const&) = delete;

		~piece_refcount()
		{
			m_picker.dec_refcount(m_piece, nullptr);
		}

	private:
		piece_picker& m_picker;
		piece_index_t m_piece;
	};

	// TODO: 3 there's some duplication between this function and
	// peer_connection::incoming_piece(). is there a way to merge something?
	void torrent::add_piece(piece_index_t const piece, char const* data
		, add_piece_flags_t const flags)
	{
		TORRENT_ASSERT(is_single_thread());
		int const piece_size = m_torrent_file->piece_size(piece);
		int const blocks_in_piece = (piece_size + block_size() - 1) / block_size();

		if (m_deleted) return;

		// avoid crash trying to access the picker when there is none
		if (m_have_all && !has_picker()) return;

		need_picker();

		if (picker().have_piece(piece)
			&& !(flags & torrent_handle::overwrite_existing))
			return;

		peer_request p;
		p.piece = piece;
		p.start = 0;
		piece_refcount refcount{picker(), piece};
		for (int i = 0; i < blocks_in_piece; ++i, p.start += block_size())
		{
			piece_block const block(piece, i);
			if (!(flags & torrent_handle::overwrite_existing)
				&& picker().is_finished(block))
				continue;

			p.length = std::min(piece_size - p.start, int(block_size()));

			m_stats_counters.inc_stats_counter(counters::queued_write_bytes, p.length);
			m_ses.disk_thread().async_write(m_storage, p, data + p.start, nullptr
				, std::bind(&torrent::on_disk_write_complete
				, shared_from_this(), _1, p));

			bool const was_finished = picker().is_piece_finished(p.piece);
			bool const multi = picker().num_peers(block) > 1;

			picker().mark_as_downloading(block, nullptr);
			picker().mark_as_writing(block, nullptr);

			if (multi) cancel_block(block);

			// did we just finish the piece?
			// this means all blocks are either written
			// to disk or are in the disk write cache
			if (picker().is_piece_finished(p.piece) && !was_finished)
			{
				verify_piece(p.piece);
			}
		}
	}

	void torrent::on_disk_write_complete(storage_error const& error
		, peer_request const& p) try
	{
		TORRENT_ASSERT(is_single_thread());

		m_stats_counters.inc_stats_counter(counters::queued_write_bytes, -p.length);

//		std::fprintf(stderr, "torrent::on_disk_write_complete ret:%d piece:%d block:%d\n"
//			, j->ret, j->piece, j->offset/0x4000);

		INVARIANT_CHECK;
		if (m_abort) return;
		piece_block const block_finished(p.piece, p.start / block_size());

		if (error)
		{
			handle_disk_error("write", error);
			return;
		}

		if (!has_picker()) return;

		// if we already have this block, just ignore it.
		// this can happen if the same block is passed in through
		// add_piece() multiple times
		if (picker().is_finished(block_finished)) return;

		picker().mark_as_finished(block_finished, nullptr);
		maybe_done_flushing();

		if (alerts().should_post<block_finished_alert>())
		{
			alerts().emplace_alert<block_finished_alert>(get_handle(),
				tcp::endpoint(), peer_id(), block_finished.block_index
				, block_finished.piece_index);
		}
	}
	catch (...) { handle_exception(); }

	bool torrent::add_merkle_nodes(std::map<int, sha1_hash> const& nodes
		, piece_index_t const piece)
	{
		return m_torrent_file->add_merkle_nodes(nodes, piece);
	}

	peer_request torrent::to_req(piece_block const& p) const
	{
		int block_offset = p.block_index * block_size();
		int block = std::min(torrent_file().piece_size(
			p.piece_index) - block_offset, block_size());
		TORRENT_ASSERT(block > 0);
		TORRENT_ASSERT(block <= block_size());

		peer_request r;
		r.piece = p.piece_index;
		r.start = block_offset;
		r.length = block;
		return r;
	}

	std::string torrent::name() const
	{
		if (valid_metadata()) return m_torrent_file->name();
		if (m_name) return *m_name;
		return "";
	}

#ifndef TORRENT_DISABLE_EXTENSIONS

	void torrent::add_extension(std::shared_ptr<torrent_plugin> ext)
	{
		m_extensions.push_back(ext);
	}

	void torrent::remove_extension(std::shared_ptr<torrent_plugin> ext)
	{
		auto const i = std::find(m_extensions.begin(), m_extensions.end(), ext);
		if (i == m_extensions.end()) return;
		m_extensions.erase(i);
	}

	void torrent::add_extension_fun(std::function<std::shared_ptr<torrent_plugin>(torrent_handle const&, void*)> const& ext
		, void* userdata)
	{
		std::shared_ptr<torrent_plugin> tp(ext(get_handle(), userdata));
		if (!tp) return;

		add_extension(tp);

		for (auto p : m_connections)
		{
			TORRENT_INCREMENT(m_iterating_connections);
			std::shared_ptr<peer_plugin> pp(tp->new_connection(peer_connection_handle(p->self())));
			if (pp) p->add_extension(std::move(pp));
		}

		// if files are checked for this torrent, call the extension
		// to let it initialize itself
		if (m_connections_initialized)
			tp->on_files_checked();
	}

#endif

#ifdef TORRENT_USE_OPENSSL
#ifdef TORRENT_MACOS_DEPRECATED_LIBCRYPTO
#pragma clang diagnostic push
#pragma clang diagnostic ignored "-Wdeprecated-declarations"
#endif

	bool torrent::verify_peer_cert(bool const preverified, boost::asio::ssl::verify_context& ctx)
	{
		// if the cert wasn't signed by the correct CA, fail the verification
		if (!preverified) return false;

		// we're only interested in checking the certificate at the end of the chain.
		// TODO: is verify_peer_cert called once per certificate in the chain, and
		// this function just tells us which depth we're at right now? If so, the comment
		// makes sense.
		// any certificate that isn't the leaf (i.e. the one presented by the peer)
		// should be accepted automatically, given preverified is true. The leaf certificate
		// need to be verified to make sure its DN matches the info-hash
		int depth = X509_STORE_CTX_get_error_depth(ctx.native_handle());
		if (depth > 0) return true;

		X509* cert = X509_STORE_CTX_get_current_cert(ctx.native_handle());

		// Go through the alternate names in the certificate looking for matching DNS entries
		auto* gens = static_cast<GENERAL_NAMES*>(
			X509_get_ext_d2i(cert, NID_subject_alt_name, nullptr, nullptr));

#ifndef TORRENT_DISABLE_LOGGING
		std::string names;
		bool match = false;
#endif
		for (int i = 0; i < aux::openssl_num_general_names(gens); ++i)
		{
			GENERAL_NAME* gen = aux::openssl_general_name_value(gens, i);
			if (gen->type != GEN_DNS) continue;
			ASN1_IA5STRING* domain = gen->d.dNSName;
			if (domain->type != V_ASN1_IA5STRING || !domain->data || !domain->length) continue;
			auto const* torrent_name = reinterpret_cast<char const*>(domain->data);
			std::size_t const name_length = aux::numeric_cast<std::size_t>(domain->length);

#ifndef TORRENT_DISABLE_LOGGING
			if (i > 1) names += " | n: ";
			names.append(torrent_name, name_length);
#endif
			if (std::strncmp(torrent_name, "*", name_length) == 0
				|| std::strncmp(torrent_name, m_torrent_file->name().c_str(), name_length) == 0)
			{
#ifndef TORRENT_DISABLE_LOGGING
				match = true;
				// if we're logging, keep looping over all names,
				// for completeness of the log
				continue;
#else
				return true;
#endif
			}
		}

		// no match in the alternate names, so try the common names. We should only
		// use the "most specific" common name, which is the last one in the list.
		X509_NAME* name = X509_get_subject_name(cert);
		int i = -1;
		ASN1_STRING* common_name = nullptr;
		while ((i = X509_NAME_get_index_by_NID(name, NID_commonName, i)) >= 0)
		{
			X509_NAME_ENTRY* name_entry = X509_NAME_get_entry(name, i);
			common_name = X509_NAME_ENTRY_get_data(name_entry);
		}
		if (common_name && common_name->data && common_name->length)
		{
			auto const* torrent_name = reinterpret_cast<char const*>(common_name->data);
			std::size_t const name_length = aux::numeric_cast<std::size_t>(common_name->length);

#ifndef TORRENT_DISABLE_LOGGING
			if (!names.empty()) names += " | n: ";
			names.append(torrent_name, name_length);
#endif

			if (std::strncmp(torrent_name, "*", name_length) == 0
				|| std::strncmp(torrent_name, m_torrent_file->name().c_str(), name_length) == 0)
			{
#ifdef TORRENT_DISABLE_LOGGING
				return true;
#else
				match = true;
#endif
			}
		}

#ifndef TORRENT_DISABLE_LOGGING
		debug_log("<== incoming SSL CONNECTION [ n: %s | match: %s ]"
			, names.c_str(), match?"yes":"no");
		return match;
#else
		return false;
#endif
	}

	void torrent::init_ssl(string_view cert)
	{
		using boost::asio::ssl::context;

		// this is needed for openssl < 1.0 to decrypt keys created by openssl 1.0+
#if !defined(OPENSSL_API_COMPAT) || (OPENSSL_API_COMPAT < 0x10100000L)
		OpenSSL_add_all_algorithms();
#else
		OPENSSL_init_crypto(OPENSSL_INIT_ADD_ALL_CIPHERS | OPENSSL_INIT_ADD_ALL_DIGESTS, nullptr);
#endif

		// create the SSL context for this torrent. We need to
		// inject the root certificate, and no other, to
		// verify other peers against
		std::shared_ptr<context> ctx = std::make_shared<context>(context::sslv23);

		if (!ctx)
		{
			error_code ec(int(::ERR_get_error()),
				boost::asio::error::get_ssl_category());
			set_error(ec, torrent_status::error_file_ssl_ctx);
			pause();
			return;
		}

		ctx->set_options(context::default_workarounds
			| boost::asio::ssl::context::no_sslv2
			| boost::asio::ssl::context::single_dh_use);

		error_code ec;
		ctx->set_verify_mode(context::verify_peer
			| context::verify_fail_if_no_peer_cert
			| context::verify_client_once, ec);
		if (ec)
		{
			set_error(ec, torrent_status::error_file_ssl_ctx);
			pause();
			return;
		}

		// the verification function verifies the distinguished name
		// of a peer certificate to make sure it matches the info-hash
		// of the torrent, or that it's a "star-cert"
		ctx->set_verify_callback(std::bind(&torrent::verify_peer_cert, this, _1, _2), ec);
		if (ec)
		{
			set_error(ec, torrent_status::error_file_ssl_ctx);
			pause();
			return;
		}

		SSL_CTX* ssl_ctx = ctx->native_handle();
		// create a new x.509 certificate store
		X509_STORE* cert_store = X509_STORE_new();
		if (!cert_store)
		{
			ec.assign(int(::ERR_get_error()),
				boost::asio::error::get_ssl_category());
			set_error(ec, torrent_status::error_file_ssl_ctx);
			pause();
			return;
		}

		// wrap the PEM certificate in a BIO, for openssl to read
		BIO* bp = BIO_new_mem_buf(
			const_cast<void*>(static_cast<void const*>(cert.data()))
			, int(cert.size()));

		// parse the certificate into OpenSSL's internal
		// representation
		X509* certificate = PEM_read_bio_X509_AUX(bp, nullptr, nullptr, nullptr);

		BIO_free(bp);

		if (!certificate)
		{
			ec.assign(int(::ERR_get_error()),
				boost::asio::error::get_ssl_category());
			X509_STORE_free(cert_store);
			set_error(ec, torrent_status::error_file_ssl_ctx);
			pause();
			return;
		}

		// add cert to cert_store
		X509_STORE_add_cert(cert_store, certificate);

		X509_free(certificate);

		// and lastly, replace the default cert store with ours
		SSL_CTX_set_cert_store(ssl_ctx, cert_store);
#if 0
		char filename[100];
		std::snprintf(filename, sizeof(filename), "/tmp/%u.pem", random());
		FILE* f = fopen(filename, "w+");
		fwrite(cert.c_str(), cert.size(), 1, f);
		fclose(f);
		ctx->load_verify_file(filename);
#endif
		// if all went well, set the torrent ssl context to this one
		m_ssl_ctx = ctx;
		// tell the client we need a cert for this torrent
		alerts().emplace_alert<torrent_need_cert_alert>(get_handle());
	}
#ifdef TORRENT_MACOS_DEPRECATED_LIBCRYPTO
#pragma clang diagnostic pop
#endif
#endif // TORRENT_OPENSSL

	void torrent::construct_storage()
	{
		storage_params params{
			m_torrent_file->orig_files(),
			&m_torrent_file->orig_files() != &m_torrent_file->files()
				? &m_torrent_file->files() : nullptr,
			m_save_path,
			static_cast<storage_mode_t>(m_storage_mode),
			m_file_priority,
			m_info_hash
		};

		TORRENT_ASSERT(m_storage_constructor);

		m_storage = m_ses.disk_thread().new_torrent(m_storage_constructor
			, params, shared_from_this());
	}

	peer_connection* torrent::find_lowest_ranking_peer() const
	{
		auto lowest_rank = end();
		for (auto i = begin(); i != end(); ++i)
		{
			// disconnecting peers don't count
			if ((*i)->is_disconnecting()) continue;
			if (lowest_rank == end() || (*lowest_rank)->peer_rank() > (*i)->peer_rank())
				lowest_rank = i;
		}

		if (lowest_rank == end()) return nullptr;
		return *lowest_rank;
	}

	// this may not be called from a constructor because of the call to
	// shared_from_this(). It's either called when we start() the torrent, or at a
	// later time if it's a magnet link, once the metadata is downloaded
	void torrent::init()
	{
		INVARIANT_CHECK;

		TORRENT_ASSERT(is_single_thread());

#ifndef TORRENT_DISABLE_LOGGING
		debug_log("init torrent: %s", torrent_file().name().c_str());
#endif

		TORRENT_ASSERT(valid_metadata());
		TORRENT_ASSERT(m_torrent_file->num_files() > 0);
		TORRENT_ASSERT(m_torrent_file->total_size() >= 0);

		if (int(m_file_priority.size()) > m_torrent_file->num_files())
			m_file_priority.resize(m_torrent_file->num_files());

		auto cert = m_torrent_file->ssl_cert();
		if (!cert.empty())
		{
			m_ssl_torrent = true;
#ifdef TORRENT_USE_OPENSSL
			init_ssl(cert);
#endif
		}

		if (m_torrent_file->num_pieces() > piece_picker::max_pieces)
		{
			set_error(errors::too_many_pieces_in_torrent, torrent_status::error_file_none);
			pause();
			return;
		}

		if (m_torrent_file->num_pieces() == 0)
		{
			set_error(errors::torrent_invalid_length, torrent_status::error_file_none);
			pause();
			return;
		}

		// --- MAPPED FILES ---
		file_storage const& fs = m_torrent_file->files();
		if (m_add_torrent_params)
		{
			for (auto const& f : m_add_torrent_params->renamed_files)
			{
				if (f.first < file_index_t(0) || f.first >= fs.end_file()) continue;
				m_torrent_file->rename_file(file_index_t(f.first), f.second);
			}
		}

		construct_storage();

		if (m_share_mode && valid_metadata())
		{
			// in share mode, all pieces have their priorities initialized to 0
			m_file_priority.clear();
			m_file_priority.resize(m_torrent_file->num_files(), dont_download);
		}

		// it's important to initialize the peers early, because this is what will
		// fix up their have-bitmasks to have the correct size
		// TODO: 2 add a unit test where we don't have metadata, connect to a peer
		// that sends a bitfield that's too large, then we get the metadata
		if (!m_connections_initialized)
		{
			m_connections_initialized = true;
			// all peer connections have to initialize themselves now that the metadata
			// is available
			// copy the peer list since peers may disconnect and invalidate
			// m_connections as we initialize them
			for (auto c : m_connections)
			{
				auto pc = c->self();
				if (pc->is_disconnecting()) continue;
				pc->on_metadata_impl();
				if (pc->is_disconnecting()) continue;
				pc->init();
			}
		}

		// if we've already loaded file priorities, don't load piece priorities,
		// they will interfere.
		if (m_add_torrent_params && m_file_priority.empty())
		{
			piece_index_t idx(0);
			for (auto prio : m_add_torrent_params->piece_priorities)
			{
				if (has_picker() || prio != default_priority)
				{
					need_picker();
					m_picker->set_piece_priority(idx, prio);
				}
				++idx;
			}
			update_gauge();
		}

		// in case file priorities were passed in via the add_torrent_params
		// and also in the case of share mode, we need to update the priorities
		if (!m_file_priority.empty() && std::find(m_file_priority.begin()
			, m_file_priority.end(), dont_download) != m_file_priority.end())
		{
			update_piece_priorities();
		}

		if (m_seed_mode)
		{
			m_have_all = true;
			update_gauge();
			update_state_list();
		}
		else
		{
			int num_pad_files = 0;
			TORRENT_ASSERT(block_size() > 0);

			for (file_index_t i(0); i < fs.end_file(); ++i)
			{
				if (fs.pad_file_at(i)) ++num_pad_files;

				if (!fs.pad_file_at(i) || fs.file_size(i) == 0) continue;
				m_padding += std::uint32_t(fs.file_size(i));

				// TODO: instead of creating the picker up front here,
				// maybe this whole section should move to need_picker()
				need_picker();

				peer_request pr = m_torrent_file->map_file(i, 0, int(fs.file_size(i)));
				int off = pr.start & (block_size() - 1);
				if (off != 0) { pr.length -= block_size() - off; pr.start += block_size() - off; }
				TORRENT_ASSERT((pr.start & (block_size() - 1)) == 0);

				int block = block_size();
				int blocks_per_piece = m_torrent_file->piece_length() / block;
				piece_block pb(pr.piece, pr.start / block);
				for (; pr.length >= block; pr.length -= block, ++pb.block_index)
				{
					if (pb.block_index == blocks_per_piece) { pb.block_index = 0; ++pb.piece_index; }
					m_picker->mark_as_finished(pb, nullptr);
				}
				// ugly edge case where padfiles are not used they way they're
				// supposed to be. i.e. added back-to back or at the end
				if (pb.block_index == blocks_per_piece) { pb.block_index = 0; ++pb.piece_index; }
				if (pr.length > 0 && ((next(i) != fs.end_file() && fs.pad_file_at(next(i)))
					|| next(i) == fs.end_file()))
				{
					m_picker->mark_as_finished(pb, nullptr);
				}
			}

			if (m_padding > 0)
			{
				// if we marked an entire piece as finished, we actually
				// need to consider it finished

				std::vector<piece_picker::downloading_piece> dq
					= m_picker->get_download_queue();

				std::vector<piece_index_t> have_pieces;

				for (auto const& p : dq)
				{
					int const num_blocks = m_picker->blocks_in_piece(p.index);
					if (p.finished < num_blocks) continue;
					have_pieces.push_back(p.index);
				}

				for (auto i : have_pieces)
				{
					picker().piece_passed(i);
					TORRENT_ASSERT(picker().have_piece(i));
					we_have(i);
				}
			}

			if (num_pad_files > 0)
				m_picker->set_num_pad_files(num_pad_files);
		}

		set_state(torrent_status::checking_resume_data);

		aux::vector<std::string, file_index_t> links;
#ifndef TORRENT_DISABLE_MUTABLE_TORRENTS
		if (!m_torrent_file->similar_torrents().empty()
			|| !m_torrent_file->collections().empty())
		{
			resolve_links res(m_torrent_file);

			for (auto const& ih : m_torrent_file->similar_torrents())
			{
				std::shared_ptr<torrent> t = m_ses.find_torrent(ih).lock();
				if (!t) continue;

				// Only attempt to reuse files from torrents that are seeding.
				// TODO: this could be optimized by looking up which files are
				// complete and just look at those
				if (!t->is_seed()) continue;

				res.match(t->get_torrent_copy(), t->save_path());
			}
			for (auto const& c : m_torrent_file->collections())
			{
				std::vector<std::shared_ptr<torrent>> ts = m_ses.find_collection(c);

				for (auto const& t : ts)
				{
					// Only attempt to reuse files from torrents that are seeding.
					// TODO: this could be optimized by looking up which files are
					// complete and just look at those
					if (!t->is_seed()) continue;

					res.match(t->get_torrent_copy(), t->save_path());
				}
			}

			std::vector<resolve_links::link_t> const& l = res.get_links();
			if (!l.empty())
			{
				for (auto const& i : l)
				{
					if (!i.ti) continue;
					links.push_back(combine_path(i.save_path
						, i.ti->files().file_path(i.file_idx)));
				}
			}
		}
#endif // TORRENT_DISABLE_MUTABLE_TORRENTS

#if TORRENT_USE_ASSERTS
		TORRENT_ASSERT(m_outstanding_check_files == false);
		m_outstanding_check_files = true;
#endif
		m_ses.disk_thread().async_check_files(
			m_storage, m_add_torrent_params ? m_add_torrent_params.get() : nullptr
			, links, std::bind(&torrent::on_resume_data_checked
			, shared_from_this(), _1, _2));
		// async_check_files will gut links
#ifndef TORRENT_DISABLE_LOGGING
		debug_log("init, async_check_files");
#endif

		update_want_peers();

		// this will remove the piece picker, if we're done with it
		maybe_done_flushing();
	}

	bt_peer_connection* torrent::find_introducer(tcp::endpoint const& ep) const
	{
#ifndef TORRENT_DISABLE_EXTENSIONS
		for (auto pe : m_connections)
		{
			TORRENT_INCREMENT(m_iterating_connections);
			if (pe->type() != connection_type::bittorrent) continue;
			auto* p = static_cast<bt_peer_connection*>(pe);
			if (!p->supports_holepunch()) continue;
			if (p->was_introduced_by(ep)) return p;
		}
#else
		TORRENT_UNUSED(ep);
#endif
		return nullptr;
	}

	bt_peer_connection* torrent::find_peer(tcp::endpoint const& ep) const
	{
		for (auto p : m_connections)
		{
			TORRENT_INCREMENT(m_iterating_connections);
			if (p->type() != connection_type::bittorrent) continue;
			if (p->remote() == ep) return static_cast<bt_peer_connection*>(p);
		}
		return nullptr;
	}

	peer_connection* torrent::find_peer(peer_id const& pid)
	{
		for (auto p : m_connections)
		{
			if (p->pid() == pid) return p;
		}
		return nullptr;
	}

	void torrent::on_resume_data_checked(status_t const status
		, storage_error const& error) try
	{
		// hold a reference until this function returns

#if TORRENT_USE_ASSERTS
		TORRENT_ASSERT(m_outstanding_check_files);
		m_outstanding_check_files = false;
#endif

		// when applying some of the resume data to the torrent, we will
		// trigger calls that set m_need_save_resume_data, even though we're
		// just applying the state of the resume data we loaded with. We don't
		// want anything in this function to affect the state of
		// m_need_save_resume_data, so we save it in a local variable and reset
		// it at the end of the function.
		bool const need_save_resume_data = m_need_save_resume_data;

		TORRENT_ASSERT(is_single_thread());

		if (status == status_t::fatal_disk_error)
		{
			TORRENT_ASSERT(m_outstanding_check_files == false);
			m_add_torrent_params.reset();
			handle_disk_error("check_resume_data", error);
			auto_managed(false);
			pause();
			set_state(torrent_status::checking_files);
			if (should_check_files()) start_checking();
			return;
		}

		if (m_abort) return;

		state_updated();

		if (m_add_torrent_params)
		{
			// --- PEERS ---

			for (auto const& p : m_add_torrent_params->peers)
			{
				add_peer(p , peer_info::resume_data);
			}

			for (auto const& p : m_add_torrent_params->banned_peers)
			{
				torrent_peer* peer = add_peer(p, peer_info::resume_data);
				if (peer) ban_peer(peer);
			}

			if (!m_add_torrent_params->peers.empty()
				|| !m_add_torrent_params->banned_peers.empty())
			{
				update_want_peers();
			}

#ifndef TORRENT_DISABLE_LOGGING
			if (m_peer_list && m_peer_list->num_peers() > 0)
				debug_log("resume added peers (%d)", m_peer_list->num_peers());
#endif
		}

		// only report this error if the user actually provided resume data
		// (i.e. m_add_torrent_params->have_pieces)
		if ((error || status != status_t::no_error)
			&& m_add_torrent_params
			&& !m_add_torrent_params->have_pieces.empty()
			&& m_ses.alerts().should_post<fastresume_rejected_alert>())
		{
			m_ses.alerts().emplace_alert<fastresume_rejected_alert>(get_handle()
				, error.ec
				, resolve_filename(error.file())
				, error.operation);
		}

#ifndef TORRENT_DISABLE_LOGGING
		if (should_log())
		{
			if (status != status_t::no_error || error)
			{
				debug_log("fastresume data rejected: ret: %d (%d) %s"
					, static_cast<int>(status), error.ec.value(), error.ec.message().c_str());
			}
			else
			{
				debug_log("fastresume data accepted");
			}
		}
#endif

		bool should_start_full_check = status != status_t::no_error;

		// if we got a partial pieces bitfield, it means we were in the middle of
		// checking this torrent. pick it up where we left off
		if (!should_start_full_check
			&& m_add_torrent_params
			&& !m_add_torrent_params->have_pieces.empty()
			&& m_add_torrent_params->have_pieces.size() < m_torrent_file->num_pieces())
		{
			m_checking_piece = m_num_checked_pieces
				= m_add_torrent_params->have_pieces.end_index();
			should_start_full_check = true;
		}

		// if ret != 0, it means we need a full check. We don't necessarily need
		// that when the resume data check fails. For instance, if the resume data
		// is incorrect, but we don't have any files, we skip the check and initialize
		// the storage to not have anything.
		if (m_seed_mode)
		{
			m_have_all = true;
			update_gauge();
			update_state_list();
		}
		else if (status == status_t::no_error)
		{
			// there are either no files for this torrent
			// or the resume_data was accepted

			if (!error && m_add_torrent_params)
			{
				// --- PIECES ---

				int const num_pieces = std::min(m_add_torrent_params->have_pieces.size()
					, torrent_file().num_pieces());
				for (piece_index_t i = piece_index_t(0); i < piece_index_t(num_pieces); ++i)
				{
					if (!m_add_torrent_params->have_pieces[i]) continue;
					need_picker();
					m_picker->we_have(i);
					inc_stats_counter(counters::num_piece_passed);
					update_gauge();
					we_have(i);
				}

				if (m_seed_mode)
				{
					int const num_pieces2 = std::min(m_add_torrent_params->verified_pieces.size()
						, torrent_file().num_pieces());
					for (piece_index_t i = piece_index_t(0);
						i < piece_index_t(num_pieces2); ++i)
					{
						if (!m_add_torrent_params->verified_pieces[i]) continue;
						m_verified.set_bit(i);
					}
				}

				// --- UNFINISHED PIECES ---

				int const num_blocks_per_piece = torrent_file().piece_length() / block_size();

				for (auto const& p : m_add_torrent_params->unfinished_pieces)
				{
					piece_index_t const piece = p.first;
					bitfield const& blocks = p.second;

					if (piece < piece_index_t(0) || piece >= torrent_file().end_piece())
					{
						continue;
					}

					// being in seed mode and missing a piece is not compatible.
					// Leave seed mode if that happens
					if (m_seed_mode) leave_seed_mode(true);

					if (has_picker() && m_picker->have_piece(piece))
					{
						m_picker->we_dont_have(piece);
						update_gauge();
					}

					need_picker();

					const int num_bits = std::min(num_blocks_per_piece, blocks.size());
					for (int k = 0; k < num_bits; ++k)
					{
						if (blocks.get_bit(k))
						{
							m_picker->mark_as_finished(piece_block(piece, k), nullptr);
						}
					}
					if (m_picker->is_piece_finished(piece))
					{
						verify_piece(piece);
					}
				}
			}
		}

		if (should_start_full_check)
		{
			// either the fastresume data was rejected or there are
			// some files
			set_state(torrent_status::checking_files);
			if (should_check_files()) start_checking();

			// start the checking right away (potentially)
			m_ses.trigger_auto_manage();
		}
		else
		{
			files_checked();
		}

		// this will remove the piece picker, if we're done with it
		maybe_done_flushing();
		TORRENT_ASSERT(m_outstanding_check_files == false);
		m_add_torrent_params.reset();

		// restore m_need_save_resume_data to its state when we entered this
		// function.
		m_need_save_resume_data = need_save_resume_data;
	}
	catch (...) { handle_exception(); }

	void torrent::force_recheck()
	{
		INVARIANT_CHECK;

		if (!valid_metadata()) return;

		// if the torrent is already queued to check its files
		// don't do anything
		if (should_check_files()
			|| m_state == torrent_status::checking_resume_data)
			return;

		clear_error();

		disconnect_all(errors::stopping_torrent, operation_t::bittorrent);
		stop_announcing();

		// we're checking everything anyway, no point in assuming we are a seed
		// now.
		leave_seed_mode(true);

		m_ses.disk_thread().async_release_files(m_storage);

		// forget that we have any pieces
		m_have_all = false;

// removing the piece picker will clear the user priorities
// instead, just clear which pieces we have
		if (m_picker)
		{
			int const blocks_per_piece = (m_torrent_file->piece_length() + block_size() - 1) / block_size();
			int const blocks_in_last_piece = ((m_torrent_file->total_size() % m_torrent_file->piece_length())
				+ block_size() - 1) / block_size();
			m_picker->resize(blocks_per_piece, blocks_in_last_piece, m_torrent_file->num_pieces());

			m_file_progress.clear();
			m_file_progress.init(picker(), m_torrent_file->files());
		}


		// assume that we don't have anything
		m_files_checked = false;

		update_gauge();
		update_want_tick();
		set_state(torrent_status::checking_resume_data);

		if (m_auto_managed && !is_finished())
			set_queue_position(last_pos);

		TORRENT_ASSERT(m_outstanding_check_files == false);
		m_add_torrent_params.reset();

		// this will clear the stat cache, to make us actually query the
		// filesystem for files again
		m_ses.disk_thread().async_release_files(m_storage, []{});

		aux::vector<std::string, file_index_t> links;
		m_ses.disk_thread().async_check_files(m_storage, nullptr
			, links, std::bind(&torrent::on_force_recheck
			, shared_from_this(), _1, _2));
	}

	void torrent::on_force_recheck(status_t const status, storage_error const& error) try
	{
		TORRENT_ASSERT(is_single_thread());

		// hold a reference until this function returns
		state_updated();

		if (m_abort) return;

		if (error)
		{
			handle_disk_error("force_recheck", error);
			return;
		}
		if (status == status_t::no_error)
		{
			// if there are no files, just start
			files_checked();
		}
		else
		{
			m_progress_ppm = 0;
			m_checking_piece = piece_index_t(0);
			m_num_checked_pieces = piece_index_t(0);

			set_state(torrent_status::checking_files);
			if (m_auto_managed) pause(true);
			if (should_check_files()) start_checking();
			else m_ses.trigger_auto_manage();
		}
	}
	catch (...) { handle_exception(); }

	void torrent::start_checking()
	{
		TORRENT_ASSERT(should_check_files());

		int num_outstanding = settings().get_int(settings_pack::checking_mem_usage) * block_size()
			/ m_torrent_file->piece_length();
		// if we only keep a single read operation in-flight at a time, we suffer
		// significant performance degradation. Always keep at least two jobs
		// outstanding
		if (num_outstanding < 2) num_outstanding = 2;

		// we might already have some outstanding jobs, if we were paused and
		// resumed quickly, before the outstanding jobs completed
		if (m_checking_piece >= m_torrent_file->end_piece())
		{
#ifndef TORRENT_DISABLE_LOGGING
			debug_log("start_checking, checking_piece >= num_pieces. %d >= %d"
				, static_cast<int>(m_checking_piece), m_torrent_file->num_pieces());
#endif
			return;
		}

		// subtract the number of pieces we already have outstanding
		num_outstanding -= (static_cast<int>(m_checking_piece)
			- static_cast<int>(m_num_checked_pieces));
		if (num_outstanding < 0) num_outstanding = 0;

		for (int i = 0; i < num_outstanding; ++i)
		{
			m_ses.disk_thread().async_hash(m_storage, m_checking_piece
				, disk_interface::sequential_access | disk_interface::volatile_read
				, std::bind(&torrent::on_piece_hashed
					, shared_from_this(), _1, _2, _3));
			++m_checking_piece;
			if (m_checking_piece >= m_torrent_file->end_piece()) break;
		}
#ifndef TORRENT_DISABLE_LOGGING
		debug_log("start_checking, m_checking_piece: %d"
			, static_cast<int>(m_checking_piece));
#endif
	}

	// This is only used for checking of torrents. i.e. force-recheck or initial checking
	// of existing files
	void torrent::on_piece_hashed(piece_index_t const piece
		, sha1_hash const& piece_hash, storage_error const& error) try
	{
		TORRENT_ASSERT(is_single_thread());
		INVARIANT_CHECK;

		if (m_abort) return;
		if (m_deleted) return;

		state_updated();

		++m_num_checked_pieces;

		if (error)
		{
			if (error.ec == boost::system::errc::no_such_file_or_directory
				|| error.ec == boost::asio::error::eof
#ifdef TORRENT_WINDOWS
				|| error.ec == error_code(ERROR_HANDLE_EOF, system_category())
#endif
				)
			{
				TORRENT_ASSERT(error.file() >= file_index_t(0));

				// skip this file by updating m_checking_piece to the first piece following it
				file_storage const& st = m_torrent_file->files();
				std::int64_t file_size = st.file_size(error.file());
				piece_index_t last = st.map_file(error.file(), file_size, 0).piece;
				if (m_checking_piece < last)
				{
					int diff = static_cast<int>(last) - static_cast<int>(m_checking_piece);
					m_num_checked_pieces = piece_index_t(static_cast<int>(m_num_checked_pieces) + diff);
					m_checking_piece = last;
				}
			}
			else
			{
				m_checking_piece = piece_index_t{0};
				m_num_checked_pieces = piece_index_t{0};
				if (m_ses.alerts().should_post<file_error_alert>())
					m_ses.alerts().emplace_alert<file_error_alert>(error.ec,
						resolve_filename(error.file()), error.operation, get_handle());

#ifndef TORRENT_DISABLE_LOGGING
				if (should_log())
				{
					debug_log("on_piece_hashed, fatal disk error: (%d) %s", error.ec.value()
						, error.ec.message().c_str());
				}
#endif
				auto_managed(false);
				pause();
				set_error(error.ec, error.file());

				// recalculate auto-managed torrents sooner
				// in order to start checking the next torrent
				m_ses.trigger_auto_manage();
				return;
			}
		}

		m_progress_ppm = std::uint32_t(std::int64_t(static_cast<int>(m_num_checked_pieces))
			* 1000000 / torrent_file().num_pieces());

		if (settings().get_bool(settings_pack::disable_hash_checks)
			|| piece_hash == m_torrent_file->hash_for_piece(piece))
		{
			if (has_picker() || !m_have_all)
			{
				need_picker();
				m_picker->we_have(piece);
				update_gauge();
			}
			we_have(piece);
		}
		else
		{
			// if the hash failed, remove it from the cache
			if (m_storage)
				m_ses.disk_thread().clear_piece(m_storage, piece);
		}

		if (m_num_checked_pieces < m_torrent_file->end_piece())
		{
			// we're not done yet, issue another job
			if (m_checking_piece >= m_torrent_file->end_piece())
			{
				// actually, we already have outstanding jobs for
				// the remaining pieces. We just need to wait for them
				// to finish
				return;
			}

			// we paused the checking
			if (!should_check_files())
			{
#ifndef TORRENT_DISABLE_LOGGING
				debug_log("on_piece_hashed, checking paused");
#endif
				if (m_checking_piece == m_num_checked_pieces)
				{
					// we are paused, and we just completed the last outstanding job.
					// now we can be considered paused
					if (alerts().should_post<torrent_paused_alert>())
						alerts().emplace_alert<torrent_paused_alert>(get_handle());
				}
				return;
			}

			m_ses.disk_thread().async_hash(m_storage, m_checking_piece
				, disk_interface::sequential_access | disk_interface::volatile_read
				, std::bind(&torrent::on_piece_hashed
					, shared_from_this(), _1, _2, _3));
			++m_checking_piece;
#ifndef TORRENT_DISABLE_LOGGING
			debug_log("on_piece_hashed, m_checking_piece: %d"
				, static_cast<int>(m_checking_piece));
#endif
			return;
		}

#ifndef TORRENT_DISABLE_LOGGING
		debug_log("on_piece_hashed, completed");
#endif
		if (m_auto_managed)
		{
			// if we're auto managed. assume we need to be paused until the auto
			// managed logic runs again (which is triggered further down)
			// setting flags to 0 prevents the disk cache from being evicted as a
			// result of this
			set_paused(true, 0);
		}

		// we're done checking! (this should cause a call to trigger_auto_manage)
		files_checked();

		// reset the checking state
		m_checking_piece = piece_index_t(0);
		m_num_checked_pieces = piece_index_t(0);
	}
	catch (...) { handle_exception(); }

#ifndef TORRENT_NO_DEPRECATE
	void torrent::use_interface(std::string net_interfaces)
	{
		std::shared_ptr<settings_pack> p = std::make_shared<settings_pack>();
		p->set_str(settings_pack::outgoing_interfaces, std::move(net_interfaces));
		m_ses.apply_settings_pack(p);
	}
#endif

	void torrent::on_tracker_announce(error_code const& ec) try
	{
		COMPLETE_ASYNC("tracker::on_tracker_announce");
		TORRENT_ASSERT(is_single_thread());
		TORRENT_ASSERT(m_waiting_tracker > 0);
		--m_waiting_tracker;
		if (ec) return;
		if (m_abort) return;
		announce_with_tracker();
	}
	catch (...) { handle_exception(); }

	void torrent::lsd_announce()
	{
		if (m_abort) return;

		// if the files haven't been checked yet, we're
		// not ready for peers. Except, if we don't have metadata,
		// we need peers to download from
		if (!m_files_checked && valid_metadata()) return;

		if (!m_announce_to_lsd) return;

		// private torrents are never announced on LSD
		if (m_torrent_file->is_valid() && m_torrent_file->priv()) return;

		// i2p torrents are also never announced on LSD
		// unless we allow mixed swarms
		if (m_torrent_file->is_valid()
			&& (torrent_file().is_i2p() && !settings().get_bool(settings_pack::allow_i2p_mixed)))
			return;

		if (is_paused()) return;

		if (!m_ses.has_lsd()) return;

		// TODO: this pattern is repeated in a few places. Factor this into
		// a function and generalize the concept of a torrent having a
		// dedicated listen port
#ifdef TORRENT_USE_OPENSSL
		int port = is_ssl_torrent() ? m_ses.ssl_listen_port() : m_ses.listen_port();
#else
		int port = m_ses.listen_port();
#endif

		// announce with the local discovery service
		m_ses.announce_lsd(m_torrent_file->info_hash(), port
			, settings().get_bool(settings_pack::broadcast_lsd) && m_lsd_seq == 0);
		++m_lsd_seq;
	}

#ifndef TORRENT_DISABLE_DHT

	void torrent::dht_announce()
	{
		TORRENT_ASSERT(is_single_thread());
		if (!m_ses.dht())
		{
#ifndef TORRENT_DISABLE_LOGGING
			debug_log("DHT: no dht initialized");
#endif
			return;
		}
		if (!should_announce_dht())
		{
#ifndef TORRENT_DISABLE_LOGGING
			if (should_log())
			{
				if (!m_ses.announce_dht())
					debug_log("DHT: no listen sockets");

				if (m_torrent_file->is_valid() && !m_files_checked)
					debug_log("DHT: files not checked, skipping DHT announce");

				if (!m_announce_to_dht)
					debug_log("DHT: queueing disabled DHT announce");

				if (m_paused)
					debug_log("DHT: torrent paused, no DHT announce");

#ifndef TORRENT_NO_DEPRECATE
				// deprecated in 1.2
				if (!m_torrent_file->is_valid() && !m_url.empty())
					debug_log("DHT: no info-hash, waiting for \"%s\"", m_url.c_str());
#endif

				if (m_torrent_file->is_valid() && m_torrent_file->priv())
					debug_log("DHT: private torrent, no DHT announce");

				if (settings().get_bool(settings_pack::use_dht_as_fallback))
				{
					int verified_trackers = 0;
					for (auto const& t : m_trackers)
						if (t.verified) ++verified_trackers;

					if (verified_trackers > 0)
						debug_log("DHT: only using DHT as fallback, and there are %d working trackers", verified_trackers);
				}
			}
#endif
			return;
		}

		TORRENT_ASSERT(!m_paused);

#ifdef TORRENT_USE_OPENSSL
		int port = is_ssl_torrent() ? m_ses.ssl_listen_port() : m_ses.listen_port();
#else
		int port = m_ses.listen_port();
#endif

#ifndef TORRENT_DISABLE_LOGGING
		debug_log("START DHT announce");
		m_dht_start_time = aux::time_now();
#endif

		// if we're a seed, we tell the DHT for better scrape stats
		int flags = is_seed() ? dht::dht_tracker::flag_seed : 0;
		// if we allow incoming uTP connections, set the implied_port
		// argument in the announce, this will make the DHT node use
		// our source port in the packet as our listen port, which is
		// likely more accurate when behind a NAT
		if (settings().get_bool(settings_pack::enable_incoming_utp))
			flags |= dht::dht_tracker::flag_implied_port;

		std::weak_ptr<torrent> self(shared_from_this());
		m_ses.dht()->announce(m_torrent_file->info_hash()
			, port, flags
			, std::bind(&torrent::on_dht_announce_response_disp, self, _1));
	}

	void torrent::on_dht_announce_response_disp(std::weak_ptr<torrent> t
		, std::vector<tcp::endpoint> const& peers)
	{
		std::shared_ptr<torrent> tor = t.lock();
		if (!tor) return;
		tor->on_dht_announce_response(peers);
	}

	void torrent::on_dht_announce_response(std::vector<tcp::endpoint> const& peers) try
	{
		TORRENT_ASSERT(is_single_thread());

#ifndef TORRENT_DISABLE_LOGGING
		debug_log("END DHT announce (%d ms) (%d peers)"
			, int(total_milliseconds(clock_type::now() - m_dht_start_time))
			, int(peers.size()));
#endif

		if (m_abort) return;
		if (peers.empty()) return;

		if (m_ses.alerts().should_post<dht_reply_alert>())
		{
			m_ses.alerts().emplace_alert<dht_reply_alert>(
				get_handle(), int(peers.size()));
		}

		if (torrent_file().priv() || (torrent_file().is_i2p()
			&& !settings().get_bool(settings_pack::allow_i2p_mixed))) return;

		for (auto& p : peers)
			add_peer(p, peer_info::dht);

		do_connect_boost();

		update_want_peers();
	}
	catch (...) { handle_exception(); }

#endif

	namespace
	{
		struct announce_state
		{
			explicit announce_state(aux::listen_socket_handle const& s)
				: socket(s) {}

			aux::listen_socket_handle socket;

			// the tier is kept as INT_MAX until we find the first
			// tracker that works, then it's set to that tracker's
			// tier.
			int tier = INT_MAX;

			// have we sent an announce in this tier yet?
			bool sent_announce = false;

			// have we finished sending announces on this listen socket?
			bool done = false;
		};
	}

	void torrent::announce_with_tracker(std::uint8_t e)
	{
		TORRENT_ASSERT(is_single_thread());
		TORRENT_ASSERT(e == tracker_request::stopped || state() != torrent_status::checking_files);
		INVARIANT_CHECK;

		if (m_trackers.empty())
		{
#ifndef TORRENT_DISABLE_LOGGING
			debug_log("*** announce: no trackers");
#endif
			return;
		}

		if (m_abort) e = tracker_request::stopped;

		// having stop_tracker_timeout <= 0 means that there is
		// no need to send any request to trackers or trigger any
		// related logic when the event is stopped
		if (e == tracker_request::stopped
			&& settings().get_int(settings_pack::stop_tracker_timeout) <= 0)
		{
#ifndef TORRENT_DISABLE_LOGGING
			debug_log("*** announce: event == stopped && stop_tracker_timeout <= 0");
#endif
			return;
		}

		// if we're not announcing to trackers, only allow
		// stopping
		if (e != tracker_request::stopped && !m_announce_to_trackers)
		{
#ifndef TORRENT_DISABLE_LOGGING
			debug_log("*** announce: event != stopped && !m_announce_to_trackers");
#endif
			return;
		}

		// if we're not allowing peers, there's no point in announcing
		if (e != tracker_request::stopped && m_paused)
		{
#ifndef TORRENT_DISABLE_LOGGING
			debug_log("*** announce: event != stopped && m_paused");
#endif
			return;
		}

		TORRENT_ASSERT(!m_paused || e == tracker_request::stopped);

		if (e == tracker_request::none && is_finished() && !is_seed())
			e = tracker_request::paused;

		tracker_request req;
		if (settings().get_bool(settings_pack::apply_ip_filter_to_trackers)
			&& m_apply_ip_filter)
		{
			req.filter = m_ip_filter;
		}

		req.private_torrent = m_torrent_file->priv();

		req.info_hash = m_torrent_file->info_hash();
		req.pid = m_peer_id;
		req.downloaded = m_stat.total_payload_download() - m_total_failed_bytes;
		req.uploaded = m_stat.total_payload_upload();
		req.corrupt = m_total_failed_bytes;
		req.left = value_or(bytes_left(), 16*1024);
#ifdef TORRENT_USE_OPENSSL
		// if this torrent contains an SSL certificate, make sure
		// any SSL tracker presents a certificate signed by it
		req.ssl_ctx = m_ssl_ctx.get();
#endif

		// exclude redundant bytes if we should
		if (!settings().get_bool(settings_pack::report_true_downloaded))
			req.downloaded -= m_total_redundant_bytes;
		if (req.downloaded < 0) req.downloaded = 0;

		req.event = e;

#if TORRENT_USE_IPV6
		// since sending our IPv6 address to the tracker may be sensitive. Only
		// do that if we're not in anonymous mode and if it's a private torrent
		if (!settings().get_bool(settings_pack::anonymous_mode)
			&& m_torrent_file
			&& m_torrent_file->priv())
		{
			m_ses.for_each_listen_socket([&](aux::listen_socket_handle const& s)
			{
				if (s.is_ssl() != is_ssl_torrent())
					return;
				if (!s.get_local_endpoint().address().is_v6())
					return;
				req.ipv6.push_back(s.get_local_endpoint().address().to_v6());
			});
		}
#endif

		// if we are aborting. we don't want any new peers
		req.num_want = (req.event == tracker_request::stopped)
			? 0 : settings().get_int(settings_pack::num_want);

		time_point32 const now = aux::time_now32();

		// each listen socket gets it's own announce state
		// so that each one should get at least one announce
		std::vector<announce_state> listen_socket_states;

		for (auto& ae : m_trackers)
		{
			// update the endpoint list by adding entries for new listen sockets
			// and removing entries for non-existent ones
			std::size_t valid_endpoints = 0;
			m_ses.for_each_listen_socket([&](aux::listen_socket_handle const& s) {
				if (s.is_ssl() != is_ssl_torrent())
					return;
				for (auto& aep : ae.endpoints)
				{
					if (aep.socket != s) continue;
					std::swap(ae.endpoints[valid_endpoints], aep);
					valid_endpoints++;
					return;
				}

				ae.endpoints.emplace_back(s);
				std::swap(ae.endpoints[valid_endpoints], ae.endpoints.back());
				valid_endpoints++;
			});

			TORRENT_ASSERT(valid_endpoints <= ae.endpoints.size());
			ae.endpoints.erase(ae.endpoints.begin() + int(valid_endpoints), ae.endpoints.end());

			// if trackerid is not specified for tracker use default one, probably set explicitly
			req.trackerid = ae.trackerid.empty() ? m_trackerid : ae.trackerid;
			req.url = ae.url;

			for (auto& aep : ae.endpoints)
			{
				auto aep_state_iter = std::find_if(listen_socket_states.begin(), listen_socket_states.end()
					, [&](announce_state const& s) { return s.socket == aep.socket; });
				if (aep_state_iter == listen_socket_states.end())
				{
					listen_socket_states.emplace_back(aep.socket);
					aep_state_iter = listen_socket_states.end() - 1;
				}
				announce_state& state = *aep_state_iter;

				if (state.done) continue;

#ifndef TORRENT_DISABLE_LOGGING
				if (should_log())
				{
					debug_log("*** tracker: \"%s\" "
						"[ tiers: %d trackers: %d"
						" i->tier: %d tier: %d"
						" working: %d limit: %d"
						" can: %d sent: %d ]"
						, ae.url.c_str(), settings().get_bool(settings_pack::announce_to_all_tiers)
						, settings().get_bool(settings_pack::announce_to_all_trackers)
						, ae.tier, state.tier, aep.is_working(), ae.fail_limit
						, aep.can_announce(now, is_seed(), ae.fail_limit), state.sent_announce);
				}
#endif

				if (settings().get_bool(settings_pack::announce_to_all_tiers)
					&& !settings().get_bool(settings_pack::announce_to_all_trackers)
					&& state.sent_announce
					&& ae.tier <= state.tier
					&& state.tier != INT_MAX)
					continue;

				if (ae.tier > state.tier && state.sent_announce
					&& !settings().get_bool(settings_pack::announce_to_all_tiers)) continue;
				if (aep.is_working()) { state.tier = ae.tier; state.sent_announce = false; }
				if (!aep.can_announce(now, is_seed(), ae.fail_limit))
				{
					// this counts
					if (aep.is_working()) state.sent_announce = true;
					continue;
				}

				req.event = e;
				if (req.event == tracker_request::none)
				{
					if (!aep.start_sent) req.event = tracker_request::started;
					else if (!aep.complete_sent && is_seed()) req.event = tracker_request::completed;
				}

				req.triggered_manually = aep.triggered_manually;
				aep.triggered_manually = false;

				if (settings().get_bool(settings_pack::force_proxy))
				{
					// in force_proxy mode we don't talk directly to trackers
					// we only allow trackers if there is a proxy and issue
					// a warning if there isn't one
					std::string protocol = req.url.substr(0, req.url.find(':'));
					int proxy_type = settings().get_int(settings_pack::proxy_type);

					// http can run over any proxy, so as long as one is used
					// it's OK. If no proxy is configured, skip this tracker
					if ((protocol == "http" || protocol == "https")
						&& proxy_type == settings_pack::none)
					{
						aep.next_announce = now + minutes32(10);
						if (m_ses.alerts().should_post<anonymous_mode_alert>()
							|| req.triggered_manually)
						{
							m_ses.alerts().emplace_alert<anonymous_mode_alert>(get_handle()
								, anonymous_mode_alert::tracker_not_anonymous, req.url);
						}
						continue;
					}

					// for UDP, only socks5 and i2p proxies will work.
					// if we're not using one of those proxies with a UDP
					// tracker, skip it
					if (protocol == "udp"
						&& proxy_type != settings_pack::socks5
						&& proxy_type != settings_pack::socks5_pw
						&& proxy_type != settings_pack::i2p_proxy)
					{
						aep.next_announce = now + minutes32(10);
						if (m_ses.alerts().should_post<anonymous_mode_alert>()
							|| req.triggered_manually)
						{
							m_ses.alerts().emplace_alert<anonymous_mode_alert>(get_handle()
								, anonymous_mode_alert::tracker_not_anonymous, req.url);
						}
						continue;
					}
				}

#ifndef TORRENT_NO_DEPRECATE
				req.auth = tracker_login();
#endif
				req.key = tracker_key();

#if TORRENT_USE_I2P
				if (is_i2p())
				{
					req.kind |= tracker_request::i2p;
				}
#endif

				req.outgoing_socket = aep.socket;

#ifndef TORRENT_DISABLE_LOGGING
				debug_log("==> TRACKER REQUEST \"%s\" event: %s abort: %d fails: %d upd: %d"
					, req.url.c_str()
					, (req.event == tracker_request::stopped ? "stopped"
						: req.event == tracker_request::started ? "started" : "")
					, m_abort
					, aep.fails
					, aep.updating);

				// if we're not logging session logs, don't bother creating an
				// observer object just for logging
				if (m_abort && m_ses.should_log())
				{
					auto tl = std::make_shared<aux::tracker_logger>(m_ses);
					m_ses.queue_tracker_request(req, tl);
				}
				else
#endif
				{
					m_ses.queue_tracker_request(req, shared_from_this());
				}

				aep.updating = true;
				aep.next_announce = now;
				aep.min_announce = now;

				if (m_ses.alerts().should_post<tracker_announce_alert>())
				{
					m_ses.alerts().emplace_alert<tracker_announce_alert>(
						get_handle(), aep.local_endpoint, req.url, req.event);
				}

				state.sent_announce = true;
				if (aep.is_working()
					&& !settings().get_bool(settings_pack::announce_to_all_trackers)
					&& !settings().get_bool(settings_pack::announce_to_all_tiers))
				{
					state.done = true;
				}
			}

			if (std::all_of(listen_socket_states.begin(), listen_socket_states.end()
				, [](announce_state const& s) { return s.done; }))
				break;
		}
		update_tracker_timer(now);
	}

	void torrent::scrape_tracker(int idx, bool user_triggered)
	{
		TORRENT_ASSERT(is_single_thread());
#ifndef TORRENT_NO_DEPRECATE
		m_last_scrape = std::int16_t(m_ses.session_time());
#endif

		if (m_trackers.empty()) return;

		if (idx < 0 || idx >= int(m_trackers.size())) idx = m_last_working_tracker;
		if (idx < 0) idx = 0;

		tracker_request req;
		if (settings().get_bool(settings_pack::apply_ip_filter_to_trackers)
			&& m_apply_ip_filter)
			req.filter = m_ip_filter;

		req.info_hash = m_torrent_file->info_hash();
		req.kind |= tracker_request::scrape_request;
		req.url = m_trackers[idx].url;
		req.private_torrent = m_torrent_file->priv();
#ifndef TORRENT_NO_DEPRECATE
		req.auth = tracker_login();
#endif
		req.key = tracker_key();
		req.triggered_manually = user_triggered;
		m_ses.queue_tracker_request(req, shared_from_this());
	}

	void torrent::tracker_warning(tracker_request const& req, std::string const& msg)
	{
		TORRENT_ASSERT(is_single_thread());

		INVARIANT_CHECK;

		announce_entry* ae = find_tracker(req.url);
		tcp::endpoint local_endpoint;
		if (ae)
		{
			for (auto& aep : ae->endpoints)
			{
				if (aep.socket != req.outgoing_socket) continue;
				local_endpoint = aep.local_endpoint;
				aep.message = msg;
				break;
			}
		}

		if (m_ses.alerts().should_post<tracker_warning_alert>())
			m_ses.alerts().emplace_alert<tracker_warning_alert>(get_handle()
				, local_endpoint, req.url, msg);
	}

	void torrent::tracker_scrape_response(tracker_request const& req
		, int const complete, int const incomplete, int const downloaded, int /* downloaders */)
	{
		TORRENT_ASSERT(is_single_thread());

		INVARIANT_CHECK;
		TORRENT_ASSERT(0 != (req.kind & tracker_request::scrape_request));

		announce_entry* ae = find_tracker(req.url);
		tcp::endpoint local_endpoint;
		if (ae)
		{
			announce_endpoint* aep = ae->find_endpoint(req.outgoing_socket);
			if (aep)
			{
				local_endpoint = aep->local_endpoint;
				if (incomplete >= 0) aep->scrape_incomplete = incomplete;
				if (complete >= 0) aep->scrape_complete = complete;
				if (downloaded >= 0) aep->scrape_downloaded = downloaded;

				update_scrape_state();
			}
		}

		// if this was triggered manually we need to post this unconditionally,
		// since the client expects a response from its action, regardless of
		// whether all tracker events have been enabled by the alert mask
		if (m_ses.alerts().should_post<scrape_reply_alert>()
			|| req.triggered_manually)
		{
			m_ses.alerts().emplace_alert<scrape_reply_alert>(
				get_handle(), local_endpoint, incomplete, complete, req.url);
		}
	}

	void torrent::update_scrape_state()
	{
		// loop over all trackers and find the largest numbers for each scrape field
		// then update the torrent-wide understanding of number of downloaders and seeds
		int complete = -1;
		int incomplete = -1;
		int downloaded = -1;
		for (auto const& t : m_trackers)
		{
			for (auto const& aep : t.endpoints)
			{
				complete = std::max(aep.scrape_complete, complete);
				incomplete = std::max(aep.scrape_incomplete, incomplete);
				downloaded = std::max(aep.scrape_downloaded, downloaded);
			}
		}

		if ((complete >= 0 && int(m_complete) != complete)
			|| (incomplete >= 0 && int(m_incomplete) != incomplete)
			|| (downloaded >= 0 && int(m_downloaded) != downloaded))
			state_updated();

		if (int(m_complete) != complete
			|| int(m_incomplete) != incomplete
			|| int(m_downloaded) != downloaded)
		{
			m_complete = std::uint32_t(complete);
			m_incomplete = std::uint32_t(incomplete);
			m_downloaded = std::uint32_t(downloaded);

			update_auto_sequential();

			// these numbers are cached in the resume data
			set_need_save_resume();
		}
	}

	void torrent::tracker_response(
		tracker_request const& r
		, address const& tracker_ip // this is the IP we connected to
		, std::list<address> const& tracker_ips // these are all the IPs it resolved to
		, struct tracker_response const& resp)
	{
		TORRENT_ASSERT(is_single_thread());

		INVARIANT_CHECK;
		TORRENT_ASSERT(0 == (r.kind & tracker_request::scrape_request));

		// if the tracker told us what our external IP address is, record it with
		// out external IP counter (and pass along the IP of the tracker to know
		// who to attribute this vote to)
		if (resp.external_ip != address() && !is_any(tracker_ip))
			m_ses.set_external_address(r.outgoing_socket.get_local_endpoint()
				, resp.external_ip
				, aux::session_interface::source_tracker, tracker_ip);

		time_point32 now = aux::time_now32();

		auto interval = std::max(resp.interval, seconds32(
			settings().get_int(settings_pack::min_announce_interval)));

		announce_entry* ae = find_tracker(r.url);
		tcp::endpoint local_endpoint;
		if (ae)
		{
			announce_endpoint* aep = ae->find_endpoint(r.outgoing_socket);
			if (aep)
			{
				local_endpoint = aep->local_endpoint;
				if (resp.incomplete >= 0) aep->scrape_incomplete = resp.incomplete;
				if (resp.complete >= 0) aep->scrape_complete = resp.complete;
				if (resp.downloaded >= 0) aep->scrape_downloaded = resp.downloaded;
				if (!aep->start_sent && r.event == tracker_request::started)
					aep->start_sent = true;
				if (!aep->complete_sent && r.event == tracker_request::completed)
					aep->complete_sent = true;
				ae->verified = true;
				aep->next_announce = now + interval;
				aep->min_announce = now + resp.min_interval;
				aep->updating = false;
				aep->fails = 0;
				int tracker_index = int(ae - &m_trackers[0]);
				m_last_working_tracker = std::int8_t(prioritize_tracker(tracker_index));

				if ((!resp.trackerid.empty()) && (ae->trackerid != resp.trackerid))
				{
					ae->trackerid = resp.trackerid;
					if (m_ses.alerts().should_post<trackerid_alert>())
						m_ses.alerts().emplace_alert<trackerid_alert>(get_handle()
							, aep->local_endpoint, r.url, resp.trackerid);
				}

				update_scrape_state();
			}
		}
		update_tracker_timer(now);

#ifndef TORRENT_NO_DEPRECATE
		if (resp.complete >= 0 && resp.incomplete >= 0)
			m_last_scrape = std::int16_t(m_ses.session_time());
#endif

#ifndef TORRENT_DISABLE_LOGGING
		if (should_log())
		{
			std::string resolved_to;
			for (auto const& i : tracker_ips)
			{
				resolved_to += i.to_string();
				resolved_to += ", ";
			}
			debug_log("TRACKER RESPONSE\n"
					"interval: %d\n"
					"external ip: %s\n"
					"resolved to: %s\n"
					"we connected to: %s\n"
				, interval.count()
				, print_address(resp.external_ip).c_str()
				, resolved_to.c_str()
				, print_address(tracker_ip).c_str());
		}
#else
		TORRENT_UNUSED(tracker_ips);
#endif

		// for each of the peers we got from the tracker
		for (auto const& i : resp.peers)
		{
			// don't make connections to ourself
<<<<<<< HEAD
			if (i.pid == m_ses.get_peer_id())
=======
			if (i->pid == m_peer_id)
>>>>>>> 2a4f0569
				continue;

#if TORRENT_USE_I2P
			if (r.i2pconn && string_ends_with(i.hostname, ".i2p"))
			{
				// this is an i2p name, we need to use the SAM connection
				// to do the name lookup
				if (string_ends_with(i.hostname, ".b32.i2p"))
				{
					ADD_OUTSTANDING_ASYNC("torrent::on_i2p_resolve");
					r.i2pconn->async_name_lookup(i.hostname.c_str()
						, std::bind(&torrent::on_i2p_resolve
						, shared_from_this(), _1, _2));
				}
				else
				{
					torrent_state st = get_peer_list_state();
					need_peer_list();
					if (m_peer_list->add_i2p_peer(i.hostname.c_str (), peer_info::tracker, {}, &st))
						state_updated();
					peers_erased(st.erased);
				}
			}
			else
#endif
			{
				ADD_OUTSTANDING_ASYNC("torrent::on_peer_name_lookup");
				m_ses.get_resolver().async_resolve(i.hostname, resolver_interface::abort_on_shutdown
					, std::bind(&torrent::on_peer_name_lookup, shared_from_this(), _1, _2, i.port));
			}
		}

		// there are 2 reasons to allow local IPs to be returned from a
		// non-local tracker
		// 1. retrackers are popular in russia, where an ISP runs a tracker within
		//    the AS (but not on the local network) giving out peers only from the
		//    local network
		// 2. it might make sense to have a tracker extension in the future where
		//    trackers records a peer's internal and external IP, and match up
		//    peers on the same local network

		bool need_update = false;
		for (auto const& i : resp.peers4)
		{
			tcp::endpoint a(address_v4(i.ip), i.port);
			need_update |= bool(add_peer(a, peer_info::tracker) != nullptr);
		}

#if TORRENT_USE_IPV6
		for (auto const& i : resp.peers6)
		{
			tcp::endpoint a(address_v6(i.ip), i.port);
			need_update |= bool(add_peer(a, peer_info::tracker) != nullptr);
		}
#endif
		if (need_update) state_updated();

		update_want_peers();

		// post unconditionally if the announce was triggered manually
		if (m_ses.alerts().should_post<tracker_reply_alert>()
			|| r.triggered_manually)
		{
			m_ses.alerts().emplace_alert<tracker_reply_alert>(
				get_handle(), local_endpoint, int(resp.peers.size() + resp.peers4.size())
#if TORRENT_USE_IPV6
				+ int(resp.peers6.size())
#endif
				, r.url);
		}

		do_connect_boost();

		state_updated();
	}

	void torrent::update_auto_sequential()
	{
		if (!settings().get_bool(settings_pack::auto_sequential))
		{
			m_auto_sequential = false;
			return;
		}

		if (num_peers() - m_num_connecting < 10)
		{
			// there are too few peers. Be conservative and don't assume it's
			// well seeded until we can connect to more peers
			m_auto_sequential = false;
			return;
		}

		// if there are at least 10 seeds, and there are 10 times more
		// seeds than downloaders, enter sequential download mode
		// (for performance)
		int const downloaders = num_downloaders();
		int const seeds = num_seeds();
		m_auto_sequential = downloaders * 10 <= seeds
			&& seeds > 9;
	}

	void torrent::do_connect_boost()
	{
		if (!m_need_connect_boost) return;

		// this is the first tracker response for this torrent
		// instead of waiting one second for session_impl::on_tick()
		// to be called, connect to a few peers immediately
		int conns = std::min(
			settings().get_int(settings_pack::torrent_connect_boost)
			, settings().get_int(settings_pack::connections_limit) - m_ses.num_connections());

		if (conns > 0) m_need_connect_boost = false;

		// if we don't know of any peers
		if (!m_peer_list) return;

		while (want_peers() && conns > 0)
		{
			--conns;
			torrent_state st = get_peer_list_state();
			torrent_peer* p = m_peer_list->connect_one_peer(m_ses.session_time(), &st);
			peers_erased(st.erased);
			inc_stats_counter(counters::connection_attempt_loops, st.loop_counter);
			if (p == nullptr)
			{
				update_want_peers();
				continue;
			}

#ifndef TORRENT_DISABLE_LOGGING
			if (should_log())
			{
				external_ip const& external = m_ses.external_address();
				debug_log(" *** FOUND CONNECTION CANDIDATE ["
					" ip: %s rank: %u external: %s t: %d ]"
					, print_endpoint(p->ip()).c_str()
					, p->rank(external, m_ses.listen_port())
					, print_address(external.external_address(p->address())).c_str()
					, int(m_ses.session_time() - p->last_connected));
			}
#endif

			if (!connect_to_peer(p))
			{
				m_peer_list->inc_failcount(p);
				update_want_peers();
			}
			else
			{
				// increase m_ses.m_boost_connections for each connection
				// attempt. This will be deducted from the connect speed
				// the next time session_impl::on_tick() is triggered
				m_ses.inc_boost_connections();
				update_want_peers();
			}
		}

		if (want_peers()) m_ses.prioritize_connections(shared_from_this());
	}

	time_point torrent::next_announce() const
	{
		return m_waiting_tracker ? m_tracker_timer.expires_at() : min_time();
	}

	// this is the entry point for the client to force a re-announce. It's
	// considered a client-initiated announce (as opposed to the regular ones,
	// issued by libtorrent)
	void torrent::force_tracker_request(time_point const t, int const tracker_idx)
	{
		TORRENT_ASSERT_PRECOND((tracker_idx >= 0
			&& tracker_idx < int(m_trackers.size()))
			|| tracker_idx == -1);

		if (is_paused()) return;
		if (tracker_idx == -1)
		{
			for (auto& e : m_trackers)
			{
				for (auto& aep : e.endpoints)
				{
					aep.next_announce = std::max(time_point_cast<seconds32>(t)
						, aep.min_announce) + seconds(1);
					aep.triggered_manually = true;
				}
			}
		}
		else
		{
			if (tracker_idx < 0 || tracker_idx >= int(m_trackers.size()))
				return;
			announce_entry& e = m_trackers[tracker_idx];
			for (auto& aep : e.endpoints)
			{
				aep.next_announce = std::max(time_point_cast<seconds32>(t)
					, aep.min_announce) + seconds32(1);
				aep.triggered_manually = true;
			}
		}
		update_tracker_timer(aux::time_now32());
	}

#ifndef TORRENT_NO_DEPRECATE
	void torrent::set_tracker_login(
		std::string const& name
		, std::string const& pw)
	{
		m_username = name;
		m_password = pw;
	}
#endif

#if TORRENT_USE_I2P
	void torrent::on_i2p_resolve(error_code const& ec, char const* dest) try
	{
		TORRENT_ASSERT(is_single_thread());

		INVARIANT_CHECK;

		COMPLETE_ASYNC("torrent::on_i2p_resolve");
#ifndef TORRENT_DISABLE_LOGGING
		if (ec && should_log())
			debug_log("i2p_resolve error: %s", ec.message().c_str());
#endif
		if (ec || m_abort || m_ses.is_aborted()) return;

		need_peer_list();
		torrent_state st = get_peer_list_state();
		if (m_peer_list->add_i2p_peer(dest, peer_info::tracker, {}, &st))
			state_updated();
		peers_erased(st.erased);
	}
	catch (...) { handle_exception(); }
#endif

	void torrent::on_peer_name_lookup(error_code const& e
		, std::vector<address> const& host_list, int const port) try
	{
		TORRENT_ASSERT(is_single_thread());

		INVARIANT_CHECK;

		COMPLETE_ASYNC("torrent::on_peer_name_lookup");

#ifndef TORRENT_DISABLE_LOGGING
		if (e && should_log())
			debug_log("peer name lookup error: %s", e.message().c_str());
#endif

		if (e || m_abort || host_list.empty() || m_ses.is_aborted()) return;

		// TODO: add one peer per IP the hostname resolves to
		tcp::endpoint host(host_list.front(), std::uint16_t(port));

		if (m_ip_filter && m_ip_filter->access(host.address()) & ip_filter::blocked)
		{
#ifndef TORRENT_DISABLE_LOGGING
			if (should_log())
			{
				error_code ec;
				debug_log("blocked ip from tracker: %s", host.address().to_string(ec).c_str());
			}
#endif
			if (m_ses.alerts().should_post<peer_blocked_alert>())
				m_ses.alerts().emplace_alert<peer_blocked_alert>(get_handle()
					, host, peer_blocked_alert::ip_filter);
			return;
		}

		if (add_peer(host, peer_info::tracker))
			state_updated();
		update_want_peers();
	}
	catch (...) { handle_exception(); }

	boost::optional<std::int64_t> torrent::bytes_left() const
	{
		// if we don't have the metadata yet, we
		// cannot tell how big the torrent is.
		if (!valid_metadata()) return {};
		return m_torrent_file->total_size()
			- quantized_bytes_done();
	}

	std::int64_t torrent::quantized_bytes_done() const
	{
//		INVARIANT_CHECK;

		if (!valid_metadata()) return 0;

		if (m_torrent_file->num_pieces() == 0)
			return 0;

		// if any piece hash fails, we'll be taken out of seed mode
		// and m_seed_mode will be false
		if (m_seed_mode) return m_torrent_file->total_size();

		if (!has_picker()) return m_have_all ? m_torrent_file->total_size() : 0;

		piece_index_t const last_piece = prev(m_torrent_file->end_piece());

		std::int64_t total_done
			= std::int64_t(m_picker->num_passed()) * m_torrent_file->piece_length();

		// if we have the last piece, we have to correct
		// the amount we have, since the first calculation
		// assumed all pieces were of equal size
		if (m_picker->has_piece_passed(last_piece))
		{
			int const corr = m_torrent_file->piece_size(last_piece)
				- m_torrent_file->piece_length();
			total_done += corr;
		}
		return total_done;
	}

	// returns the number of bytes we are interested
	// in for the given block. This returns block_size()
	// for all blocks except the last one (if it's smaller
	// than block_size()) and blocks that overlap a padding
	// file
	int torrent::block_bytes_wanted(piece_block const& p) const
	{
		file_storage const& fs = m_torrent_file->files();
		int const piece_size = m_torrent_file->piece_size(p.piece_index);
		int const offset = p.block_index * block_size();
		if (m_padding == 0) return std::min(piece_size - offset, block_size());

		std::vector<file_slice> const files = fs.map_block(
			p.piece_index, offset, std::min(piece_size - offset, block_size()));
		std::int64_t ret = 0;
		for (auto const& i : files)
		{
			if (fs.pad_file_at(i.file_index)) continue;
			ret += i.size;
		}
		TORRENT_ASSERT(ret <= std::min(piece_size - offset, block_size()));
		return aux::numeric_cast<int>(ret);
	}

	// fills in total_wanted, total_wanted_done and total_done
	void torrent::bytes_done(torrent_status& st, bool const accurate) const
	{
		INVARIANT_CHECK;

		st.total_done = 0;
		st.total_wanted_done = 0;
		st.total_wanted = m_torrent_file->total_size();

		TORRENT_ASSERT(st.total_wanted >= m_padding);
		TORRENT_ASSERT(st.total_wanted >= 0);

		if (!valid_metadata() || m_torrent_file->num_pieces() == 0)
			return;

		TORRENT_ASSERT(st.total_wanted >= std::int64_t(m_torrent_file->piece_length())
			* (m_torrent_file->num_pieces() - 1));

		piece_index_t const last_piece = prev(m_torrent_file->end_piece());
		int const piece_size = m_torrent_file->piece_length();

		// if any piece hash fails, we'll be taken out of seed mode
		// and m_seed_mode will be false
		if (m_seed_mode || is_seed())
		{
			st.total_done = m_torrent_file->total_size() - m_padding;
			st.total_wanted_done = st.total_done;
			st.total_wanted = st.total_done;
			return;
		}
		else if (!has_picker())
		{
			st.total_done = 0;
			st.total_wanted_done = 0;
			st.total_wanted = m_torrent_file->total_size() - m_padding;
			return;
		}

		TORRENT_ASSERT(num_have() >= m_picker->num_have_filtered());
		st.total_wanted_done = std::int64_t(num_passed() - m_picker->num_have_filtered())
			* piece_size;
		TORRENT_ASSERT(st.total_wanted_done >= 0);

		st.total_done = std::int64_t(num_passed()) * piece_size;
		// if num_passed() == num_pieces(), we should be a seed, and taken the
		// branch above
		TORRENT_ASSERT(num_passed() <= m_torrent_file->num_pieces());

		int num_filtered_pieces = m_picker->num_filtered()
			+ m_picker->num_have_filtered();
		piece_index_t const last_piece_index = m_torrent_file->last_piece();
		if (m_picker->piece_priority(last_piece_index) == dont_download)
		{
			st.total_wanted -= m_torrent_file->piece_size(last_piece_index);
			TORRENT_ASSERT(st.total_wanted >= 0);
			--num_filtered_pieces;
		}
		st.total_wanted -= std::int64_t(num_filtered_pieces) * piece_size;
		TORRENT_ASSERT(st.total_wanted >= 0);

		// if we have the last piece, we have to correct
		// the amount we have, since the first calculation
		// assumed all pieces were of equal size
		if (m_picker->has_piece_passed(last_piece))
		{
			TORRENT_ASSERT(st.total_done >= piece_size);
			int const corr = m_torrent_file->piece_size(last_piece)
				- piece_size;
			TORRENT_ASSERT(corr <= 0);
			TORRENT_ASSERT(corr > -piece_size);
			st.total_done += corr;
			if (m_picker->piece_priority(last_piece) != dont_download)
			{
				TORRENT_ASSERT(st.total_wanted_done >= piece_size);
				st.total_wanted_done += corr;
			}
		}
		TORRENT_ASSERT(st.total_wanted >= st.total_wanted_done);

		// this is expensive, we might not want to do it all the time
		if (!accurate) return;

		// subtract padding files
		if (m_padding > 0)
		{
			file_storage const& files = m_torrent_file->files();
			for (file_index_t i(0); i < files.end_file(); ++i)
			{
				if (!files.pad_file_at(i)) continue;
				peer_request p = files.map_file(i, 0, int(files.file_size(i)));
				for (piece_index_t j = p.piece; p.length > 0; ++j)
				{
					int const deduction = std::min(p.length, piece_size - p.start);
					bool const done = m_picker->has_piece_passed(j);
					bool const wanted = m_picker->piece_priority(j) > dont_download;
					if (done) st.total_done -= deduction;
					if (wanted) st.total_wanted -= deduction;
					if (wanted && done) st.total_wanted_done -= deduction;
					TORRENT_ASSERT(st.total_done >= 0);
					TORRENT_ASSERT(st.total_wanted >= 0);
					TORRENT_ASSERT(st.total_wanted_done >= 0);
					p.length -= piece_size - p.start;
					p.start = 0;
					++p.piece;
				}
			}
		}

		TORRENT_ASSERT(!accurate || st.total_done <= m_torrent_file->total_size() - m_padding);
		TORRENT_ASSERT(st.total_wanted_done >= 0);
		TORRENT_ASSERT(st.total_done >= st.total_wanted_done);

		std::vector<piece_picker::downloading_piece> const dl_queue
			= m_picker->get_download_queue();

		// look at all unfinished pieces and add the completed
		// blocks to our 'done' counter
		for (auto i = dl_queue.begin(); i != dl_queue.end(); ++i)
		{
			int corr = 0;
			piece_index_t const index = i->index;
			// completed pieces are already accounted for
			if (m_picker->has_piece_passed(index)) continue;
			TORRENT_ASSERT(i->finished <= m_picker->blocks_in_piece(index));

#if TORRENT_USE_ASSERTS
			TORRENT_ASSERT(std::count_if(std::next(i), dl_queue.end()
				, [index](piece_picker::downloading_piece const& p) { return p.index == index; }) == 0);
#endif

			int idx = -1;
			for (auto const& info : m_picker->blocks_for_piece(*i))
			{
				++idx;
#ifdef TORRENT_EXPENSIVE_INVARIANT_CHECKS
				TORRENT_ASSERT(m_picker->is_finished(piece_block(index, idx))
					== (info.state == piece_picker::block_info::state_finished));
#endif
				if (info.state == piece_picker::block_info::state_finished)
				{
					corr += block_bytes_wanted(piece_block(index, idx));
				}
				TORRENT_ASSERT(corr >= 0);
				TORRENT_ASSERT(index != last_piece || idx < m_picker->blocks_in_last_piece()
					|| info.state != piece_picker::block_info::state_finished);
			}

			st.total_done += corr;
			if (m_picker->piece_priority(index) > dont_download)
				st.total_wanted_done += corr;
		}

		TORRENT_ASSERT(st.total_wanted <= m_torrent_file->total_size() - m_padding);
		TORRENT_ASSERT(st.total_done <= m_torrent_file->total_size() - m_padding);
		TORRENT_ASSERT(st.total_wanted_done <= m_torrent_file->total_size() - m_padding);
		TORRENT_ASSERT(st.total_wanted_done >= 0);
		TORRENT_ASSERT(st.total_done >= st.total_wanted_done);

		std::map<piece_block, int> downloading_piece;
		for (auto pc : *this)
		{
			piece_block_progress p = pc->downloading_piece_progress();
			if (p.piece_index == piece_block_progress::invalid_index)
				continue;

			if (m_picker->has_piece_passed(p.piece_index))
				continue;

			piece_block block(p.piece_index, p.block_index);
			if (m_picker->is_finished(block))
				continue;

			auto dp = downloading_piece.find(block);
			if (dp != downloading_piece.end())
			{
				if (dp->second < p.bytes_downloaded)
					dp->second = p.bytes_downloaded;
			}
			else
			{
				downloading_piece[block] = p.bytes_downloaded;
			}
			TORRENT_ASSERT(p.bytes_downloaded <= p.full_block_bytes);
			TORRENT_ASSERT(p.full_block_bytes == to_req(piece_block(
				p.piece_index, p.block_index)).length);
		}
		for (auto const& p : downloading_piece)
		{
			int const done = std::min(block_bytes_wanted(p.first), p.second);
			st.total_done += done;
			if (m_picker->piece_priority(p.first.piece_index) != dont_download)
				st.total_wanted_done += done;
		}

		TORRENT_ASSERT(st.total_done <= m_torrent_file->total_size() - m_padding);
		TORRENT_ASSERT(st.total_wanted_done <= m_torrent_file->total_size() - m_padding);

#if TORRENT_USE_INVARIANT_CHECKS

		if (st.total_done >= m_torrent_file->total_size())
		{
			// This happens when a piece has been downloaded completely
			// but not yet verified against the hash
			std::fprintf(stderr, "num_have: %d\nunfinished:\n", num_have());
			for (auto const& dp : dl_queue)
			{
				std::fprintf(stderr, "  %d ", static_cast<int>(dp.index));
				for (auto const& info : m_picker->blocks_for_piece(dp))
				{
					char const* state = info.state
						== piece_picker::block_info::state_finished ? "1" : "0";
					fputs(state, stderr);
				}
				fputs("\n", stderr);
			}

			fputs("downloading pieces:\n", stderr);

			for (auto const& p : downloading_piece)
			{
				std::fprintf(stderr, "   %d:%d  %d\n"
					, static_cast<int>(p.first.piece_index)
					, p.first.block_index, p.second);
			}

		}

		TORRENT_ASSERT(st.total_done <= m_torrent_file->total_size());
		TORRENT_ASSERT(st.total_wanted_done <= m_torrent_file->total_size());

#endif

		TORRENT_ASSERT(st.total_done >= st.total_wanted_done);
	}

	void torrent::on_piece_verified(piece_index_t const piece
		, sha1_hash const& piece_hash, storage_error const& error) try
	{
		TORRENT_ASSERT(is_single_thread());

		if (m_abort) return;
		if (m_deleted) return;

		bool const passed = settings().get_bool(settings_pack::disable_hash_checks)
			|| (!error && sha1_hash(piece_hash) == m_torrent_file->hash_for_piece(piece));

		bool const disk_error = !passed && error;

		if (disk_error) handle_disk_error("piece_verified", error);

#ifndef TORRENT_DISABLE_LOGGING
		if (should_log())
		{
			debug_log("*** PIECE_FINISHED [ p: %d | chk: %s | size: %d ]"
				, static_cast<int>(piece), passed ? "passed" : disk_error ? "disk failed" : "failed"
				, m_torrent_file->piece_size(piece));
		}
#endif
		TORRENT_ASSERT(valid_metadata());

		// if we're a seed we don't have a picker
		// and we also don't have to do anything because
		// we already have this piece
		if (!has_picker() && m_have_all) return;

		need_picker();

		TORRENT_ASSERT(!m_picker->have_piece(piece));

		state_updated();

		// even though the piece passed the hash-check
		// it might still have failed being written to disk
		// if so, piece_picker::write_failed() has been
		// called, and the piece is no longer finished.
		// in this case, we have to ignore the fact that
		// it passed the check
		if (!m_picker->is_piece_finished(piece)) return;

		if (disk_error)
		{
			update_gauge();
		}
		else if (passed)
		{
			// the following call may cause picker to become invalid
			// in case we just became a seed
			piece_passed(piece);
			// if we're in seed mode, we just acquired this piece
			// mark it as verified
			if (m_seed_mode) verified(piece);
		}
		else
		{
			// piece_failed() will restore the piece
			piece_failed(piece);
		}
	}
	catch (...) { handle_exception(); }

	void torrent::add_suggest_piece(piece_index_t const index)
	{
		TORRENT_ASSERT(settings().get_int(settings_pack::suggest_mode)
			== settings_pack::suggest_read_cache);

		// when we care about suggest mode, we keep the piece picker
		// around to track piece availability
		need_picker();
		int const peers = std::max(num_peers(), 1);
		int const availability = m_picker->get_availability(index) * 100 / peers;

		m_suggest_pieces.add_piece(index, availability
			, settings().get_int(settings_pack::max_suggest_pieces));
	}

	// this is called once we have completely downloaded piece
	// 'index', its hash has been verified. It's also called
	// during initial file check when we find a piece whose hash
	// is correct
	void torrent::we_have(piece_index_t const index)
	{
		TORRENT_ASSERT(is_single_thread());
		TORRENT_ASSERT(!has_picker() || m_picker->has_piece_passed(index));

		inc_stats_counter(counters::num_have_pieces);

		// at this point, we have the piece for sure. It has been
		// successfully written to disk. We may announce it to peers
		// (unless it has already been announced through predictive_piece_announce
		// feature).
		bool announce_piece = true;
		auto const it = std::lower_bound(m_predictive_pieces.begin()
			, m_predictive_pieces.end(), index);
		if (it != m_predictive_pieces.end() && *it == index)
		{
			// this means we've already announced the piece
			announce_piece = false;
			m_predictive_pieces.erase(it);
		}

		// make a copy of the peer list since peers
		// may disconnect while looping
		for (auto c : m_connections)
		{
			auto p = c->self();

			// received_piece will check to see if we're still interested
			// in this peer, and if neither of us is interested in the other,
			// disconnect it.
			p->received_piece(index);
			if (p->is_disconnecting()) continue;

			// if we're not announcing the piece, it means we
			// already have, and that we might have received
			// a request for it, and not sending it because
			// we were waiting to receive the piece, now that
			// we have received it, try to send stuff (fill_send_buffer)
			if (announce_piece) p->announce_piece(index);
			else p->fill_send_buffer();
		}

#ifndef TORRENT_DISABLE_EXTENSIONS
		for (auto& ext : m_extensions)
		{
			ext->on_piece_pass(index);
		}
#endif

		// since this piece just passed, we might have
		// become uninterested in some peers where this
		// was the last piece we were interested in
		// update_interest may disconnect the peer and
		// invalidate the iterator
		for (auto p : m_connections)
		{
			TORRENT_INCREMENT(m_iterating_connections);
			// if we're not interested already, no need to check
			if (!p->is_interesting()) continue;
			// if the peer doesn't have the piece we just got, it
			// shouldn't affect our interest
			if (!p->has_piece(index)) continue;
			p->update_interest();
		}

		set_need_save_resume();
		state_updated();

		if (m_ses.alerts().should_post<piece_finished_alert>())
			m_ses.alerts().emplace_alert<piece_finished_alert>(get_handle(), index);

		// update m_file_progress (if we have one)
		m_file_progress.update(m_torrent_file->files(), index
			, &m_ses.alerts(), get_handle());

		remove_time_critical_piece(index, true);

		if (m_state != torrent_status::finished
			&& m_state != torrent_status::seeding
			&& is_finished())
		{
			// torrent finished
			// i.e. all the pieces we're interested in have
			// been downloaded. Release the files (they will open
			// in read only mode if needed)
			finished();
			// if we just became a seed, picker is now invalid, since it
			// is deallocated by the torrent once it starts seeding
		}

		m_last_download = aux::time_now32();

		if (m_share_mode)
			recalc_share_mode();
	}

	// this is called when the piece hash is checked as correct. Note
	// that the piece picker and the torrent won't necessarily consider
	// us to have this piece yet, since it might not have been flushed
	// to disk yet. Only if we have predictive_piece_announce on will
	// we announce this piece to peers at this point.
	void torrent::piece_passed(piece_index_t const index)
	{
//		INVARIANT_CHECK;
		TORRENT_ASSERT(is_single_thread());
		TORRENT_ASSERT(!m_picker->has_piece_passed(index));

#ifndef TORRENT_DISABLE_LOGGING
		if (should_log())
			debug_log("PIECE_PASSED (%d)", num_passed());
#endif

//		std::fprintf(stderr, "torrent::piece_passed piece:%d\n", index);

		TORRENT_ASSERT(index >= piece_index_t(0));
		TORRENT_ASSERT(index < m_torrent_file->end_piece());

		set_need_save_resume();

		inc_stats_counter(counters::num_piece_passed);

		remove_time_critical_piece(index, true);

		if (settings().get_int(settings_pack::suggest_mode)
			== settings_pack::suggest_read_cache)
		{
			// we just got a new piece. Chances are that it's actually the
			// rarest piece (since we're likely to download pieces rarest first)
			// if it's rarer than any other piece that we currently suggest, insert
			// it in the suggest set and pop the last one out
			add_suggest_piece(index);
		}

		std::vector<torrent_peer*> downloaders;
		m_picker->get_downloaders(downloaders, index);

		// increase the trust point of all peers that sent
		// parts of this piece.
		std::set<torrent_peer*> peers;

		// these torrent_peer pointers are owned by m_peer_list and they may be
		// invalidated if a peer disconnects. We cannot keep them across any
		// significant operations, but we should use them right away
		// ignore nullptrs
		std::remove_copy(downloaders.begin(), downloaders.end()
			, std::inserter(peers, peers.begin()), static_cast<torrent_peer*>(nullptr));

		for (auto p : peers)
		{
			TORRENT_ASSERT(p != nullptr);
			if (p == nullptr) continue;
			TORRENT_ASSERT(p->in_use);
			p->on_parole = false;
			int trust_points = p->trust_points;
			++trust_points;
			if (trust_points > 8) trust_points = 8;
			p->trust_points = trust_points;
			if (p->connection)
			{
				auto* peer = static_cast<peer_connection*>(p->connection);
				TORRENT_ASSERT(peer->m_in_use == 1337);
				peer->received_valid_data(index);
			}
		}
		// announcing a piece may invalidate the torrent_peer pointers
		// so we can't use them anymore

		downloaders.clear();
		peers.clear();

		// make the disk cache flush the piece to disk
		if (m_storage)
			m_ses.disk_thread().async_flush_piece(m_storage, index);
		m_picker->piece_passed(index);
		update_gauge();
		we_have(index);
	}

	// we believe we will complete this piece very soon
	// announce it to peers ahead of time to eliminate the
	// round-trip times involved in announcing it, requesting it
	// and sending it
	// TODO: 2 use chrono type for time duration
	void torrent::predicted_have_piece(piece_index_t const index, int const milliseconds)
	{
		auto const i = std::lower_bound(m_predictive_pieces.begin()
			, m_predictive_pieces.end(), index);
		if (i != m_predictive_pieces.end() && *i == index) return;

		for (auto p : m_connections)
		{
			TORRENT_INCREMENT(m_iterating_connections);
#ifndef TORRENT_DISABLE_LOGGING
			p->peer_log(peer_log_alert::outgoing, "PREDICTIVE_HAVE", "piece: %d expected in %d ms"
				, static_cast<int>(index), milliseconds);
#else
			TORRENT_UNUSED(milliseconds);
#endif
			p->announce_piece(index);
		}

		m_predictive_pieces.insert(i, index);
	}

	void torrent::piece_failed(piece_index_t const index)
	{
		// if the last piece fails the peer connection will still
		// think that it has received all of it until this function
		// resets the download queue. So, we cannot do the
		// invariant check here since it assumes:
		// (total_done == m_torrent_file->total_size()) => is_seed()
		INVARIANT_CHECK;
		TORRENT_ASSERT(is_single_thread());

		TORRENT_ASSERT(m_picker.get());
		TORRENT_ASSERT(index >= piece_index_t(0));
		TORRENT_ASSERT(index < m_torrent_file->end_piece());

		inc_stats_counter(counters::num_piece_failed);

		if (m_ses.alerts().should_post<hash_failed_alert>())
			m_ses.alerts().emplace_alert<hash_failed_alert>(get_handle(), index);

		auto const it = std::lower_bound(m_predictive_pieces.begin()
			, m_predictive_pieces.end(), index);
		if (it != m_predictive_pieces.end() && *it == index)
		{
			for (auto p : m_connections)
			{
				TORRENT_INCREMENT(m_iterating_connections);
				// send reject messages for
				// potential outstanding requests to this piece
				p->reject_piece(index);
				// let peers that support the dont-have message
				// know that we don't actually have this piece
				p->write_dont_have(index);
			}
			m_predictive_pieces.erase(it);
		}
		// increase the total amount of failed bytes
		add_failed_bytes(m_torrent_file->piece_size(index));

#ifndef TORRENT_DISABLE_EXTENSIONS
		for (auto& ext : m_extensions)
		{
			ext->on_piece_failed(index);
		}
#endif

		std::vector<torrent_peer*> downloaders;
		if (m_picker)
			m_picker->get_downloaders(downloaders, index);

		// decrease the trust point of all peers that sent
		// parts of this piece.
		// first, build a set of all peers that participated
		std::set<torrent_peer*> peers;
		std::copy(downloaders.begin(), downloaders.end(), std::inserter(peers, peers.begin()));

#if TORRENT_USE_ASSERTS
		for (auto const& p : downloaders)
		{
			if (p && p->connection)
			{
				auto* peer = static_cast<peer_connection*>(p->connection);
				peer->piece_failed = true;
			}
		}
#endif

		// did we receive this piece from a single peer?
		bool const single_peer = peers.size() == 1;

		for (auto p : peers)
		{
			if (p == nullptr) continue;
			TORRENT_ASSERT(p->in_use);
			bool allow_disconnect = true;
			if (p->connection)
			{
				auto* peer = static_cast<peer_connection*>(p->connection);
				TORRENT_ASSERT(peer->m_in_use == 1337);

				// the peer implementation can ask not to be disconnected.
				// this is used for web seeds for instance, to instead of
				// disconnecting, mark the file as not being had.
				allow_disconnect = peer->received_invalid_data(index, single_peer);
			}

			if (settings().get_bool(settings_pack::use_parole_mode))
				p->on_parole = true;

			int hashfails = p->hashfails;
			int trust_points = p->trust_points;

			// we decrease more than we increase, to keep the
			// allowed failed/passed ratio low.
			trust_points -= 2;
			++hashfails;
			if (trust_points < -7) trust_points = -7;
			p->trust_points = trust_points;
			if (hashfails > 255) hashfails = 255;
			p->hashfails = std::uint8_t(hashfails);

			// either, we have received too many failed hashes
			// or this was the only peer that sent us this piece.
			// if we have failed more than 3 pieces from this peer,
			// don't trust it regardless.
			if (p->trust_points <= -7
				|| (single_peer && allow_disconnect))
			{
				// we don't trust this peer anymore
				// ban it.
				if (m_ses.alerts().should_post<peer_ban_alert>())
				{
					peer_id pid(nullptr);
					if (p->connection) pid = p->connection->pid();
					m_ses.alerts().emplace_alert<peer_ban_alert>(
						get_handle(), p->ip(), pid);
				}

				// mark the peer as banned
				ban_peer(p);
				update_want_peers();
				inc_stats_counter(counters::banned_for_hash_failure);

				if (p->connection)
				{
					auto* peer = static_cast<peer_connection*>(p->connection);
#ifndef TORRENT_DISABLE_LOGGING
					if (should_log())
					{
						debug_log("*** BANNING PEER: \"%s\" Too many corrupt pieces"
							, print_endpoint(p->ip()).c_str());
					}
					peer->peer_log(peer_log_alert::info, "BANNING_PEER", "Too many corrupt pieces");
#endif
					peer->disconnect(errors::too_many_corrupt_pieces, operation_t::bittorrent);
				}
			}
		}

		// If m_storage isn't set here, it means we're shutting down
		if (m_storage)
		{
			// it doesn't make much sense to fail to hash a piece
			// without having a storage associated with the torrent.
			// restoring the piece in the piece picker without calling
			// clear piece on the disk thread will make them out of
			// sync, and if we try to write more blocks to this piece
			// the disk thread will barf, because it hasn't been cleared
			TORRENT_ASSERT(m_storage);

			// don't allow picking any blocks from this piece
			// until we're done synchronizing with the disk threads.
			m_picker->lock_piece(index);

			// don't do this until after the plugins have had a chance
			// to read back the blocks that failed, for blame purposes
			// this way they have a chance to hit the cache
			m_ses.disk_thread().async_clear_piece(m_storage, index
				, std::bind(&torrent::on_piece_sync, shared_from_this(), _1));
		}
		else
		{
			TORRENT_ASSERT(m_abort);
			// it doesn't really matter what we do
			// here, since we're about to destruct the
			// torrent anyway.
			on_piece_sync(index);
		}

#if TORRENT_USE_ASSERTS
		for (auto const& p : downloaders)
		{
			if (p && p->connection)
			{
				auto* peer = static_cast<peer_connection*>(p->connection);
				peer->piece_failed = false;
			}
		}
#endif
	}

	void torrent::peer_is_interesting(peer_connection& c)
	{
		INVARIANT_CHECK;

		// no peer should be interesting if we're finished
		TORRENT_ASSERT(!is_finished());

		if (c.in_handshake()) return;
		c.send_interested();
		if (c.has_peer_choked()
			&& c.allowed_fast().empty())
			return;

		if (request_a_block(*this, c))
			inc_stats_counter(counters::interesting_piece_picks);
		c.send_block_requests();
	}

	void torrent::on_piece_sync(piece_index_t const piece) try
	{
		// the user may have called force_recheck, which clears
		// the piece picker
		if (!has_picker()) return;

		// unlock the piece and restore it, as if no block was
		// ever downloaded for it.
		m_picker->restore_piece(piece);

		// we have to let the piece_picker know that
		// this piece failed the check as it can restore it
		// and mark it as being interesting for download
		TORRENT_ASSERT(!m_picker->have_piece(piece));

		// loop over all peers and re-request potential duplicate
		// blocks to this piece
		for (auto p : m_connections)
		{
			TORRENT_INCREMENT(m_iterating_connections);
			for (auto const& b : p->download_queue())
			{
				if (b.timed_out || b.not_wanted) continue;
				if (b.block.piece_index != piece) continue;
				m_picker->mark_as_downloading(b.block, p->peer_info_struct()
					, p->picker_options());
			}
			for (auto const& b : p->request_queue())
			{
				if (b.block.piece_index != piece) continue;
				m_picker->mark_as_downloading(b.block, p->peer_info_struct()
					, p->picker_options());
			}
		}
	}
	catch (...) { handle_exception(); }

	void torrent::peer_has(piece_index_t const index, peer_connection const* peer)
	{
		if (has_picker())
		{
			torrent_peer* pp = peer->peer_info_struct();
			m_picker->inc_refcount(index, pp);
		}
		else
		{
			TORRENT_ASSERT(is_seed() || !m_have_all);
		}
	}

	// when we get a bitfield message, this is called for that piece
	void torrent::peer_has(typed_bitfield<piece_index_t> const& bits
		, peer_connection const* peer)
	{
		if (has_picker())
		{
			TORRENT_ASSERT(bits.size() == torrent_file().num_pieces());
			torrent_peer* pp = peer->peer_info_struct();
			m_picker->inc_refcount(bits, pp);
		}
		else
		{
			TORRENT_ASSERT(is_seed() || !m_have_all);
		}
	}

	void torrent::peer_has_all(peer_connection const* peer)
	{
		if (has_picker())
		{
			torrent_peer* pp = peer->peer_info_struct();
			m_picker->inc_refcount_all(pp);
		}
		else
		{
			TORRENT_ASSERT(is_seed() || !m_have_all);
		}
	}

	void torrent::peer_lost(typed_bitfield<piece_index_t> const& bits
		, peer_connection const* peer)
	{
		if (has_picker())
		{
			TORRENT_ASSERT(bits.size() == torrent_file().num_pieces());
			torrent_peer* pp = peer->peer_info_struct();
			m_picker->dec_refcount(bits, pp);
		}
		else
		{
			TORRENT_ASSERT(is_seed() || !m_have_all);
		}
	}

	void torrent::peer_lost(piece_index_t const index, peer_connection const* peer)
	{
		if (m_picker)
		{
			torrent_peer* pp = peer->peer_info_struct();
			m_picker->dec_refcount(index, pp);
		}
		else
		{
			TORRENT_ASSERT(is_seed() || !m_have_all);
		}
	}

	void torrent::abort()
	{
		TORRENT_ASSERT(is_single_thread());

		if (m_abort) return;

		m_abort = true;
		update_want_peers();
		update_want_tick();
		update_want_scrape();
		update_gauge();
		stop_announcing();

		// remove from download queue
		m_ses.set_queue_position(this, queue_position_t{-1});

		if (m_peer_class > peer_class_t{0})
		{
			remove_class(m_ses.peer_classes(), m_peer_class);
			m_ses.peer_classes().decref(m_peer_class);
			m_peer_class = peer_class_t{0};
		}

		error_code ec;
		m_inactivity_timer.cancel(ec);

#ifndef TORRENT_DISABLE_LOGGING
		log_to_all_peers("aborting");
#endif

		// disconnect all peers and close all
		// files belonging to the torrents
		disconnect_all(errors::torrent_aborted, operation_t::bittorrent);

		// make sure to destruct the peers immediately
		on_remove_peers();
		TORRENT_ASSERT(m_connections.empty());

		// post a message to the main thread to destruct
		// the torrent object from there
		if (m_storage)
		{
			try {
				m_ses.disk_thread().async_stop_torrent(m_storage
					, std::bind(&torrent::on_torrent_aborted, shared_from_this()));
			}
			catch (std::exception const& e)
			{
				TORRENT_UNUSED(e);
				m_storage.reset();
#ifndef TORRENT_DISABLE_LOGGING
				debug_log("Failed to flush disk cache: %s", e.what());
#endif
				// clients may rely on this alert to be posted, so it's probably a
				// good idea to post it here, even though we failed
				// TODO: 3 should this alert have an error code in it?
				if (alerts().should_post<cache_flushed_alert>())
					alerts().emplace_alert<cache_flushed_alert>(get_handle());
			}
		}
		else
		{
			if (alerts().should_post<cache_flushed_alert>())
				alerts().emplace_alert<cache_flushed_alert>(get_handle());
		}

		// TODO: 2 abort lookups this torrent has made via the
		// session host resolver interface

		if (!m_apply_ip_filter)
		{
			inc_stats_counter(counters::non_filter_torrents, -1);
			m_apply_ip_filter = true;
		}

		m_paused = false;
		m_auto_managed = false;
		update_state_list();
		for (torrent_list_index_t i{}; i != m_links.end_index(); ++i)
		{
			if (!m_links[i].in_list()) continue;
			m_links[i].unlink(m_ses.torrent_list(i), i);
		}
		// don't re-add this torrent to the state-update list
		m_state_subscription = false;
	}

	// this is called when we're destructing non-gracefully. i.e. we're _just_
	// destructing everything.
	void torrent::panic()
	{
		m_storage.reset();
		// if there are any other peers allocated still, we need to clear them
		// now. They can't be cleared later because the allocator will already
		// have been destructed
		if (m_peer_list) m_peer_list->clear();
		m_connections.clear();
		m_peers_to_disconnect.clear();
		m_num_uploads = 0;
		m_num_connecting = 0;
		m_num_connecting_seeds = 0;
	}

	void torrent::set_super_seeding(bool on)
	{
		if (on == m_super_seeding) return;

		m_super_seeding = on;
		set_need_save_resume();
		state_updated();

		if (m_super_seeding) return;

		// disable super seeding for all peers
		for (auto pc : *this)
		{
			pc->superseed_piece(piece_index_t(-1), piece_index_t(-1));
		}
	}

	// TODO: 3 this should return optional<>. piece index -1 should not be
	// allowed
	piece_index_t torrent::get_piece_to_super_seed(typed_bitfield<piece_index_t> const& bits)
	{
		// return a piece with low availability that is not in
		// the bitfield and that is not currently being super
		// seeded by any peer
		TORRENT_ASSERT(m_super_seeding);

		// do a linear search from the first piece
		int min_availability = 9999;
		std::vector<piece_index_t> avail_vec;
		for (piece_index_t i(0); i < m_torrent_file->end_piece(); ++i)
		{
			if (bits[i]) continue;

			int availability = 0;
			for (auto pc : *this)
			{
				if (pc->super_seeded_piece(i))
				{
					// avoid super-seeding the same piece to more than one
					// peer if we can avoid it. Do this by artificially
					// increase the availability
					availability = 999;
					break;
				}
				if (pc->has_piece(i)) ++availability;
			}
			if (availability > min_availability) continue;
			if (availability == min_availability)
			{
				avail_vec.push_back(i);
				continue;
			}
			TORRENT_ASSERT(availability < min_availability);
			min_availability = availability;
			avail_vec.clear();
			avail_vec.push_back(i);
		}

		if (avail_vec.empty()) return piece_index_t(-1);
		return avail_vec[random(std::uint32_t(avail_vec.size() - 1))];
	}

	void torrent::on_files_deleted(storage_error const& error) try
	{
		TORRENT_ASSERT(is_single_thread());

		if (error)
		{
			if (alerts().should_post<torrent_delete_failed_alert>())
				alerts().emplace_alert<torrent_delete_failed_alert>(get_handle()
					, error.ec, m_torrent_file->info_hash());
		}
		else
		{
			alerts().emplace_alert<torrent_deleted_alert>(get_handle(), m_torrent_file->info_hash());
		}
	}
	catch (...) { handle_exception(); }

	void torrent::on_file_renamed(std::string const& filename
		, file_index_t const file_idx
		, storage_error const& error) try
	{
		TORRENT_ASSERT(is_single_thread());

		if (error)
		{
			if (alerts().should_post<file_rename_failed_alert>())
				alerts().emplace_alert<file_rename_failed_alert>(get_handle()
					, file_idx, error.ec);
		}
		else
		{
			if (alerts().should_post<file_renamed_alert>())
				alerts().emplace_alert<file_renamed_alert>(get_handle()
					, filename, file_idx);
			m_torrent_file->rename_file(file_idx, filename);
		}
	}
	catch (...) { handle_exception(); }

	void torrent::on_torrent_paused() try
	{
		TORRENT_ASSERT(is_single_thread());

		if (alerts().should_post<torrent_paused_alert>())
			alerts().emplace_alert<torrent_paused_alert>(get_handle());
	}
	catch (...) { handle_exception(); }

#ifndef TORRENT_NO_DEPRECATE
	std::string torrent::tracker_login() const
	{
		if (m_username.empty() && m_password.empty()) return "";
		return m_username + ":" + m_password;
	}
#endif

	std::uint32_t torrent::tracker_key() const
	{
		uintptr_t const self = reinterpret_cast<uintptr_t>(this);
		uintptr_t const ses = reinterpret_cast<uintptr_t>(&m_ses);
		std::uint32_t const storage = m_storage
			? static_cast<std::uint32_t>(static_cast<storage_index_t>(m_storage))
			: 0;
		sha1_hash const h = hasher(reinterpret_cast<char const*>(&self), sizeof(self))
			.update(reinterpret_cast<char const*>(&storage), sizeof(storage))
			.update(reinterpret_cast<char const*>(&ses), sizeof(ses))
			.final();
		unsigned char const* ptr = &h[0];
		return detail::read_uint32(ptr);
	}

	void torrent::cancel_non_critical()
	{
		std::set<piece_index_t> time_critical;
		for (auto const& p : m_time_critical_pieces)
			time_critical.insert(p.piece);

		for (auto p : m_connections)
		{
			TORRENT_INCREMENT(m_iterating_connections);
			// for each peer, go through its download and request queue
			// and cancel everything, except pieces that are time critical

			// make a copy of the download queue since we may be cancelling entries
			// from it from within the loop
			std::vector<pending_block> dq = p->download_queue();
			for (auto const& k : dq)
			{
				if (time_critical.count(k.block.piece_index)) continue;
				if (k.not_wanted || k.timed_out) continue;
				p->cancel_request(k.block, true);
			}

			// make a copy of the download queue since we may be cancelling entries
			// from it from within the loop
			std::vector<pending_block> rq = p->request_queue();
			for (auto const& k : rq)
			{
				if (time_critical.count(k.block.piece_index)) continue;
				p->cancel_request(k.block, true);
			}
		}
	}

	void torrent::set_piece_deadline(piece_index_t const piece, int const t
		, deadline_flags_t const flags)
	{
		INVARIANT_CHECK;

		TORRENT_ASSERT_PRECOND(piece >= piece_index_t(0));
		TORRENT_ASSERT_PRECOND(valid_metadata());
		TORRENT_ASSERT_PRECOND(valid_metadata() && piece < m_torrent_file->end_piece());

		if (m_abort || !valid_metadata()
			|| piece < piece_index_t(0)
			|| piece >= m_torrent_file->end_piece())
		{
			// failed
			if (flags & torrent_handle::alert_when_available)
			{
				m_ses.alerts().emplace_alert<read_piece_alert>(
					get_handle(), piece, error_code(boost::system::errc::operation_canceled, generic_category()));
			}
			return;
		}

		time_point const deadline = aux::time_now() + milliseconds(t);

		// if we already have the piece, no need to set the deadline.
		// however, if the user asked to get the piece data back, we still
		// need to read it and post it back to the user
		if (is_seed() || (has_picker() && m_picker->has_piece_passed(piece)))
		{
			if (flags & torrent_handle::alert_when_available)
				read_piece(piece);
			return;
		}

		// if this is the first time critical piece we add. in order to make it
		// react quickly, cancel all the currently outstanding requests
		if (m_time_critical_pieces.empty())
		{
			// defer this by posting it to the end of the message queue.
			// this gives the client a chance to specify multiple time-critical
			// pieces before libtorrent cancels requests
			auto self = shared_from_this();
			m_ses.get_io_service().post([self] { self->wrap(&torrent::cancel_non_critical); });
		}

		for (auto i = m_time_critical_pieces.begin()
			, end(m_time_critical_pieces.end()); i != end; ++i)
		{
			if (i->piece != piece) continue;
			i->deadline = deadline;
			i->flags = flags;

			// resort i since deadline might have changed
			while (std::next(i) != m_time_critical_pieces.end() && i->deadline > std::next(i)->deadline)
			{
				std::iter_swap(i, std::next(i));
				++i;
			}
			while (i != m_time_critical_pieces.begin() && i->deadline < std::prev(i)->deadline)
			{
				std::iter_swap(i, std::prev(i));
				--i;
			}
			// just in case this piece had priority 0
			download_priority_t prev_prio = m_picker->piece_priority(piece);
			m_picker->set_piece_priority(piece, top_priority);
			if (prev_prio == dont_download) update_gauge();
			return;
		}

		need_picker();

		time_critical_piece p;
		p.first_requested = min_time();
		p.last_requested = min_time();
		p.flags = flags;
		p.deadline = deadline;
		p.peers = 0;
		p.piece = piece;
		auto const critical_piece_it = std::upper_bound(m_time_critical_pieces.begin()
			, m_time_critical_pieces.end(), p);
		m_time_critical_pieces.insert(critical_piece_it, p);

		// just in case this piece had priority 0
		download_priority_t prev_prio = m_picker->piece_priority(piece);
		m_picker->set_piece_priority(piece, top_priority);
		if (prev_prio == dont_download) update_gauge();

		piece_picker::downloading_piece pi;
		m_picker->piece_info(piece, pi);
		if (pi.requested == 0) return;
		// this means we have outstanding requests (or queued
		// up requests that haven't been sent yet). Promote them
		// to deadline pieces immediately
		std::vector<torrent_peer*> downloaders;
		m_picker->get_downloaders(downloaders, piece);

		int block = 0;
		for (auto i = downloaders.begin()
			, end(downloaders.end()); i != end; ++i, ++block)
		{
			torrent_peer* tp = *i;
			if (tp == nullptr || tp->connection == nullptr) continue;
			auto* peer = static_cast<peer_connection*>(tp->connection);
			peer->make_time_critical(piece_block(piece, block));
		}
	}

	void torrent::reset_piece_deadline(piece_index_t piece)
	{
		remove_time_critical_piece(piece);
	}

	void torrent::remove_time_critical_piece(piece_index_t const piece, bool const finished)
	{
		for (auto i = m_time_critical_pieces.begin(), end(m_time_critical_pieces.end());
			i != end; ++i)
		{
			if (i->piece != piece) continue;
			if (finished)
			{
				if (i->flags & torrent_handle::alert_when_available)
				{
					read_piece(i->piece);
				}

				// if first_requested is min_time(), it wasn't requested as a critical piece
				// and we shouldn't adjust any average download times
				if (i->first_requested != min_time())
				{
					// update the average download time and average
					// download time deviation
					int const dl_time = aux::numeric_cast<int>(total_milliseconds(aux::time_now() - i->first_requested));

					if (m_average_piece_time == 0)
					{
						m_average_piece_time = dl_time;
					}
					else
					{
						int diff = std::abs(dl_time - m_average_piece_time);
						if (m_piece_time_deviation == 0) m_piece_time_deviation = diff;
						else m_piece_time_deviation = (m_piece_time_deviation * 9 + diff) / 10;

						m_average_piece_time = (m_average_piece_time * 9 + dl_time) / 10;
					}
				}
			}
			else if (i->flags & torrent_handle::alert_when_available)
			{
				// post an empty read_piece_alert to indicate it failed
				alerts().emplace_alert<read_piece_alert>(
					get_handle(), piece, error_code(boost::system::errc::operation_canceled, generic_category()));
			}
			if (has_picker()) m_picker->set_piece_priority(piece, low_priority);
			m_time_critical_pieces.erase(i);
			return;
		}
	}

	void torrent::clear_time_critical()
	{
		for (auto i = m_time_critical_pieces.begin(); i != m_time_critical_pieces.end();)
		{
			if (i->flags & torrent_handle::alert_when_available)
			{
				// post an empty read_piece_alert to indicate it failed
				m_ses.alerts().emplace_alert<read_piece_alert>(
					get_handle(), i->piece, error_code(boost::system::errc::operation_canceled, generic_category()));
			}
			if (has_picker()) m_picker->set_piece_priority(i->piece, low_priority);
			i = m_time_critical_pieces.erase(i);
		}
	}

	// remove time critical pieces where priority is 0
	void torrent::remove_time_critical_pieces(aux::vector<download_priority_t, piece_index_t> const& priority)
	{
		for (auto i = m_time_critical_pieces.begin(); i != m_time_critical_pieces.end();)
		{
			if (priority[i->piece] == dont_download)
			{
				if (i->flags & torrent_handle::alert_when_available)
				{
					// post an empty read_piece_alert to indicate it failed
					alerts().emplace_alert<read_piece_alert>(
						get_handle(), i->piece, error_code(boost::system::errc::operation_canceled, generic_category()));
				}
				i = m_time_critical_pieces.erase(i);
				continue;
			}
			++i;
		}
	}

	void torrent::piece_availability(aux::vector<int, piece_index_t>& avail) const
	{
		INVARIANT_CHECK;

		TORRENT_ASSERT(valid_metadata());
		if (!has_picker())
		{
			avail.clear();
			return;
		}

		m_picker->get_availability(avail);
	}

	void torrent::set_piece_priority(piece_index_t const index
		, download_priority_t const priority)
	{
//		INVARIANT_CHECK;

#ifndef TORRENT_DISABLE_LOGGING
		if (!valid_metadata())
		{
			debug_log("*** SET_PIECE_PRIORITY [ idx: %d prio: %d ignored. "
				"no metadata yet ]", static_cast<int>(index)
				, static_cast<std::uint8_t>(priority));
		}
#endif
		if (!valid_metadata() || is_seed()) return;

		// this call is only valid on torrents with metadata
		if (index < piece_index_t(0) || index >= m_torrent_file->end_piece())
		{
			return;
		}

		need_picker();

		bool const was_finished = is_finished();
		bool filter_updated = m_picker->set_piece_priority(index, priority);
		TORRENT_ASSERT(num_have() >= m_picker->num_have_filtered());

		update_gauge();

		if (filter_updated)
		{
			update_peer_interest(was_finished);
			if (priority == dont_download) remove_time_critical_piece(index);
		}

	}

	download_priority_t torrent::piece_priority(piece_index_t const index) const
	{
//		INVARIANT_CHECK;

		if (!has_picker()) return default_priority;

		// this call is only valid on torrents with metadata
		TORRENT_ASSERT(valid_metadata());
		if (index < piece_index_t(0) || index >= m_torrent_file->end_piece())
		{
			TORRENT_ASSERT_FAIL();
			return dont_download;
		}

		return m_picker->piece_priority(index);
	}

	void torrent::prioritize_piece_list(std::vector<std::pair<piece_index_t
		, download_priority_t>> const& pieces)
	{
		INVARIANT_CHECK;

		// this call is only valid on torrents with metadata
		TORRENT_ASSERT(valid_metadata());
		if (is_seed()) return;

		need_picker();

		bool filter_updated = false;
		bool const was_finished = is_finished();
		for (auto const& p : pieces)
		{
			TORRENT_ASSERT(p.second >= dont_download);
			TORRENT_ASSERT(p.second <= top_priority);
			TORRENT_ASSERT(p.first >= piece_index_t(0));
			TORRENT_ASSERT(p.first < m_torrent_file->end_piece());

			if (p.first < piece_index_t(0)
				|| p.first >= m_torrent_file->end_piece()
				|| p.second < dont_download || p.second > top_priority)
			{
				continue;
			}

			filter_updated |= m_picker->set_piece_priority(p.first, p.second);
			TORRENT_ASSERT(num_have() >= m_picker->num_have_filtered());
		}
		update_gauge();
		if (filter_updated)
		{
			// we need to save this new state
			set_need_save_resume();

			update_peer_interest(was_finished);
		}

		state_updated();
	}

	void torrent::prioritize_pieces(aux::vector<download_priority_t, piece_index_t> const& pieces)
	{
		INVARIANT_CHECK;

		// this call is only valid on torrents with metadata
		TORRENT_ASSERT(valid_metadata());
		if (is_seed()) return;

		if (!valid_metadata())
		{
#ifndef TORRENT_DISABLE_LOGGING
			debug_log("*** PRIORITIZE_PIECES [ ignored. no metadata yet ]");
#endif
			return;
		}

		need_picker();

		piece_index_t index(0);
		bool filter_updated = false;
		bool const was_finished = is_finished();
		for (auto prio : pieces)
		{
			TORRENT_ASSERT(prio >= dont_download && prio <= top_priority);
			filter_updated |= m_picker->set_piece_priority(index, prio);
			TORRENT_ASSERT(num_have() >= m_picker->num_have_filtered());
			++index;
		}
		update_gauge();
		update_want_tick();

		if (filter_updated)
		{
			// we need to save this new state
			set_need_save_resume();

			update_peer_interest(was_finished);
			remove_time_critical_pieces(pieces);
		}

		state_updated();
		update_state_list();
	}

	void torrent::piece_priorities(aux::vector<download_priority_t, piece_index_t>* pieces) const
	{
		INVARIANT_CHECK;

		// this call is only valid on torrents with metadata
		TORRENT_ASSERT(valid_metadata());
		if (!has_picker())
		{
			pieces->clear();
			pieces->resize(m_torrent_file->num_pieces(), default_priority);
			return;
		}

		TORRENT_ASSERT(m_picker.get());
		m_picker->piece_priorities(*pieces);
	}

	void torrent::on_file_priority(storage_error const&) {}

	void torrent::prioritize_files(aux::vector<download_priority_t, file_index_t> const& files)
	{
		INVARIANT_CHECK;

		// this call is only valid on torrents with metadata
		if (!valid_metadata() || is_seed()) return;

		file_storage const& fs = m_torrent_file->files();
		file_index_t const limit = std::min(files.end_index(), fs.end_file());

		if (m_file_priority.end_index() < limit)
			m_file_priority.resize(static_cast<int>(limit), default_priority);

		auto si = files.begin();
		for (file_index_t i(0); i < limit; ++i, ++si)
		{
			// initialize pad files to priority 0
			m_file_priority[i] = fs.pad_file_at(i)
				? dont_download
				: aux::clamp(*si, dont_download, top_priority);
		}

		// storage may be nullptr during construction and shutdown
		if (m_torrent_file->num_pieces() > 0 && m_storage)
		{
			m_ses.disk_thread().async_set_file_priority(m_storage
				, m_file_priority, std::bind(&torrent::on_file_priority, shared_from_this(), _1));
		}

		update_piece_priorities();
	}

	void torrent::set_file_priority(file_index_t const index
		, download_priority_t prio)
	{
		INVARIANT_CHECK;

		if (is_seed()) return;

		// setting file priority on a torrent that doesn't have metadata yet is
		// similar to having passed in file priorities through add_torrent_params.
		// we store the priorities in m_file_priority until we get the metadata
		file_storage const& fs = m_torrent_file->files();
		if (index < file_index_t(0) || (valid_metadata() && index >= fs.end_file()))
		{
			return;
		}

		prio = aux::clamp(prio, dont_download, top_priority);
		if (m_file_priority.end_index() <= index)
		{
			// any unallocated slot is assumed to have the default priority
			if (prio == default_priority) return;
			m_file_priority.resize(static_cast<int>(index) + 1, default_priority);
		}

		if (m_file_priority[index] == prio) return;
		m_file_priority[index] = prio;

		if (!valid_metadata()) return;

		// storage may be nullptr during shutdown
		if (m_storage)
		{
			m_ses.disk_thread().async_set_file_priority(m_storage
				, m_file_priority, std::bind(&torrent::on_file_priority, shared_from_this(), _1));
		}
		update_piece_priorities();
	}

	download_priority_t torrent::file_priority(file_index_t const index) const
	{
		TORRENT_ASSERT_PRECOND(index >= file_index_t(0));
		if (index < file_index_t(0)) return dont_download;

		// if we have metadata, perform additional checks
		if (valid_metadata())
		{
			file_storage const& fs = m_torrent_file->files();
			TORRENT_ASSERT_PRECOND(index < fs.end_file());
			if (index >= fs.end_file()) return dont_download;

			// pad files always have priority 0
			if (fs.pad_file_at(index)) return dont_download;
		}

		// any unallocated slot is assumed to have the default priority
		if (m_file_priority.end_index() <= index) return default_priority;

		return m_file_priority[index];
	}

	void torrent::file_priorities(aux::vector<download_priority_t, file_index_t>* files) const
	{
		INVARIANT_CHECK;

		if (!valid_metadata())
		{
			files->resize(m_file_priority.size());
			std::copy(m_file_priority.begin(), m_file_priority.end(), files->begin());
			return;
		}

		files->clear();
		files->resize(m_torrent_file->num_files(), default_priority);
		TORRENT_ASSERT(int(m_file_priority.size()) <= m_torrent_file->num_files());
		std::copy(m_file_priority.begin(), m_file_priority.end(), files->begin());
	}

	void torrent::update_piece_priorities()
	{
		INVARIANT_CHECK;

		if (m_torrent_file->num_pieces() == 0) return;

		bool need_update = false;
		std::int64_t position = 0;
		// initialize the piece priorities to 0, then only allow
		// setting higher priorities
		aux::vector<download_priority_t, piece_index_t> pieces(aux::numeric_cast<std::size_t>(
			m_torrent_file->num_pieces()), dont_download);
		file_storage const& fs = m_torrent_file->files();
		for (file_index_t i(0); i < fs.end_file(); ++i)
		{
			std::int64_t const size = m_torrent_file->files().file_size(i);
			if (size == 0) continue;
			position += size;

			// pad files always have priority 0
			download_priority_t const file_prio
				= fs.pad_file_at(i) ? dont_download
				: i >= m_file_priority.end_index() ? default_priority
				: m_file_priority[i];

			if (file_prio == dont_download)
			{
				// the pieces already start out as priority 0, no need to update
				// the pieces vector in this case
				need_update = true;
				continue;
			}

			// mark all pieces of the file with this file's priority
			// but only if the priority is higher than the pieces
			// already set (to avoid problems with overlapping pieces)
			piece_index_t start;
			piece_index_t end;
			std::tie(start, end) = file_piece_range_inclusive(fs, i);

			// if one piece spans several files, we might
			// come here several times with the same start_piece, end_piece
			for (piece_index_t p = start; p < end; ++p)
				pieces[p] = std::max(pieces[p], file_prio);

			need_update = true;
		}
		if (need_update) prioritize_pieces(pieces);
	}

	// this is called when piece priorities have been updated
	// updates the interested flag in peers
	void torrent::update_peer_interest(bool const was_finished)
	{
		for (auto i = begin(); i != end();)
		{
			peer_connection* p = *i;
			// update_interest may disconnect the peer and
			// invalidate the iterator
			++i;
			p->update_interest();
		}

#ifndef TORRENT_DISABLE_LOGGING
		if (should_log())
		{
			debug_log("*** UPDATE_PEER_INTEREST [ finished: %d was_finished %d ]"
				, is_finished(), was_finished);
		}
#endif

		// the torrent just became finished
		if (!was_finished && is_finished())
		{
			finished();
		}
		else if (was_finished && !is_finished())
		{
			// if we used to be finished, but we aren't anymore
			// we may need to connect to peers again
			resume_download();
		}
	}

	void torrent::replace_trackers(std::vector<announce_entry> const& urls)
	{
		m_trackers.clear();
		std::remove_copy_if(urls.begin(), urls.end(), back_inserter(m_trackers)
			, [](announce_entry const& e) { return e.url.empty(); });

		m_last_working_tracker = -1;
		for (auto& t : m_trackers)
		{
			t.endpoints.clear();
			if (t.source == 0) t.source = announce_entry::source_client;
			for (auto& aep : t.endpoints)
				aep.complete_sent = is_seed();
		}

		if (settings().get_bool(settings_pack::prefer_udp_trackers))
			prioritize_udp_trackers();

		if (!m_trackers.empty()) announce_with_tracker();

		set_need_save_resume();
	}

	void torrent::prioritize_udp_trackers()
	{
		// look for udp-trackers
		for (auto i = m_trackers.begin(), end(m_trackers.end()); i != end; ++i)
		{
			if (i->url.substr(0, 6) != "udp://") continue;
			// now, look for trackers with the same hostname
			// that is has higher priority than this one
			// if we find one, swap with the udp-tracker
			error_code ec;
			std::string udp_hostname;
			using std::ignore;
			std::tie(ignore, ignore, udp_hostname, ignore, ignore)
				= parse_url_components(i->url, ec);
			for (auto j = m_trackers.begin(); j != i; ++j)
			{
				std::string hostname;
				std::tie(ignore, ignore, hostname, ignore, ignore)
					= parse_url_components(j->url, ec);
				if (hostname != udp_hostname) continue;
				if (j->url.substr(0, 6) == "udp://") continue;
				using std::swap;
				using std::iter_swap;
				swap(i->tier, j->tier);
				iter_swap(i, j);
				break;
			}
		}
	}

	bool torrent::add_tracker(announce_entry const& url)
	{
		if(auto k = find_tracker(url.url))
		{
			k->source |= url.source;
			return false;
		}
		auto k = std::upper_bound(m_trackers.begin(), m_trackers.end(), url
			, [] (announce_entry const& lhs, announce_entry const& rhs)
			{ return lhs.tier < rhs.tier; });
		if (k - m_trackers.begin() < m_last_working_tracker) ++m_last_working_tracker;
		k = m_trackers.insert(k, url);
		k->endpoints.clear();
		if (k->source == 0) k->source = announce_entry::source_client;
		if (m_announcing && !m_trackers.empty()) announce_with_tracker();
		return true;
	}

	bool torrent::choke_peer(peer_connection& c)
	{
		INVARIANT_CHECK;

		TORRENT_ASSERT(!c.is_choked());
		TORRENT_ASSERT(!c.ignore_unchoke_slots());
		TORRENT_ASSERT(m_num_uploads > 0);
		if (!c.send_choke()) return false;
		--m_num_uploads;
		state_updated();
		return true;
	}

	bool torrent::unchoke_peer(peer_connection& c, bool optimistic)
	{
		INVARIANT_CHECK;

		TORRENT_ASSERT(!m_graceful_pause_mode);
		TORRENT_ASSERT(c.is_choked());
		TORRENT_ASSERT(!c.ignore_unchoke_slots());
		// when we're unchoking the optimistic slots, we might
		// exceed the limit temporarily while we're iterating
		// over the peers
		if (m_num_uploads >= m_max_uploads && !optimistic) return false;
		if (!c.send_unchoke()) return false;
		++m_num_uploads;
		state_updated();
		return true;
	}

	void torrent::trigger_unchoke() noexcept
	{
		m_ses.trigger_unchoke();
	}

	void torrent::trigger_optimistic_unchoke() noexcept
	{
		m_ses.trigger_optimistic_unchoke();
	}

	void torrent::cancel_block(piece_block block)
	{
		INVARIANT_CHECK;

		for (auto p : m_connections)
		{
			TORRENT_INCREMENT(m_iterating_connections);
			p->cancel_request(block);
		}
	}

#ifdef TORRENT_USE_OPENSSL
	namespace {
		std::string password_callback(int length, boost::asio::ssl::context::password_purpose p
			, std::string pw)
		{
			TORRENT_UNUSED(length);

			if (p != boost::asio::ssl::context::for_reading) return "";
			return pw;
		}
	}

	// certificate is a filename to a .pem file which is our
	// certificate. The certificate must be signed by the root
	// cert of the torrent file. any peer we connect to or that
	// connect to use must present a valid certificate signed
	// by the torrent root cert as well
	void torrent::set_ssl_cert(std::string const& certificate
		, std::string const& private_key
		, std::string const& dh_params
		, std::string const& passphrase)
	{
		if (!m_ssl_ctx)
		{
			if (alerts().should_post<torrent_error_alert>())
				alerts().emplace_alert<torrent_error_alert>(get_handle()
					, errors::not_an_ssl_torrent, "");
			return;
		}

		using boost::asio::ssl::context;
		error_code ec;
		m_ssl_ctx->set_password_callback(std::bind(&password_callback, _1, _2, passphrase), ec);
		if (ec)
		{
			if (alerts().should_post<torrent_error_alert>())
				alerts().emplace_alert<torrent_error_alert>(get_handle(), ec, "");
		}
		m_ssl_ctx->use_certificate_file(certificate, context::pem, ec);
		if (ec)
		{
			if (alerts().should_post<torrent_error_alert>())
				alerts().emplace_alert<torrent_error_alert>(get_handle(), ec, certificate);
		}
#ifndef TORRENT_DISABLE_LOGGING
		if (should_log())
			debug_log("*** use certificate file: %s", ec.message().c_str());
#endif
		m_ssl_ctx->use_private_key_file(private_key, context::pem, ec);
		if (ec)
		{
			if (alerts().should_post<torrent_error_alert>())
				alerts().emplace_alert<torrent_error_alert>(get_handle(), ec, private_key);
		}
#ifndef TORRENT_DISABLE_LOGGING
		if (should_log())
			debug_log("*** use private key file: %s", ec.message().c_str());
#endif
		m_ssl_ctx->use_tmp_dh_file(dh_params, ec);
		if (ec)
		{
			if (alerts().should_post<torrent_error_alert>())
				alerts().emplace_alert<torrent_error_alert>(get_handle(), ec, dh_params);
		}
#ifndef TORRENT_DISABLE_LOGGING
		if (should_log())
			debug_log("*** use DH file: %s", ec.message().c_str());
#endif
	}

	void torrent::set_ssl_cert_buffer(std::string const& certificate
		, std::string const& private_key
		, std::string const& dh_params)
	{
		if (!m_ssl_ctx) return;

		boost::asio::const_buffer certificate_buf(certificate.c_str(), certificate.size());

		using boost::asio::ssl::context;
		error_code ec;
		m_ssl_ctx->use_certificate(certificate_buf, context::pem, ec);
		if (ec)
		{
			if (alerts().should_post<torrent_error_alert>())
				alerts().emplace_alert<torrent_error_alert>(get_handle(), ec, "[certificate]");
		}

		boost::asio::const_buffer private_key_buf(private_key.c_str(), private_key.size());
		m_ssl_ctx->use_private_key(private_key_buf, context::pem, ec);
		if (ec)
		{
			if (alerts().should_post<torrent_error_alert>())
				alerts().emplace_alert<torrent_error_alert>(get_handle(), ec, "[private key]");
		}

		boost::asio::const_buffer dh_params_buf(dh_params.c_str(), dh_params.size());
		m_ssl_ctx->use_tmp_dh(dh_params_buf, ec);
		if (ec)
		{
			if (alerts().should_post<torrent_error_alert>())
				alerts().emplace_alert<torrent_error_alert>(get_handle(), ec, "[dh params]");
		}
	}

#endif

	void torrent::on_exception(std::exception const&)
	{
		set_error(errors::no_memory, torrent_status::error_file_none);
	}

	void torrent::on_error(error_code const& ec)
	{
		set_error(ec, torrent_status::error_file_none);
	}

	void torrent::remove_connection(peer_connection const* p)
	{
		TORRENT_ASSERT(m_iterating_connections == 0);
		auto const i = sorted_find(m_connections, p);
		if (i != m_connections.end())
			m_connections.erase(i);
	}

	void torrent::remove_peer(std::shared_ptr<peer_connection> p) noexcept
	{
		TORRENT_ASSERT(p);
		TORRENT_ASSERT(is_single_thread());
		TORRENT_ASSERT(std::count(m_peers_to_disconnect.begin()
			, m_peers_to_disconnect.end(), p) == 0);

		// only schedule the peer for actual removal if in fact
		// we can be sure peer_connection will be kept alive until
		// the deferred function is called. If a peer_connection
		// has not associated torrent, the session_impl object may
		// remove it at any time, which may be while the non-owning
		// pointer in m_peers_to_disconnect (if added to it) is
		// waiting for the deferred function to be called.
		//
		// one example of this situation is if for example, this
		// function is called from the attach_peer path and fail to
		// do so because of too many connections.
		if (p->associated_torrent().lock().get() == this)
		{
			std::weak_ptr<torrent> weak_t = shared_from_this();
			TORRENT_ASSERT_VAL(m_peers_to_disconnect.capacity() > m_peers_to_disconnect.size()
				, m_peers_to_disconnect.capacity());
			m_peers_to_disconnect.push_back(p);
			m_deferred_disconnect.post(m_ses.get_io_service(), aux::make_handler([=]()
			{
				std::shared_ptr<torrent> t = weak_t.lock();
				if (t) t->on_remove_peers();
			}, m_deferred_handler_storage, *this));
		}
		else
		{
			// if the peer was inserted in m_connections but instructed to
			// be removed from this torrent, just remove it from it, see
			// attach_peer logic.
			remove_connection(p.get());
		}

		torrent_peer* pp = p->peer_info_struct();
		if (ready_for_connections())
		{
			TORRENT_ASSERT(p->associated_torrent().lock().get() == nullptr
				|| p->associated_torrent().lock().get() == this);

			if (has_picker())
			{
				if (p->is_seed())
				{
					m_picker->dec_refcount_all(pp);
				}
				else
				{
					auto const& pieces = p->get_bitfield();
					TORRENT_ASSERT(pieces.count() <= int(pieces.size()));
					m_picker->dec_refcount(pieces, pp);
				}
			}
		}

		if (!p->is_choked() && !p->ignore_unchoke_slots())
		{
			--m_num_uploads;
			trigger_unchoke();
		}

		if (pp)
		{
			if (pp->optimistically_unchoked)
			{
				pp->optimistically_unchoked = false;
				m_stats_counters.inc_stats_counter(
					counters::num_peers_up_unchoked_optimistic, -1);
				trigger_optimistic_unchoke();
			}

			TORRENT_ASSERT(pp->prev_amount_upload == 0);
			TORRENT_ASSERT(pp->prev_amount_download == 0);
			pp->prev_amount_download += aux::numeric_cast<std::uint32_t>(p->statistics().total_payload_download() >> 10);
			pp->prev_amount_upload += aux::numeric_cast<std::uint32_t>(p->statistics().total_payload_upload() >> 10);

			if (pp->seed)
			{
				TORRENT_ASSERT(m_num_seeds > 0);
				--m_num_seeds;
			}

			if (pp->connection && m_peer_list)
			{
				torrent_state st = get_peer_list_state();
				m_peer_list->connection_closed(*p, m_ses.session_time(), &st);
				peers_erased(st.erased);
			}
		}

		p->set_peer_info(nullptr);

		update_want_peers();
		update_want_tick();
	}

	void torrent::on_remove_peers() noexcept
	{
		TORRENT_ASSERT(is_single_thread());
		INVARIANT_CHECK;

#if TORRENT_USE_ASSERTS
		auto const num = m_peers_to_disconnect.size();
#endif
		for (auto const& p : m_peers_to_disconnect)
		{
			TORRENT_ASSERT(p);
			TORRENT_ASSERT(p->associated_torrent().lock().get() == this);

			remove_connection(p.get());
			m_ses.close_connection(p.get());
		}
		TORRENT_ASSERT_VAL(m_peers_to_disconnect.size() == num, m_peers_to_disconnect.size() - num);
		m_peers_to_disconnect.clear();

		if (m_graceful_pause_mode && m_connections.empty())
		{
			// we're in graceful pause mode and this was the last peer we
			// disconnected. This will clear the graceful_pause_mode and post the
			// torrent_paused_alert.
			TORRENT_ASSERT(is_paused());

			// this will post torrent_paused alert
			set_paused(true);
		}

		update_want_peers();
		update_want_tick();
	}

	void torrent::remove_web_seed_iter(std::list<web_seed_t>::iterator web)
	{
		if (web->resolving)
		{
			web->removed = true;
		}
		else
		{
#ifndef TORRENT_DISABLE_LOGGING
			debug_log("removing web seed: \"%s\"", web->url.c_str());
#endif

			auto* peer = static_cast<peer_connection*>(web->peer_info.connection);
			if (peer != nullptr)
			{
				// if we have a connection for this web seed, we also need to
				// disconnect it and clear its reference to the peer_info object
				// that's part of the web_seed_t we're about to remove
				TORRENT_ASSERT(peer->m_in_use == 1337);
				peer->disconnect(boost::asio::error::operation_aborted, operation_t::bittorrent);
				peer->set_peer_info(nullptr);
			}
			if (has_picker()) picker().clear_peer(&web->peer_info);

			m_web_seeds.erase(web);
		}

		update_want_tick();
	}

	void torrent::connect_to_url_seed(std::list<web_seed_t>::iterator web)
	{
		TORRENT_ASSERT(is_single_thread());
		INVARIANT_CHECK;

		TORRENT_ASSERT(!web->resolving);
		if (web->resolving) return;

		if (num_peers() >= int(m_max_connections)
			|| m_ses.num_connections() >= settings().get_int(settings_pack::connections_limit))
			return;

		std::string protocol;
		std::string auth;
		std::string hostname;
		int port;
		std::string path;
		error_code ec;
		std::tie(protocol, auth, hostname, port, path)
			= parse_url_components(web->url, ec);
		if (port == -1)
		{
			port = protocol == "http" ? 80 : 443;
		}

		if (ec)
		{
#ifndef TORRENT_DISABLE_LOGGING
			if (should_log())
				debug_log("failed to parse web seed url: %s", ec.message().c_str());
#endif
			if (m_ses.alerts().should_post<url_seed_alert>())
			{
				m_ses.alerts().emplace_alert<url_seed_alert>(get_handle()
					, web->url, ec);
			}
			// never try it again
			remove_web_seed_iter(web);
			return;
		}

		if (web->peer_info.banned)
		{
#ifndef TORRENT_DISABLE_LOGGING
			debug_log("banned web seed: %s", web->url.c_str());
#endif
			if (m_ses.alerts().should_post<url_seed_alert>())
			{
				m_ses.alerts().emplace_alert<url_seed_alert>(get_handle(), web->url
					, libtorrent::errors::peer_banned);
			}
			// never try it again
			remove_web_seed_iter(web);
			return;
		}

#ifdef TORRENT_USE_OPENSSL
		if (protocol != "http" && protocol != "https")
#else
		if (protocol != "http")
#endif
		{
			if (m_ses.alerts().should_post<url_seed_alert>())
			{
				m_ses.alerts().emplace_alert<url_seed_alert>(get_handle(), web->url, errors::unsupported_url_protocol);
			}
			// never try it again
			remove_web_seed_iter(web);
			return;
		}

		if (hostname.empty())
		{
			if (m_ses.alerts().should_post<url_seed_alert>())
			{
				m_ses.alerts().emplace_alert<url_seed_alert>(get_handle(), web->url
					, errors::invalid_hostname);
			}
			// never try it again
			remove_web_seed_iter(web);
			return;
		}

		if (port == 0)
		{
			if (m_ses.alerts().should_post<url_seed_alert>())
			{
				m_ses.alerts().emplace_alert<url_seed_alert>(get_handle(), web->url
					, errors::invalid_port);
			}
			// never try it again
			remove_web_seed_iter(web);
			return;
		}

		if (m_ses.get_port_filter().access(std::uint16_t(port)) & port_filter::blocked)
		{
			if (m_ses.alerts().should_post<url_seed_alert>())
			{
				m_ses.alerts().emplace_alert<url_seed_alert>(get_handle()
					, web->url, errors::port_blocked);
			}
			// never try it again
			remove_web_seed_iter(web);
			return;
		}

		if (!web->endpoints.empty())
		{
			connect_web_seed(web, web->endpoints.front());
			return;
		}

		aux::proxy_settings const& ps = m_ses.proxy();
		if ((ps.type == settings_pack::http
			|| ps.type == settings_pack::http_pw)
			&& ps.proxy_peer_connections)
		{
#ifndef TORRENT_DISABLE_LOGGING
			debug_log("resolving proxy for web seed: %s", web->url.c_str());
#endif

			auto self = shared_from_this();
			std::uint16_t const proxy_port = ps.port;

			// use proxy
			web->resolving = true;
			m_ses.get_resolver().async_resolve(ps.hostname, resolver_interface::abort_on_shutdown
				, [self, web, proxy_port](error_code const& e, std::vector<address> const& addrs)
				{
					self->wrap(&torrent::on_proxy_name_lookup, e, addrs, web, proxy_port);
				});
		}
		else if (ps.proxy_hostnames
			&& (ps.type == settings_pack::socks5
				|| ps.type == settings_pack::socks5_pw)
			&& ps.proxy_peer_connections)
		{
			connect_web_seed(web, {address(), std::uint16_t(port)});
		}
		else
		{
#ifndef TORRENT_DISABLE_LOGGING
			debug_log("resolving web seed: \"%s\" %s", hostname.c_str(), web->url.c_str());
#endif

			auto self = shared_from_this();
			web->resolving = true;

			m_ses.get_resolver().async_resolve(hostname, resolver_interface::abort_on_shutdown
				, [self, web, port](error_code const& e, std::vector<address> const& addrs)
				{
					self->wrap(&torrent::on_name_lookup, e, addrs, port, web);
				});
		}
	}

	void torrent::on_proxy_name_lookup(error_code const& e
		, std::vector<address> const& addrs
		, std::list<web_seed_t>::iterator web, int port) try
	{
		TORRENT_ASSERT(is_single_thread());

		INVARIANT_CHECK;

		TORRENT_ASSERT(web->resolving);
#ifndef TORRENT_DISABLE_LOGGING
		debug_log("completed resolve proxy hostname for: %s", web->url.c_str());
		if (e && should_log())
			debug_log("proxy name lookup error: %s", e.message().c_str());
#endif
		web->resolving = false;

		if (web->removed)
		{
#ifndef TORRENT_DISABLE_LOGGING
			debug_log("removed web seed");
#endif
			remove_web_seed_iter(web);
			return;
		}

		if (m_abort) return;

		if (e || addrs.empty())
		{
			if (m_ses.alerts().should_post<url_seed_alert>())
			{
				m_ses.alerts().emplace_alert<url_seed_alert>(get_handle()
					, web->url, e);
			}

			// the name lookup failed for the http host. Don't try
			// this host again
			remove_web_seed_iter(web);
			return;
		}

		if (m_ses.is_aborted()) return;

		if (num_peers() >= int(m_max_connections)
			|| m_ses.num_connections() >= settings().get_int(settings_pack::connections_limit))
			return;

		tcp::endpoint a(addrs[0], std::uint16_t(port));

		std::string hostname;
		error_code ec;
		std::string protocol;
		std::tie(protocol, std::ignore, hostname, port, std::ignore)
			= parse_url_components(web->url, ec);
		if (port == -1) port = protocol == "http" ? 80 : 443;

		if (ec)
		{
			if (m_ses.alerts().should_post<url_seed_alert>())
			{
				m_ses.alerts().emplace_alert<url_seed_alert>(get_handle()
					, web->url, ec);
			}
			remove_web_seed_iter(web);
			return;
		}

		if (m_ip_filter && m_ip_filter->access(a.address()) & ip_filter::blocked)
		{
			if (m_ses.alerts().should_post<peer_blocked_alert>())
				m_ses.alerts().emplace_alert<peer_blocked_alert>(get_handle()
					, a, peer_blocked_alert::ip_filter);
			return;
		}

		auto self = shared_from_this();
		web->resolving = true;
		m_ses.get_resolver().async_resolve(hostname, resolver_interface::abort_on_shutdown
			, [self, web, port](error_code const& err, std::vector<address> const& addr)
			{
				self->wrap(&torrent::on_name_lookup, err, addr, port, web);
			});
	}
	catch (...) { handle_exception(); }

	void torrent::on_name_lookup(error_code const& e
		, std::vector<address> const& addrs
		, int const port
		, std::list<web_seed_t>::iterator web) try
	{
		TORRENT_ASSERT(is_single_thread());

		INVARIANT_CHECK;

		TORRENT_ASSERT(web->resolving);
#ifndef TORRENT_DISABLE_LOGGING
		debug_log("completed resolve: %s", web->url.c_str());
#endif
		web->resolving = false;
		if (web->removed)
		{
#ifndef TORRENT_DISABLE_LOGGING
			debug_log("removed web seed");
#endif
			remove_web_seed_iter(web);
			return;
		}

		if (m_abort) return;

		if (e || addrs.empty())
		{
			if (m_ses.alerts().should_post<url_seed_alert>())
				m_ses.alerts().emplace_alert<url_seed_alert>(get_handle(), web->url, e);
#ifndef TORRENT_DISABLE_LOGGING
			if (should_log())
			{
				debug_log("*** HOSTNAME LOOKUP FAILED: %s: (%d) %s"
					, web->url.c_str(), e.value(), e.message().c_str());
			}
#endif

			// unavailable, retry in `settings_pack::web_seed_name_lookup_retry` seconds
			web->retry = aux::time_now32()
			+ seconds32(settings().get_int(settings_pack::web_seed_name_lookup_retry));
			return;
		}

		for (auto const& addr : addrs)
		{
			// fill in the peer struct's address field
			web->endpoints.emplace_back(addr, std::uint16_t(port));

#ifndef TORRENT_DISABLE_LOGGING
			if (should_log())
				debug_log("  -> %s", print_endpoint(tcp::endpoint(addr, std::uint16_t(port))).c_str());
#endif
		}

		if (num_peers() >= int(m_max_connections)
			|| m_ses.num_connections() >= settings().get_int(settings_pack::connections_limit))
			return;

		connect_web_seed(web, web->endpoints.front());
	}
	catch (...) { handle_exception(); }

	void torrent::connect_web_seed(std::list<web_seed_t>::iterator web, tcp::endpoint a)
	{
		INVARIANT_CHECK;

		TORRENT_ASSERT(is_single_thread());
		if (m_abort) return;

		if (m_ip_filter && m_ip_filter->access(a.address()) & ip_filter::blocked)
		{
			if (m_ses.alerts().should_post<peer_blocked_alert>())
				m_ses.alerts().emplace_alert<peer_blocked_alert>(get_handle()
					, a, peer_blocked_alert::ip_filter);
			return;
		}

		TORRENT_ASSERT(!web->resolving);
		TORRENT_ASSERT(web->peer_info.connection == nullptr);

		if (a.address().is_v4())
		{
			web->peer_info.addr = a.address().to_v4();
			web->peer_info.port = a.port();
		}

		if (is_paused()) return;
		if (m_ses.is_aborted()) return;
		if (is_upload_only()) return;

		// this web seed may have redirected all files to other URLs, leaving it
		// having no file left, and there's no longer any point in connecting to
		// it.
		if (!web->have_files.empty()
			&& web->have_files.none_set()) return;

		std::shared_ptr<socket_type> s
			= std::make_shared<socket_type>(m_ses.get_io_service());
		if (!s) return;

		void* userdata = nullptr;
#ifdef TORRENT_USE_OPENSSL
		const bool ssl = string_begins_no_case("https://", web->url.c_str());
		if (ssl)
		{
			userdata = m_ssl_ctx.get();
			if (!userdata) userdata = m_ses.ssl_ctx();
		}
#endif
		bool ret = instantiate_connection(m_ses.get_io_service(), m_ses.proxy()
			, *s, userdata, nullptr, true, false);
		(void)ret;
		TORRENT_ASSERT(ret);

		if (s->get<http_stream>())
		{
			// the web seed connection will talk immediately to
			// the proxy, without requiring CONNECT support
			s->get<http_stream>()->set_no_connect(true);
		}

		std::string hostname;
		error_code ec;
		using std::ignore;
		std::tie(ignore, ignore, hostname, ignore, ignore)
			= parse_url_components(web->url, ec);
		if (ec)
		{
			if (m_ses.alerts().should_post<url_seed_alert>())
				m_ses.alerts().emplace_alert<url_seed_alert>(get_handle(), web->url, ec);
			return;
		}

		bool const is_ip = is_ip_address(hostname);
		if (is_ip) a.address(make_address(hostname, ec));
		bool const proxy_hostnames = settings().get_bool(settings_pack::proxy_hostnames)
			&& !is_ip;

		if (proxy_hostnames
			&& (s->get<socks5_stream>()
#ifdef TORRENT_USE_OPENSSL
				|| s->get<ssl_stream<socks5_stream>>()
#endif
				))
		{
			// we're using a socks proxy and we're resolving
			// hostnames through it
			socks5_stream* str =
#ifdef TORRENT_USE_OPENSSL
				ssl ? &s->get<ssl_stream<socks5_stream>>()->next_layer() :
#endif
				s->get<socks5_stream>();
			TORRENT_ASSERT_VAL(str, s->type_name());

			str->set_dst_name(hostname);
		}

		setup_ssl_hostname(*s, hostname, ec);
		if (ec)
		{
			if (m_ses.alerts().should_post<url_seed_alert>())
				m_ses.alerts().emplace_alert<url_seed_alert>(get_handle(), web->url, ec);
			return;
		}

		std::shared_ptr<peer_connection> c;
		peer_connection_args pack;
		pack.ses = &m_ses;
		pack.sett = &settings();
		pack.stats_counters = &m_ses.stats_counters();
		pack.disk_thread = &m_ses.disk_thread();
		pack.ios = &m_ses.get_io_service();
		pack.tor = shared_from_this();
		pack.s = s;
		pack.endp = a;
		pack.peerinfo = &web->peer_info;
		if (web->type == web_seed_entry::url_seed)
		{
			c = std::make_shared<web_peer_connection>(pack, *web);
		}
		else if (web->type == web_seed_entry::http_seed)
		{
			c = std::make_shared<http_seed_connection>(pack, *web);
		}
		if (!c) return;

#if TORRENT_USE_ASSERTS
		c->m_in_constructor = false;
#endif

#ifndef TORRENT_DISABLE_EXTENSIONS
		for (auto const& ext : m_extensions)
		{
			std::shared_ptr<peer_plugin>
				pp(ext->new_connection(peer_connection_handle(c->self())));
			if (pp) c->add_extension(pp);
		}
#endif

		TORRENT_ASSERT(!c->m_in_constructor);
		// add the newly connected peer to this torrent's peer list
		TORRENT_ASSERT(m_iterating_connections == 0);

		// we don't want to have to allocate memory to disconnect this peer, so
		// make sure there's enough memory allocated in the deferred_disconnect
		// list up-front
		m_peers_to_disconnect.reserve(m_connections.size() + 1);

		sorted_insert(m_connections, c.get());
		update_want_peers();
		update_want_tick();
		m_ses.insert_peer(c);

		if (web->peer_info.seed)
		{
			TORRENT_ASSERT(m_num_seeds < 0xffff);
			++m_num_seeds;
		}

		TORRENT_ASSERT(!web->peer_info.connection);
		web->peer_info.connection = c.get();
#if TORRENT_USE_ASSERTS
		web->peer_info.in_use = true;
#endif

		c->add_stat(std::int64_t(web->peer_info.prev_amount_download) << 10
			, std::int64_t(web->peer_info.prev_amount_upload) << 10);
		web->peer_info.prev_amount_download = 0;
		web->peer_info.prev_amount_upload = 0;
#ifndef TORRENT_DISABLE_LOGGING
		if (should_log())
		{
			debug_log("web seed connection started: [%s] %s"
				, print_endpoint(a).c_str(), web->url.c_str());
		}
#endif

		c->start();

		if (c->is_disconnecting()) return;

#ifndef TORRENT_DISABLE_LOGGING
		debug_log("START queue peer [%p] (%d)", static_cast<void*>(c.get())
			, num_peers());
#endif
	}

	std::shared_ptr<const torrent_info> torrent::get_torrent_copy()
	{
		if (!m_torrent_file->is_valid()) return std::shared_ptr<const torrent_info>();
		return m_torrent_file;
	}

	void torrent::write_resume_data(add_torrent_params& ret) const
	{
		ret.version = LIBTORRENT_VERSION_NUM;
		ret.storage_mode = storage_mode();
		ret.total_uploaded = m_total_uploaded;
		ret.total_downloaded = m_total_downloaded;

		// cast to seconds in case that internal values doesn't have ratio<1>
		ret.active_time = static_cast<int>(total_seconds(active_time()));
		ret.finished_time = static_cast<int>(total_seconds(finished_time()));
		ret.seeding_time = static_cast<int>(total_seconds(seeding_time()));
		ret.last_seen_complete = m_last_seen_complete;

		ret.num_complete = m_complete;
		ret.num_incomplete = m_incomplete;
		ret.num_downloaded = m_downloaded;

		ret.flags = torrent_flags_t{};
		if (m_sequential_download) ret.flags |= torrent_flags::sequential_download;
		if (m_seed_mode ) ret.flags |= torrent_flags::seed_mode;
		if (m_super_seeding ) ret.flags |= torrent_flags::super_seeding;
		if (is_torrent_paused()) ret.flags |= torrent_flags::paused;
		if (m_auto_managed ) ret.flags |= torrent_flags::auto_managed;

		ret.added_time = m_added_time;
		ret.completed_time = m_completed_time;

		ret.save_path = m_save_path;

#ifndef TORRENT_NO_DEPRECATE
		// deprecated in 1.2
		ret.url = m_url;
		ret.uuid = m_uuid;
#endif

		ret.info_hash = torrent_file().info_hash();

		if (valid_metadata())
		{
			if (m_magnet_link || (m_save_resume_flags & torrent_handle::save_info_dict))
			{
				ret.ti = m_torrent_file;
			}
		}

		if (m_torrent_file->is_merkle_torrent())
		{
			// we need to save the whole merkle hash tree
			// in order to resume
			ret.merkle_tree = m_torrent_file->merkle_tree();
		}

		// if this torrent is a seed, we won't have a piece picker
		// if we don't have anything, we may also not have a picker
		// in either case; there will be no half-finished pieces.
		if (has_picker())
		{
			int const num_blocks_per_piece = torrent_file().piece_length() / block_size();

			std::vector<piece_picker::downloading_piece> const q
				= m_picker->get_download_queue();

			// info for each unfinished piece
			for (auto const& dp : q)
			{
				if (dp.finished == 0) continue;

				bitfield bitmask;
				bitmask.resize(num_blocks_per_piece, false);

				auto const info = m_picker->blocks_for_piece(dp);
				for (int i = 0; i < int(info.size()); ++i)
				{
					if (info[i].state == piece_picker::block_info::state_finished)
						bitmask.set_bit(i);
				}
				ret.unfinished_pieces.emplace(dp.index, std::move(bitmask));
			}
		}

		// save trackers
		for (auto const& tr : m_trackers)
		{
			ret.trackers.push_back(tr.url);
			ret.tracker_tiers.push_back(tr.tier);
		}

		// save web seeds
		if (!m_web_seeds.empty())
		{
			for (auto const& ws : m_web_seeds)
			{
				if (ws.removed || ws.ephemeral) continue;
				if (ws.type == web_seed_entry::url_seed)
					ret.url_seeds.push_back(ws.url);
				else if (ws.type == web_seed_entry::http_seed)
					ret.http_seeds.push_back(ws.url);
			}
		}

		// write have bitmask
		// the pieces string has one byte per piece. Each
		// byte is a bitmask representing different properties
		// for the piece
		// bit 0: set if we have the piece
		// bit 1: set if we have verified the piece (in seed mode)
		bool const is_checking = state() == torrent_status::checking_files;

		// if we are checking, only save the have_pieces bitfield up to the piece
		// we have actually checked. This allows us to resume the checking when we
		// load this torrent up again. If we have not completed checking nor is
		// currently checking, don't save any pieces from the have_pieces
		// bitfield.
		piece_index_t const max_piece
			= is_checking ? m_num_checked_pieces
			: m_files_checked ? m_torrent_file->end_piece()
			: piece_index_t(0);

		TORRENT_ASSERT(ret.have_pieces.size() == 0);
		if (max_piece > piece_index_t(0))
		{
			if (is_seed())
			{
				ret.have_pieces.resize(static_cast<int>(max_piece), true);
			}
			else if (has_picker())
			{
				ret.have_pieces.resize(static_cast<int>(max_piece), false);
				for (piece_index_t i(0); i < max_piece; ++i)
				{
					if (m_picker->have_piece(i)) ret.have_pieces.set_bit(i);
				}
			}

			if (m_seed_mode)
				ret.verified_pieces = m_verified;
		}

		// write renamed files
		if (&m_torrent_file->files() != &m_torrent_file->orig_files()
			&& m_torrent_file->files().num_files() == m_torrent_file->orig_files().num_files())
		{
			file_storage const& fs = m_torrent_file->files();
			file_storage const& orig_fs = m_torrent_file->orig_files();
			for (file_index_t i(0); i < fs.end_file(); ++i)
			{
				if (fs.file_path(i) != orig_fs.file_path(i))
					ret.renamed_files[i] = fs.file_path(i);
			}
		}

		// write local peers
		std::vector<torrent_peer const*> deferred_peers;
		if (m_peer_list)
		{
			for (auto p : *m_peer_list)
			{
#if TORRENT_USE_I2P
				if (p->is_i2p_addr) continue;
#endif
				if (p->banned)
				{
					ret.banned_peers.push_back(p->ip());
					continue;
				}

				// we cannot save remote connection
				// since we don't know their listen port
				// unless they gave us their listen port
				// through the extension handshake
				// so, if the peer is not connectable (i.e. we
				// don't know its listen port) or if it has
				// been banned, don't save it.
				if (!p->connectable) continue;

				// don't save peers that don't work
				if (int(p->failcount) > 0) continue;

				// don't save peers that appear to send corrupt data
				if (int(p->trust_points) < 0) continue;

				if (p->last_connected == 0)
				{
					// we haven't connected to this peer. It might still
					// be useful to save it, but only save it if we
					// don't have enough peers that we actually did connect to
					if (int(deferred_peers.size()) < 100)
						deferred_peers.push_back(p);
					continue;
				}

				ret.peers.push_back(p->ip());
			}
		}

		// if we didn't save 100 peers, fill in with second choice peers
		if (int(ret.peers.size()) < 100)
		{
			aux::random_shuffle(deferred_peers.begin(), deferred_peers.end());
			for (auto const p : deferred_peers)
			{
				ret.peers.push_back(p->ip());
				if (int(ret.peers.size()) >= 100) break;
			}
		}

		ret.upload_limit = upload_limit();
		ret.download_limit = download_limit();
		ret.max_connections = max_connections();
		ret.max_uploads = max_uploads();

		// piece priorities and file priorities are mutually exclusive. If there
		// are file priorities set, don't save piece priorities.
		if (!m_file_priority.empty())
		{
			// when in seed mode (i.e. the client promises that we have all files)
			// it does not make sense to save file priorities.
			if (!m_seed_mode)
			{
				// write file priorities
				ret.file_priorities.clear();
				ret.file_priorities.reserve(m_file_priority.size());
				for (auto const prio : m_file_priority)
					ret.file_priorities.push_back(prio);
			}
		}
		else if (has_picker())
		{
			// write piece priorities
			// but only if they are not set to the default
			bool default_prio = true;
			file_storage const& fs = m_torrent_file->files();
			for (piece_index_t i(0); i < fs.end_piece(); ++i)
			{
				if (m_picker->piece_priority(i) == default_priority) continue;
				default_prio = false;
				break;
			}

			if (!default_prio)
			{
				ret.piece_priorities.clear();
				ret.piece_priorities.reserve(static_cast<std::size_t>(m_torrent_file->num_pieces()));

				for (piece_index_t i(0); i < fs.end_piece(); ++i)
					ret.piece_priorities.push_back(m_picker->piece_priority(i));
			}
		}
	}

#ifndef TORRENT_NO_DEPRECATE
	void torrent::get_full_peer_list(std::vector<peer_list_entry>* v) const
	{
		v->clear();
		if (!m_peer_list) return;

		v->reserve(aux::numeric_cast<std::size_t>(m_peer_list->num_peers()));
		for (auto p : *m_peer_list)
		{
			peer_list_entry e;
			e.ip = p->ip();
			e.flags = p->banned ? peer_list_entry::banned : 0;
			e.failcount = p->failcount;
			e.source = p->source;
			v->push_back(e);
		}
	}
#endif

	void torrent::get_peer_info(std::vector<peer_info>* v)
	{
		v->clear();
		for (auto const peer : *this)
		{
			TORRENT_ASSERT(peer->m_in_use == 1337);

			// incoming peers that haven't finished the handshake should
			// not be included in this list
			if (peer->associated_torrent().expired()) continue;

			v->emplace_back();
			peer_info& p = v->back();

			peer->get_peer_info(p);
		}
	}

	void torrent::get_download_queue(std::vector<partial_piece_info>* queue) const
	{
		TORRENT_ASSERT(is_single_thread());
		queue->clear();
		std::vector<block_info>& blk = m_ses.block_info_storage();
		blk.clear();

		if (!valid_metadata() || !has_picker()) return;
		piece_picker const& p = picker();
		std::vector<piece_picker::downloading_piece> q
			= p.get_download_queue();
		if (q.empty()) return;

		const int blocks_per_piece = m_picker->blocks_in_piece(piece_index_t(0));
		blk.resize(q.size() * aux::numeric_cast<std::size_t>(blocks_per_piece));
		// for some weird reason valgrind claims these are uninitialized
		// unless it's zeroed out here (block_info has a construct that's
		// supposed to initialize it)
		if (!blk.empty())
			std::memset(blk.data(), 0, sizeof(blk[0]) * blk.size());

		int counter = 0;
		for (auto i = q.begin(); i != q.end(); ++i, ++counter)
		{
			partial_piece_info pi;
			pi.blocks_in_piece = p.blocks_in_piece(i->index);
			pi.finished = int(i->finished);
			pi.writing = int(i->writing);
			pi.requested = int(i->requested);
#ifndef TORRENT_NO_DEPRECATE
			pi.piece_state = partial_piece_info::none;
#else
			pi.deprecated_piece_state = partial_piece_info::none;
#endif
			TORRENT_ASSERT(counter * blocks_per_piece + pi.blocks_in_piece <= int(blk.size()));
			pi.blocks = &blk[std::size_t(counter * blocks_per_piece)];
			int const piece_size = torrent_file().piece_size(i->index);
			int idx = -1;
			for (auto const& info : m_picker->blocks_for_piece(*i))
			{
				++idx;
				block_info& bi = pi.blocks[idx];
				bi.state = info.state;
				bi.block_size = idx < pi.blocks_in_piece - 1
					? aux::numeric_cast<std::uint32_t>(block_size())
					: aux::numeric_cast<std::uint32_t>(piece_size - (idx * block_size()));
				bool const complete = bi.state == block_info::writing
					|| bi.state == block_info::finished;
				if (info.peer == nullptr)
				{
					bi.set_peer(tcp::endpoint());
					bi.bytes_progress = complete ? bi.block_size : 0;
				}
				else
				{
					torrent_peer* tp = info.peer;
					TORRENT_ASSERT(tp->in_use);
					if (tp->connection)
					{
						auto* peer = static_cast<peer_connection*>(tp->connection);
						TORRENT_ASSERT(peer->m_in_use);
						bi.set_peer(peer->remote());
						if (bi.state == block_info::requested)
						{
							auto pbp = peer->downloading_piece_progress();
							if (pbp.piece_index == i->index && pbp.block_index == idx)
							{
								bi.bytes_progress = aux::numeric_cast<std::uint32_t>(pbp.bytes_downloaded);
								TORRENT_ASSERT(bi.bytes_progress <= bi.block_size);
							}
							else
							{
								bi.bytes_progress = 0;
							}
						}
						else
						{
							bi.bytes_progress = complete ? bi.block_size : 0;
						}
					}
					else
					{
						bi.set_peer(tp->ip());
						bi.bytes_progress = complete ? bi.block_size : 0;
					}
				}

				pi.blocks[idx].num_peers = info.num_peers;
			}
			pi.piece_index = i->index;
			queue->push_back(pi);
		}

	}

	bool torrent::connect_to_peer(torrent_peer* peerinfo, bool const ignore_limit)
	{
		TORRENT_ASSERT(is_single_thread());
		INVARIANT_CHECK;
		TORRENT_UNUSED(ignore_limit);

		TORRENT_ASSERT(peerinfo);
		TORRENT_ASSERT(peerinfo->connection == nullptr);

		if (m_abort) return false;

		peerinfo->last_connected = m_ses.session_time();
#if TORRENT_USE_ASSERTS
		if (!settings().get_bool(settings_pack::allow_multiple_connections_per_ip))
		{
			// this asserts that we don't have duplicates in the peer_list's peer list
			peer_iterator i_ = std::find_if(m_connections.begin(), m_connections.end()
				, [peerinfo] (peer_connection const* p)
				{ return !p->is_disconnecting() && p->remote() == peerinfo->ip(); });
#if TORRENT_USE_I2P
			TORRENT_ASSERT(i_ == m_connections.end()
				|| (*i_)->type() != connection_type::bittorrent
				|| peerinfo->is_i2p_addr);
#else
			TORRENT_ASSERT(i_ == m_connections.end()
				|| (*i_)->type() != connection_type::bittorrent);
#endif
		}
#endif // TORRENT_USE_ASSERTS

		TORRENT_ASSERT(want_peers() || ignore_limit);
		TORRENT_ASSERT(m_ses.num_connections()
			< settings().get_int(settings_pack::connections_limit) || ignore_limit);

		tcp::endpoint a(peerinfo->ip());
		TORRENT_ASSERT(!m_apply_ip_filter
			|| !m_ip_filter
			|| (m_ip_filter->access(peerinfo->address()) & ip_filter::blocked) == 0);

		std::shared_ptr<socket_type> s = std::make_shared<socket_type>(m_ses.get_io_service());

#if TORRENT_USE_I2P
		bool const i2p = peerinfo->is_i2p_addr;
		if (i2p)
		{
			if (m_ses.i2p_proxy().hostname.empty())
			{
				// we have an i2p torrent, but we're not connected to an i2p
				// SAM proxy.
				if (alerts().should_post<i2p_alert>())
					alerts().emplace_alert<i2p_alert>(errors::no_i2p_router);
				return false;
			}

			// It's not entirely obvious why this peer connection is not marked as
			// one. The main feature of a peer connection is that whether or not we
			// proxy it is configurable. When we use i2p, we want to always prox
			// everything via i2p.
			bool const ret = instantiate_connection(m_ses.get_io_service()
				, m_ses.i2p_proxy(), *s, nullptr, nullptr, false, false);
			(void)ret;
			TORRENT_ASSERT(ret);
			s->get<i2p_stream>()->set_destination(static_cast<i2p_peer*>(peerinfo)->dest());
			s->get<i2p_stream>()->set_command(i2p_stream::cmd_connect);
			s->get<i2p_stream>()->set_session_id(m_ses.i2p_session());
		}
		else
#endif
		{
			// this is where we determine if we open a regular TCP connection
			// or a uTP connection. If the utp_socket_manager pointer is not passed in
			// we'll instantiate a TCP connection
			utp_socket_manager* sm = nullptr;

			if (settings().get_bool(settings_pack::enable_outgoing_utp)
				&& (!settings().get_bool(settings_pack::enable_outgoing_tcp)
					|| peerinfo->supports_utp
					|| peerinfo->confirmed_supports_utp))
				sm = m_ses.utp_socket_manager();

			// don't make a TCP connection if it's disabled
			if (sm == nullptr && !settings().get_bool(settings_pack::enable_outgoing_tcp))
			{
#ifndef TORRENT_DISABLE_LOGGING
				debug_log("discarding peer \"%s\": TCP connections disabled "
					"[ supports-utp: %d ]", peerinfo->to_string().c_str()
					, peerinfo->supports_utp);
#endif
				return false;
			}

			void* userdata = nullptr;
#ifdef TORRENT_USE_OPENSSL
			if (is_ssl_torrent())
			{
				userdata = m_ssl_ctx.get();
				// if we're creating a uTP socket, since this is SSL now, make sure
				// to pass in the corresponding utp socket manager
				if (sm) sm = m_ses.ssl_utp_socket_manager();
			}
#endif

			bool ret = instantiate_connection(m_ses.get_io_service()
				, m_ses.proxy(), *s, userdata, sm, true, false);
			(void)ret;
			TORRENT_ASSERT(ret);

#if defined TORRENT_USE_OPENSSL
			if (is_ssl_torrent())
			{
				// for ssl sockets, set the hostname
				std::string host_name = aux::to_hex(m_torrent_file->info_hash());

#define CASE(t) case socket_type_int_impl<ssl_stream<t>>::value: \
	s->get<ssl_stream<t>>()->set_host_name(host_name); break;

				switch (s->type())
				{
					CASE(tcp::socket)
					CASE(socks5_stream)
					CASE(http_stream)
					CASE(utp_stream)
					default: break;
				};
			}
#undef CASE
#endif
		}

		m_ses.setup_socket_buffers(*s);

		peer_connection_args pack;
		pack.ses = &m_ses;
		pack.sett = &settings();
		pack.stats_counters = &m_ses.stats_counters();
		pack.disk_thread = &m_ses.disk_thread();
		pack.ios = &m_ses.get_io_service();
		pack.tor = shared_from_this();
		pack.s = s;
		pack.endp = a;
		pack.peerinfo = peerinfo;

<<<<<<< HEAD
		std::shared_ptr<peer_connection> c = std::make_shared<bt_peer_connection>(
			pack, m_ses.get_peer_id());
=======
		boost::shared_ptr<peer_connection> c = boost::make_shared<bt_peer_connection>(
			boost::cref(pack));
>>>>>>> 2a4f0569

#if TORRENT_USE_ASSERTS
		c->m_in_constructor = false;
#endif

		c->add_stat(std::int64_t(peerinfo->prev_amount_download) << 10
			, std::int64_t(peerinfo->prev_amount_upload) << 10);
		peerinfo->prev_amount_download = 0;
		peerinfo->prev_amount_upload = 0;

#ifndef TORRENT_DISABLE_EXTENSIONS
		for (auto const& ext : m_extensions)
		{
			std::shared_ptr<peer_plugin> pp(ext->new_connection(
					peer_connection_handle(c->self())));
			if (pp) c->add_extension(pp);
		}
#endif

		// add the newly connected peer to this torrent's peer list
		TORRENT_ASSERT(m_iterating_connections == 0);

		// we don't want to have to allocate memory to disconnect this peer, so
		// make sure there's enough memory allocated in the deferred_disconnect
		// list up-front
		m_peers_to_disconnect.reserve(m_connections.size() + 1);

		sorted_insert(m_connections, c.get());
		TORRENT_TRY
		{
			m_ses.insert_peer(c);
			need_peer_list();
			m_peer_list->set_connection(peerinfo, c.get());
			if (peerinfo->seed)
			{
				TORRENT_ASSERT(m_num_seeds < 0xffff);
				++m_num_seeds;
			}
			update_want_peers();
			update_want_tick();
			c->start();

			if (c->is_disconnecting()) return false;
		}
		TORRENT_CATCH (std::exception const&)
		{
			TORRENT_ASSERT(m_iterating_connections == 0);
			c->disconnect(errors::no_error, operation_t::bittorrent, 1);
			return false;
		}

		if (m_share_mode)
			recalc_share_mode();

		return peerinfo->connection != nullptr;
	}

	bool torrent::set_metadata(span<char const> metadata_buf)
	{
		TORRENT_ASSERT(is_single_thread());
		INVARIANT_CHECK;

		if (m_torrent_file->is_valid()) return false;

		sha1_hash const info_hash = hasher(metadata_buf).final();
		if (info_hash != m_torrent_file->info_hash())
		{
			if (alerts().should_post<metadata_failed_alert>())
			{
				alerts().emplace_alert<metadata_failed_alert>(get_handle()
					, errors::mismatching_info_hash);
			}
			return false;
		}

		bdecode_node metadata;
		error_code ec;
		int ret = bdecode(metadata_buf.begin(), metadata_buf.end(), metadata, ec);
		if (ret != 0 || !m_torrent_file->parse_info_section(metadata, ec))
		{
			update_gauge();
			// this means the metadata is correct, since we
			// verified it against the info-hash, but we
			// failed to parse it. Pause the torrent
			if (alerts().should_post<metadata_failed_alert>())
			{
				alerts().emplace_alert<metadata_failed_alert>(get_handle(), ec);
			}
			set_error(errors::invalid_swarm_metadata, torrent_status::error_file_none);
			pause();
			return false;
		}

		update_gauge();

		if (m_ses.alerts().should_post<metadata_received_alert>())
		{
			m_ses.alerts().emplace_alert<metadata_received_alert>(
				get_handle());
		}

		// we have to initialize the torrent before we start
		// disconnecting redundant peers, otherwise we'll think
		// we're a seed, because we have all 0 pieces
		init();

		inc_stats_counter(counters::num_total_pieces_added
			, m_torrent_file->num_pieces());

		// disconnect redundant peers
		for (auto p : m_connections)
			p->disconnect_if_redundant();

		set_need_save_resume();

		return true;
	}

	namespace {

	bool connecting_time_compare(peer_connection const* lhs, peer_connection const* rhs)
	{
		bool const lhs_connecting = lhs->is_connecting() && !lhs->is_disconnecting();
		bool const rhs_connecting = rhs->is_connecting() && !rhs->is_disconnecting();
		if (lhs_connecting != rhs_connecting) return (int(lhs_connecting) < int(rhs_connecting));

		// a lower value of connected_time means it's been waiting
		// longer. This is a less-than comparison, so if lhs has
		// waited longer than rhs, we should return false.
		return lhs->connected_time() > rhs->connected_time();
	}

	} // anonymous namespace

	bool torrent::attach_peer(peer_connection* p) try
	{
//		INVARIANT_CHECK;

#ifdef TORRENT_USE_OPENSSL
#ifdef TORRENT_MACOS_DEPRECATED_LIBCRYPTO
#pragma clang diagnostic push
#pragma clang diagnostic ignored "-Wdeprecated-declarations"
#endif
		if (is_ssl_torrent())
		{
			// if this is an SSL torrent, don't allow non SSL peers on it
			std::shared_ptr<socket_type> s = p->get_socket();

			//
#define SSL(t) socket_type_int_impl<ssl_stream<t>>::value: \
			ssl_conn = s->get<ssl_stream<t>>()->native_handle(); \
			break;

			SSL* ssl_conn = nullptr;

			switch (s->type())
			{
				case SSL(tcp::socket)
				case SSL(socks5_stream)
				case SSL(http_stream)
				case SSL(utp_stream)
			};

#undef SSL

			if (ssl_conn == nullptr)
			{
				// don't allow non SSL peers on SSL torrents
				p->disconnect(errors::requires_ssl_connection, operation_t::bittorrent);
				return false;
			}

			if (!m_ssl_ctx)
			{
				// we don't have a valid cert, don't accept any connection!
				p->disconnect(errors::invalid_ssl_cert, operation_t::ssl_handshake);
				return false;
			}

			if (SSL_get_SSL_CTX(ssl_conn) != m_ssl_ctx->native_handle())
			{
				// if the SSL_CTX associated with this connection is
				// not the one belonging to this torrent, the SSL handshake
				// connected to one torrent, and the BitTorrent protocol
				// to a different one. This is probably an attempt to circumvent
				// access control. Don't allow it.
				p->disconnect(errors::invalid_ssl_cert, operation_t::bittorrent);
				return false;
			}
		}
#ifdef TORRENT_MACOS_DEPRECATED_LIBCRYPTO
#pragma clang diagnostic pop
#endif
#else // TORRENT_USE_OPENSSL
		if (is_ssl_torrent())
		{
			// Don't accidentally allow seeding of SSL torrents, just
			// because libtorrent wasn't built with SSL support
			p->disconnect(errors::requires_ssl_connection, operation_t::ssl_handshake);
			return false;
		}
#endif // TORRENT_USE_OPENSSL

		TORRENT_ASSERT(p != nullptr);
		TORRENT_ASSERT(!p->is_outgoing());

		m_has_incoming = true;

		if (m_apply_ip_filter
			&& m_ip_filter
			&& m_ip_filter->access(p->remote().address()) & ip_filter::blocked)
		{
			if (m_ses.alerts().should_post<peer_blocked_alert>())
				m_ses.alerts().emplace_alert<peer_blocked_alert>(get_handle()
					, p->remote(), peer_blocked_alert::ip_filter);
			p->disconnect(errors::banned_by_ip_filter, operation_t::bittorrent);
			return false;
		}

		if ((m_state == torrent_status::checking_files
			|| m_state == torrent_status::checking_resume_data)
			&& valid_metadata())
		{
			p->disconnect(errors::torrent_not_ready, operation_t::bittorrent);
			return false;
		}

		if (!m_ses.has_connection(p))
		{
			p->disconnect(errors::peer_not_constructed, operation_t::bittorrent);
			return false;
		}

		if (m_ses.is_aborted())
		{
			p->disconnect(errors::session_closing, operation_t::bittorrent);
			return false;
		}

		int connection_limit_factor = 0;
		for (int i = 0; i < p->num_classes(); ++i)
		{
			peer_class_t pc = p->class_at(i);
			if (m_ses.peer_classes().at(pc) == nullptr) continue;
			int f = m_ses.peer_classes().at(pc)->connection_limit_factor;
			if (connection_limit_factor < f) connection_limit_factor = f;
		}
		if (connection_limit_factor == 0) connection_limit_factor = 100;

		std::int64_t const limit = std::int64_t(m_max_connections) * 100 / connection_limit_factor;

		bool maybe_replace_peer = false;

		if (m_connections.end_index() >= limit)
		{
			// if more than 10% of the connections are outgoing
			// connection attempts that haven't completed yet,
			// disconnect one of them and let this incoming
			// connection through.
			if (m_num_connecting > m_max_connections / 10)
			{
				// find one of the connecting peers and disconnect it
				// find any peer that's connecting (i.e. a half-open TCP connection)
				// that's also not disconnecting
				// disconnect the peer that's been waiting to establish a connection
				// the longest
				auto i = std::max_element(begin(), end(), &connecting_time_compare);

				if (i == end() || !(*i)->is_connecting() || (*i)->is_disconnecting())
				{
					// this seems odd, but we might as well handle it
					p->disconnect(errors::too_many_connections, operation_t::bittorrent);
					return false;
				}
				(*i)->disconnect(errors::too_many_connections, operation_t::bittorrent);

				// if this peer was let in via connections slack,
				// it has done its duty of causing the disconnection
				// of another peer
				p->peer_disconnected_other();
			}
			else
			{
				maybe_replace_peer = true;
			}
		}

#ifndef TORRENT_DISABLE_EXTENSIONS
		for (auto& ext : m_extensions)
		{
			std::shared_ptr<peer_plugin> pp(ext->new_connection(
					peer_connection_handle(p->self())));
			if (pp) p->add_extension(pp);
		}
#endif
		torrent_state st = get_peer_list_state();
		need_peer_list();
		if (!m_peer_list->new_connection(*p, m_ses.session_time(), &st))
		{
			peers_erased(st.erased);
#ifndef TORRENT_DISABLE_LOGGING
			if (should_log())
			{
				debug_log("CLOSING CONNECTION \"%s\" peer list full "
					"connections: %d limit: %d"
					, print_endpoint(p->remote()).c_str()
					, num_peers()
					, m_max_connections);
			}
#endif
			p->disconnect(errors::too_many_connections, operation_t::bittorrent);
			return false;
		}
		peers_erased(st.erased);

		m_peers_to_disconnect.reserve(m_connections.size() + 1);
		m_connections.reserve(m_connections.size() + 1);

#if TORRENT_USE_ASSERTS
		error_code ec;
		TORRENT_ASSERT(p->remote() == p->get_socket()->remote_endpoint(ec) || ec);
#endif

		TORRENT_ASSERT(p->peer_info_struct() != nullptr);

		// we need to do this after we've added the peer to the peer_list
		// since that's when the peer is assigned its peer_info object,
		// which holds the rank
		if (maybe_replace_peer)
		{
			// now, find the lowest rank peer and disconnect that
			// if it's lower rank than the incoming connection
			peer_connection* peer = find_lowest_ranking_peer();

			// TODO: 2 if peer is a really good peer, maybe we shouldn't disconnect it
			// perhaps this logic should be disabled if we have too many idle peers
			// (with some definition of idle)
			if (peer != nullptr && peer->peer_rank() < p->peer_rank())
			{
#ifndef TORRENT_DISABLE_LOGGING
				if (should_log())
				{
					debug_log("CLOSING CONNECTION \"%s\" peer list full (low peer rank) "
						"connections: %d limit: %d"
						, print_endpoint(peer->remote()).c_str()
						, num_peers()
						, m_max_connections);
				}
#endif
				peer->disconnect(errors::too_many_connections, operation_t::bittorrent);
				p->peer_disconnected_other();
			}
			else
			{
#ifndef TORRENT_DISABLE_LOGGING
				if (should_log())
				{
					debug_log("CLOSING CONNECTION \"%s\" peer list full (low peer rank) "
						"connections: %d limit: %d"
						, print_endpoint(p->remote()).c_str()
						, num_peers()
						, m_max_connections);
				}
#endif
				p->disconnect(errors::too_many_connections, operation_t::bittorrent);
				// we have to do this here because from the peer's point of view
				// it wasn't really attached to the torrent, but we do need
				// to let peer_list know we're removing it
				remove_peer(p->self());
				return false;
			}
		}

#if TORRENT_USE_INVARIANT_CHECKS
		if (m_peer_list) m_peer_list->check_invariant();
#endif

		if (m_share_mode)
			recalc_share_mode();

		// once we add the peer to our m_connections list, we can't throw an
		// exception. That will end up violating an invariant between the session,
		// torrent and peers
		TORRENT_ASSERT(sorted_find(m_connections, p) == m_connections.end());
		TORRENT_ASSERT(m_iterating_connections == 0);
		sorted_insert(m_connections, p);
		update_want_peers();
		update_want_tick();

		if (p->peer_info_struct() && p->peer_info_struct()->seed)
		{
			TORRENT_ASSERT(m_num_seeds < 0xffff);
			++m_num_seeds;
		}

#ifndef TORRENT_DISABLE_LOGGING
		debug_log("incoming peer (%d)", num_peers());
#endif

#ifndef TORRENT_DISABLE_LOGGING
		if (should_log()) try
		{
			debug_log("ATTACHED CONNECTION \"%s\" connections: %d limit: %d"
				, print_endpoint(p->remote()).c_str(), num_peers()
				, m_max_connections);
		}
		catch (std::exception const&) {}
#endif

		return true;
	}
	catch (...)
	{
		p->disconnect(errors::torrent_not_ready, operation_t::bittorrent);
		// from the peer's point of view it was never really added to the torrent.
		// So we need to clean it up here before propagating the error
		remove_peer(p->self());
		return false;
	}

	bool torrent::want_tick() const
	{
		if (m_abort) return false;

		if (num_peers() > 0) return true;

		// we might want to connect web seeds
		if (!is_finished() && !m_web_seeds.empty() && m_files_checked)
			return true;

		if (m_stat.low_pass_upload_rate() > 0 || m_stat.low_pass_download_rate() > 0)
			return true;

		// if we don't get ticks we won't become inactive
		if (!m_paused && !m_inactive) return true;

		return false;
	}

	void torrent::update_want_tick()
	{
		update_list(aux::session_interface::torrent_want_tick, want_tick());
	}

	// this function adjusts which lists this torrent is part of (checking,
	// seeding or downloading)
	void torrent::update_state_list()
	{
		bool is_checking = false;
		bool is_downloading = false;
		bool is_seeding = false;

		if (is_auto_managed() && !has_error())
		{
			if (m_state == torrent_status::checking_files
				|| m_state == torrent_status::allocating)
			{
				is_checking = true;
			}
			else if (m_state == torrent_status::downloading_metadata
				|| m_state == torrent_status::downloading
				|| m_state == torrent_status::finished
				|| m_state == torrent_status::seeding)
			{
				// torrents that are started (not paused) and
				// inactive are not part of any list. They will not be touched because
				// they are inactive
				if (is_finished())
					is_seeding = true;
				else
					is_downloading = true;
			}
		}

		update_list(aux::session_interface::torrent_downloading_auto_managed
			, is_downloading);
		update_list(aux::session_interface::torrent_seeding_auto_managed
			, is_seeding);
		update_list(aux::session_interface::torrent_checking_auto_managed
			, is_checking);
	}

	// returns true if this torrent is interested in connecting to more peers
	bool torrent::want_peers() const
	{
		// if all our connection slots are taken, we can't connect to more
		if (num_peers() >= int(m_max_connections)) return false;

		// if we're paused, obviously we're not connecting to peers
		if (is_paused() || m_abort || m_graceful_pause_mode) return false;

		if ((m_state == torrent_status::checking_files
			|| m_state == torrent_status::checking_resume_data)
			&& valid_metadata())
			return false;

		// if we don't know of any more potential peers to connect to, there's
		// no point in trying
		if (!m_peer_list || m_peer_list->num_connect_candidates() == 0)
			return false;

		// if the user disabled outgoing connections for seeding torrents,
		// don't make any
		if (!settings().get_bool(settings_pack::seeding_outgoing_connections)
			&& (m_state == torrent_status::seeding
				|| m_state == torrent_status::finished))
			return false;

		return true;
	}

	bool torrent::want_peers_download() const
	{
		return (m_state == torrent_status::downloading
			|| m_state == torrent_status::downloading_metadata)
			&& want_peers();
	}

	bool torrent::want_peers_finished() const
	{
		return (m_state == torrent_status::finished
			|| m_state == torrent_status::seeding)
			&& want_peers();
	}

	void torrent::update_want_peers()
	{
		update_list(aux::session_interface::torrent_want_peers_download, want_peers_download());
		update_list(aux::session_interface::torrent_want_peers_finished, want_peers_finished());
	}

	void torrent::update_want_scrape()
	{
		update_list(aux::session_interface::torrent_want_scrape
			, m_paused && m_auto_managed && !m_abort);
	}

	namespace {

#ifndef TORRENT_DISABLE_LOGGING
	char const* list_name(torrent_list_index_t const idx)
	{
#define TORRENT_LIST_NAME(n) case static_cast<int>(aux::session_interface:: n): return #n;
		switch (static_cast<int>(idx))
		{
			TORRENT_LIST_NAME(torrent_state_updates);
			TORRENT_LIST_NAME(torrent_want_tick);
			TORRENT_LIST_NAME(torrent_want_peers_download);
			TORRENT_LIST_NAME(torrent_want_peers_finished);
			TORRENT_LIST_NAME(torrent_want_scrape);
			TORRENT_LIST_NAME(torrent_downloading_auto_managed);
			TORRENT_LIST_NAME(torrent_seeding_auto_managed);
			TORRENT_LIST_NAME(torrent_checking_auto_managed);
			default: TORRENT_ASSERT_FAIL_VAL(idx);
		}
#undef TORRENT_LIST_NAME
		return "";
	}
#endif // TORRENT_DISABLE_LOGGING

	} // anonymous namespace

	void torrent::update_list(torrent_list_index_t const list, bool in)
	{
		link& l = m_links[list];
		aux::vector<torrent*>& v = m_ses.torrent_list(list);

		if (in)
		{
			if (l.in_list()) return;
			l.insert(v, this);
		}
		else
		{
			if (!l.in_list()) return;
			l.unlink(v, list);
		}

#ifndef TORRENT_DISABLE_LOGGING
		if (should_log())
			debug_log("*** UPDATE LIST [ %s : %d ]", list_name(list), int(in));
#endif
	}

	void torrent::disconnect_all(error_code const& ec, operation_t op)
	{
		TORRENT_ASSERT(m_iterating_connections == 0);
		for (auto const& p : m_connections)
		{
			TORRENT_INCREMENT(m_iterating_connections);
			TORRENT_ASSERT(p->associated_torrent().lock().get() == this);
			p->disconnect(ec, op);
		}

		update_want_peers();
		update_want_tick();
	}

	namespace {

	// this returns true if lhs is a better disconnect candidate than rhs
	bool compare_disconnect_peer(peer_connection const* lhs, peer_connection const* rhs)
	{
		// prefer to disconnect peers that are already disconnecting
		if (lhs->is_disconnecting() != rhs->is_disconnecting())
			return lhs->is_disconnecting();

		// prefer to disconnect peers we're not interested in
		if (lhs->is_interesting() != rhs->is_interesting())
			return rhs->is_interesting();

		// prefer to disconnect peers that are not seeds
		if (lhs->is_seed() != rhs->is_seed())
			return rhs->is_seed();

		// prefer to disconnect peers that are on parole
		if (lhs->on_parole() != rhs->on_parole())
			return lhs->on_parole();

		// prefer to disconnect peers that send data at a lower rate
		std::int64_t lhs_transferred = lhs->statistics().total_payload_download();
		std::int64_t rhs_transferred = rhs->statistics().total_payload_download();

		time_point const now = aux::time_now();
		std::int64_t const lhs_time_connected = total_seconds(now - lhs->connected_time());
		std::int64_t const rhs_time_connected = total_seconds(now - rhs->connected_time());

		lhs_transferred /= lhs_time_connected + 1;
		rhs_transferred /= (rhs_time_connected + 1);
		if (lhs_transferred != rhs_transferred)
			return lhs_transferred < rhs_transferred;

		// prefer to disconnect peers that chokes us
		if (lhs->is_choked() != rhs->is_choked())
			return lhs->is_choked();

		return lhs->last_received() < rhs->last_received();
	}

	} // anonymous namespace

	int torrent::disconnect_peers(int const num, error_code const& ec)
	{
		INVARIANT_CHECK;

#if TORRENT_USE_ASSERTS
		// make sure we don't have any dangling pointers
		for (auto p : m_connections)
		{
			TORRENT_INCREMENT(m_iterating_connections);
			TORRENT_ASSERT(m_ses.has_peer(p));
		}
#endif
		aux::vector<peer_connection*> to_disconnect;
		to_disconnect.resize(num);
		auto end = std::partial_sort_copy(m_connections.begin(), m_connections.end()
			, to_disconnect.begin(), to_disconnect.end(), compare_disconnect_peer);
		for (auto p : range(to_disconnect.begin(), end))
		{
			TORRENT_ASSERT(p->associated_torrent().lock().get() == this);
			p->disconnect(ec, operation_t::bittorrent);
		}
		return static_cast<int>(end - to_disconnect.begin());
	}

	// called when torrent is finished (all interesting
	// pieces have been downloaded)
	void torrent::finished()
	{
		update_state_list();

		INVARIANT_CHECK;

		TORRENT_ASSERT(is_finished());

		set_state(torrent_status::finished);
		set_queue_position(no_pos);

		m_became_finished = aux::time_now32();

		// we have to call completed() before we start
		// disconnecting peers, since there's an assert
		// to make sure we're cleared the piece picker
		if (is_seed()) completed();

		send_upload_only();
		state_updated();

		if (m_completed_time == 0)
			m_completed_time = time(nullptr);

		// disconnect all seeds
		if (settings().get_bool(settings_pack::close_redundant_connections))
		{
			// TODO: 1 should disconnect all peers that have the pieces we have
			// not just seeds. It would be pretty expensive to check all pieces
			// for all peers though
			std::vector<peer_connection*> seeds;
			for (auto const p : m_connections)
			{
				TORRENT_INCREMENT(m_iterating_connections);
				TORRENT_ASSERT(p->associated_torrent().lock().get() == this);
				if (p->upload_only())
				{
#ifndef TORRENT_DISABLE_LOGGING
					p->peer_log(peer_log_alert::info, "SEED", "CLOSING CONNECTION");
#endif
					seeds.push_back(p);
				}
			}
			for (auto& p : seeds)
				p->disconnect(errors::torrent_finished, operation_t::bittorrent, 0);
		}

		if (m_abort) return;

		update_want_peers();

		if (m_storage)
		{
			// we need to keep the object alive during this operation
			m_ses.disk_thread().async_release_files(m_storage
				, std::bind(&torrent::on_cache_flushed, shared_from_this()));
		}

		// this torrent just completed downloads, which means it will fall
		// under a different limit with the auto-manager. Make sure we
		// update auto-manage torrents in that case
		if (m_auto_managed)
			m_ses.trigger_auto_manage();
	}

	// this is called when we were finished, but some files were
	// marked for downloading, and we are no longer finished
	void torrent::resume_download()
	{
		// the invariant doesn't hold here, because it expects the torrent
		// to be in downloading state (which it will be set to shortly)
//		INVARIANT_CHECK;

		if (m_state == torrent_status::checking_resume_data
			|| m_state == torrent_status::checking_files
			|| m_state == torrent_status::allocating)
		{
#ifndef TORRENT_DISABLE_LOGGING
			debug_log("*** RESUME_DOWNLOAD [ skipping, state: %d ]"
				, int(m_state));
#endif
			return;
		}

		// we're downloading now, which means we're no longer in seed mode
		if (m_seed_mode)
			leave_seed_mode(false);

		TORRENT_ASSERT(!is_finished());
		set_state(torrent_status::downloading);
		set_queue_position(last_pos);

		m_completed_time = 0;

#ifndef TORRENT_DISABLE_LOGGING
		debug_log("*** RESUME_DOWNLOAD");
#endif
		send_upload_only();
		update_want_tick();
		update_state_list();
	}

	void torrent::maybe_done_flushing()
	{
		if (!has_picker()) return;

		if (m_picker->is_seeding())
		{
			// no need for the piece picker anymore
			// when we're suggesting read cache pieces, we
			// still need the piece picker, to keep track
			// of availability counts for pieces
			if (settings().get_int(settings_pack::suggest_mode)
				!= settings_pack::suggest_read_cache)
			{
				m_picker.reset();
				m_file_progress.clear();
			}
			m_have_all = true;
			update_gauge();
		}
	}

	// called when torrent is complete. i.e. all pieces downloaded
	// not necessarily flushed to disk
	void torrent::completed()
	{
		maybe_done_flushing();

		set_state(torrent_status::seeding);
		m_became_seed = aux::time_now32();

		if (!m_announcing) return;

		time_point32 const now = aux::time_now32();
		for (auto& t : m_trackers)
		{
			for (auto& aep : t.endpoints)
			{
				if (aep.complete_sent) continue;
				aep.next_announce = now;
				aep.min_announce = now;
			}
		}
		announce_with_tracker();
	}

	// this will move the tracker with the given index
	// to a prioritized position in the list (move it towards
	// the beginning) and return the new index to the tracker.
	int torrent::prioritize_tracker(int index)
	{
		INVARIANT_CHECK;

		TORRENT_ASSERT(index >= 0);
		TORRENT_ASSERT(index < int(m_trackers.size()));
		if (index >= int(m_trackers.size())) return -1;

		while (index > 0 && m_trackers[index].tier == m_trackers[index - 1].tier)
		{
			using std::swap;
			swap(m_trackers[index], m_trackers[index - 1]);
			if (m_last_working_tracker == index) --m_last_working_tracker;
			else if (m_last_working_tracker == index - 1) ++m_last_working_tracker;
			--index;
		}
		return index;
	}

	int torrent::deprioritize_tracker(int index)
	{
		INVARIANT_CHECK;

		TORRENT_ASSERT(index >= 0);
		TORRENT_ASSERT(index < int(m_trackers.size()));
		if (index >= int(m_trackers.size())) return -1;

		while (index < int(m_trackers.size()) - 1 && m_trackers[index].tier == m_trackers[index + 1].tier)
		{
			using std::swap;
			swap(m_trackers[index], m_trackers[index + 1]);
			if (m_last_working_tracker == index) ++m_last_working_tracker;
			else if (m_last_working_tracker == index + 1) --m_last_working_tracker;
			++index;
		}
		return index;
	}

	void torrent::files_checked()
	{
		TORRENT_ASSERT(is_single_thread());
		TORRENT_ASSERT(m_torrent_file->is_valid());

		if (m_abort)
		{
#ifndef TORRENT_DISABLE_LOGGING
			debug_log("files_checked(), paused");
#endif
			return;
		}

		// we might be finished already, in which case we should
		// not switch to downloading mode. If all files are
		// filtered, we're finished when we start.
		if (m_state != torrent_status::finished
			&& m_state != torrent_status::seeding
			&& !m_seed_mode)
		{
			set_state(torrent_status::downloading);
		}

		INVARIANT_CHECK;

		if (m_ses.alerts().should_post<torrent_checked_alert>())
		{
			m_ses.alerts().emplace_alert<torrent_checked_alert>(
				get_handle());
		}

		// calling pause will also trigger the auto managed
		// recalculation
		// if we just got here by downloading the metadata,
		// just keep going, no need to disconnect all peers just
		// to restart the torrent in a second
		if (m_auto_managed)
		{
			// if this is an auto managed torrent, force a recalculation
			// of which torrents to have active
			m_ses.trigger_auto_manage();
		}

		if (!is_seed())
		{
			// turn off super seeding if we're not a seed
			if (m_super_seeding)
			{
				m_super_seeding = false;
				set_need_save_resume();
				state_updated();
			}

			if (m_state != torrent_status::finished && is_finished())
				finished();
		}
		else
		{
			for (auto& t : m_trackers)
				for (auto& aep : t.endpoints)
					aep.complete_sent = true;

			if (m_state != torrent_status::finished
				&& m_state != torrent_status::seeding)
				finished();
		}

#ifndef TORRENT_DISABLE_EXTENSIONS
		for (auto& ext : m_extensions)
		{
			ext->on_files_checked();
		}
#endif

		bool const notify_initialized = !m_connections_initialized;
		m_connections_initialized = true;
		m_files_checked = true;

		update_want_tick();

		for (auto pc : m_connections)
		{
			TORRENT_INCREMENT(m_iterating_connections);
			// all peer connections have to initialize themselves now that the metadata
			// is available
			if (notify_initialized)
			{
				if (pc->is_disconnecting()) continue;
				pc->on_metadata_impl();
				if (pc->is_disconnecting()) continue;
				pc->init();
			}

#ifndef TORRENT_DISABLE_LOGGING
			pc->peer_log(peer_log_alert::info, "ON_FILES_CHECKED");
#endif
			if (pc->is_interesting() && !pc->has_peer_choked())
			{
				if (request_a_block(*this, *pc))
				{
					inc_stats_counter(counters::unchoke_piece_picks);
					pc->send_block_requests();
				}
			}
		}

		start_announcing();

		maybe_connect_web_seeds();
	}

	alert_manager& torrent::alerts() const
	{
		TORRENT_ASSERT(is_single_thread());
		return m_ses.alerts();
	}

	bool torrent::is_seed() const
	{
		if (!valid_metadata()) return false;
		if (m_seed_mode) return true;
		if (m_have_all) return true;
		if (m_picker && m_picker->num_passed() == m_picker->num_pieces()) return true;
		return m_state == torrent_status::seeding;
	}

	bool torrent::is_finished() const
	{
		if (is_seed()) return true;

		// this is slightly different from m_picker->is_finished()
		// because any piece that has *passed* is considered here,
		// which may be more than the piece we *have* (i.e. written to disk)
		// keep in mind that num_filtered() does not include pieces we
		// have that are filtered
		return valid_metadata() && has_picker()
			&& m_torrent_file->num_pieces() - m_picker->num_filtered() - m_picker->num_passed() == 0;
	}

	bool torrent::is_inactive() const
	{
		if (!settings().get_bool(settings_pack::dont_count_slow_torrents))
			return false;
		return m_inactive;
	}

	std::string torrent::save_path() const
	{
		return m_save_path;
	}

	void torrent::rename_file(file_index_t const index, std::string name)
	{
		INVARIANT_CHECK;

		file_storage const& fs = m_torrent_file->files();
		TORRENT_ASSERT(index >= file_index_t(0));
		TORRENT_ASSERT(index < fs.end_file());
		TORRENT_UNUSED(fs);

		// storage may be nullptr during shutdown
		if (!m_storage)
		{
			if (alerts().should_post<file_rename_failed_alert>())
				alerts().emplace_alert<file_rename_failed_alert>(get_handle()
					, index, errors::session_is_closing);
			return;
		}

		m_ses.disk_thread().async_rename_file(m_storage, index, std::move(name)
			, std::bind(&torrent::on_file_renamed, shared_from_this(), _1, _2, _3));
	}

	void torrent::move_storage(std::string const& save_path, move_flags_t const flags)
	{
		TORRENT_ASSERT(is_single_thread());
		INVARIANT_CHECK;

		if (m_abort)
		{
			if (alerts().should_post<storage_moved_failed_alert>())
				alerts().emplace_alert<storage_moved_failed_alert>(get_handle()
					, boost::asio::error::operation_aborted
					, "", operation_t::unknown);
			return;
		}

		// if we don't have metadata yet, we don't know anything about the file
		// structure and we have to assume we don't have any file.
		if (!valid_metadata())
		{
			if (alerts().should_post<storage_moved_alert>())
				alerts().emplace_alert<storage_moved_alert>(get_handle(), save_path);
#if TORRENT_USE_UNC_PATHS
			std::string path = canonicalize_path(save_path);
#else
			std::string const& path = save_path;
#endif
			m_save_path = complete(path);
			return;
		}

		// storage may be nullptr during shutdown
		if (m_storage)
		{
#if TORRENT_USE_UNC_PATHS
			std::string path = canonicalize_path(save_path);
#else
			std::string path = save_path;
#endif
			m_ses.disk_thread().async_move_storage(m_storage, std::move(path), flags
				, std::bind(&torrent::on_storage_moved, shared_from_this(), _1, _2, _3));
			m_moving_storage = true;
		}
		else
		{
#if TORRENT_USE_UNC_PATHS
			m_save_path = canonicalize_path(save_path);
#else

			m_save_path = save_path;
#endif
			set_need_save_resume();

			if (alerts().should_post<storage_moved_alert>())
			{
				alerts().emplace_alert<storage_moved_alert>(get_handle(), m_save_path);
			}
		}
	}

	void torrent::on_storage_moved(status_t const status, std::string const& path
		, storage_error const& error) try
	{
		TORRENT_ASSERT(is_single_thread());

		m_moving_storage = false;
		if (status == status_t::no_error
			|| status == status_t::need_full_check)
		{
			if (alerts().should_post<storage_moved_alert>())
				alerts().emplace_alert<storage_moved_alert>(get_handle(), path);
			m_save_path = path;
			set_need_save_resume();
			if (status == status_t::need_full_check)
				force_recheck();
		}
		else
		{
			if (alerts().should_post<storage_moved_failed_alert>())
				alerts().emplace_alert<storage_moved_failed_alert>(get_handle(), error.ec
					, resolve_filename(error.file()), error.operation);
		}
	}
	catch (...) { handle_exception(); }

	torrent_handle torrent::get_handle()
	{
		TORRENT_ASSERT(is_single_thread());
		return torrent_handle(shared_from_this());
	}

	aux::session_settings const& torrent::settings() const
	{
		TORRENT_ASSERT(is_single_thread());
		return m_ses.settings();
	}

#if TORRENT_USE_INVARIANT_CHECKS
	void torrent::check_invariant() const
	{
		// the piece picker and the file progress states are supposed to be
		// created in sync
		TORRENT_ASSERT(has_picker() == !m_file_progress.empty());
		TORRENT_ASSERT(current_stats_state() == int(m_current_gauge_state + counters::num_checking_torrents)
			|| m_current_gauge_state == no_gauge_state);

		TORRENT_ASSERT(m_sequence_number == no_pos
			|| m_ses.verify_queue_position(this, m_sequence_number));

		for (auto const& i : m_time_critical_pieces)
		{
			TORRENT_ASSERT(!is_seed());
			TORRENT_ASSERT(!has_picker() || !m_picker->have_piece(i.piece));
		}

		switch (current_stats_state())
		{
			case counters::num_error_torrents: TORRENT_ASSERT(has_error()); break;
			case counters::num_checking_torrents:
#ifdef TORRENT_NO_DEPRECATE
				TORRENT_ASSERT(state() == torrent_status::checking_files);
#else
				TORRENT_ASSERT(state() == torrent_status::checking_files
					|| state() == torrent_status::queued_for_checking);
#endif
				break;
			case counters::num_seeding_torrents: TORRENT_ASSERT(is_seed()); break;
			case counters::num_upload_only_torrents: TORRENT_ASSERT(is_upload_only()); break;
			case counters::num_stopped_torrents: TORRENT_ASSERT(!is_auto_managed()
				&& (m_paused || m_graceful_pause_mode));
				break;
			case counters::num_queued_seeding_torrents:
				TORRENT_ASSERT((m_paused || m_graceful_pause_mode) && is_seed()); break;
		}

		if (m_torrent_file)
		{
			TORRENT_ASSERT(m_info_hash == m_torrent_file->info_hash());
		}

#if TORRENT_USE_ASSERTS
		for (torrent_list_index_t i{}; i != m_links.end_index(); ++i)
		{
			if (!m_links[i].in_list()) continue;
			int const index = m_links[i].index;

			TORRENT_ASSERT(index >= 0);
			TORRENT_ASSERT(index < int(m_ses.torrent_list(i).size()));
		}
#endif

		TORRENT_ASSERT(want_peers_download() == m_links[aux::session_interface::torrent_want_peers_download].in_list());
		TORRENT_ASSERT(want_peers_finished() == m_links[aux::session_interface::torrent_want_peers_finished].in_list());
		TORRENT_ASSERT(want_tick() == m_links[aux::session_interface::torrent_want_tick].in_list());
		TORRENT_ASSERT((m_paused && m_auto_managed && !m_abort) == m_links[aux::session_interface::torrent_want_scrape].in_list());

		bool is_checking = false;
		bool is_downloading = false;
		bool is_seeding = false;

		if (is_auto_managed() && !has_error())
		{
			if (m_state == torrent_status::checking_files
				|| m_state == torrent_status::allocating)
			{
				is_checking = true;
			}
			else if (m_state == torrent_status::downloading_metadata
				|| m_state == torrent_status::downloading
				|| m_state == torrent_status::finished
				|| m_state == torrent_status::seeding)
			{
				if (is_finished())
					is_seeding = true;
				else
					is_downloading = true;
			}
		}

		TORRENT_ASSERT(m_links[aux::session_interface::torrent_checking_auto_managed].in_list()
			== is_checking);
		TORRENT_ASSERT(m_links[aux::session_interface::torrent_downloading_auto_managed].in_list()
			== is_downloading);
		TORRENT_ASSERT(m_links[aux::session_interface::torrent_seeding_auto_managed].in_list()
			== is_seeding);

		if (m_seed_mode)
		{
			TORRENT_ASSERT(is_seed());
		}

		TORRENT_ASSERT(is_single_thread());
		// this fires during disconnecting peers
		if (is_paused()) TORRENT_ASSERT(num_peers() == 0 || m_graceful_pause_mode);

		int seeds = 0;
		int num_uploads = 0;
		int num_connecting = 0;
		int num_connecting_seeds = 0;
		std::map<piece_block, int> num_requests;
		for (peer_connection const* peer : *this)
		{
			peer_connection const& p = *peer;

			if (p.is_connecting()) ++num_connecting;

			if (p.is_connecting() && p.peer_info_struct()->seed)
				++num_connecting_seeds;

			if (p.peer_info_struct() && p.peer_info_struct()->seed)
				++seeds;

			for (auto const& j : p.request_queue())
			{
				if (!j.not_wanted && !j.timed_out) ++num_requests[j.block];
			}

			for (auto const& j : p.download_queue())
			{
				if (!j.not_wanted && !j.timed_out) ++num_requests[j.block];
			}

			if (!p.is_choked() && !p.ignore_unchoke_slots()) ++num_uploads;
			torrent* associated_torrent = p.associated_torrent().lock().get();
			if (associated_torrent != this && associated_torrent != nullptr)
				TORRENT_ASSERT_FAIL();
		}
		TORRENT_ASSERT_VAL(num_uploads == int(m_num_uploads), int(m_num_uploads) - num_uploads);
		TORRENT_ASSERT_VAL(seeds == int(m_num_seeds), int(m_num_seeds) - seeds);
		TORRENT_ASSERT_VAL(num_connecting == int(m_num_connecting), int(m_num_connecting) - num_connecting);
		TORRENT_ASSERT_VAL(num_connecting_seeds == int(m_num_connecting_seeds)
			, int(m_num_connecting_seeds) - num_connecting_seeds);
		TORRENT_ASSERT_VAL(int(m_num_uploads) <= num_peers(), m_num_uploads - num_peers());
		TORRENT_ASSERT_VAL(int(m_num_seeds) <= num_peers(), m_num_seeds - num_peers());
		TORRENT_ASSERT_VAL(int(m_num_connecting) <= num_peers(), int(m_num_connecting) - num_peers());
		TORRENT_ASSERT_VAL(int(m_num_connecting_seeds) <= num_peers(), int(m_num_connecting_seeds) - num_peers());
		TORRENT_ASSERT_VAL(int(m_num_connecting) + int(m_num_seeds) >= int(m_num_connecting_seeds)
			, int(m_num_connecting_seeds) - (int(m_num_connecting) + int(m_num_seeds)));
		TORRENT_ASSERT_VAL(int(m_num_connecting) + int(m_num_seeds) - int(m_num_connecting_seeds) <= num_peers()
			, num_peers() - (int(m_num_connecting) + int(m_num_seeds) - int(m_num_connecting_seeds)));

		if (has_picker())
		{
			for (std::map<piece_block, int>::iterator i = num_requests.begin()
				, end(num_requests.end()); i != end; ++i)
			{
				piece_block b = i->first;
				int count = i->second;
				int picker_count = m_picker->num_peers(b);
				// if we're no longer downloading the piece
				// (for instance, it may be fully downloaded and waiting
				// for the hash check to return), the piece picker always
				// returns 0 requests, regardless of how many peers may still
				// have the block in their queue
				if (!m_picker->is_downloaded(b) && m_picker->is_downloading(b.piece_index))
				{
					if (picker_count != count)
					{
						std::fprintf(stderr, "picker count discrepancy: "
							"picker: %d != peerlist: %d\n", picker_count, count);

						for (const_peer_iterator j = this->begin(); j != this->end(); ++j)
						{
							peer_connection const& p = *(*j);
							std::fprintf(stderr, "peer: %s\n", print_endpoint(p.remote()).c_str());
							for (auto const& k : p.request_queue())
							{
								std::fprintf(stderr, "  rq: (%d, %d) %s %s %s\n"
									, static_cast<int>(k.block.piece_index)
									, k.block.block_index, k.not_wanted ? "not-wanted" : ""
									, k.timed_out ? "timed-out" : "", k.busy ? "busy": "");
							}
							for (auto const& k : p.download_queue())
							{
								std::fprintf(stderr, "  dq: (%d, %d) %s %s %s\n"
									, static_cast<int>(k.block.piece_index)
									, k.block.block_index, k.not_wanted ? "not-wanted" : ""
									, k.timed_out ? "timed-out" : "", k.busy ? "busy": "");
							}
						}
						TORRENT_ASSERT_FAIL();
					}
				}
			}
			TORRENT_ASSERT(num_have() >= m_picker->num_have_filtered());
		}

		if (valid_metadata())
		{
			TORRENT_ASSERT(m_abort || m_error || !m_picker || m_picker->num_pieces() == m_torrent_file->num_pieces());
		}
		else
		{
			TORRENT_ASSERT(m_abort || m_error || !m_picker || m_picker->num_pieces() == 0);
		}

#ifdef TORRENT_EXPENSIVE_INVARIANT_CHECKS
		// make sure we haven't modified the peer object
		// in a way that breaks the sort order
		if (m_peer_list && m_peer_list->begin() != m_peer_list->end())
		{
			auto i = m_peer_list->begin();
			auto p = i++;
			auto end(m_peer_list->end());
			peer_address_compare cmp;
			for (; i != end; ++i, ++p)
			{
				TORRENT_ASSERT(!cmp(*i, *p));
			}
		}
#endif

		std::int64_t total_done = quantized_bytes_done();
		if (m_torrent_file->is_valid())
		{
			if (is_seed())
				TORRENT_ASSERT(total_done == m_torrent_file->total_size());
			else
				TORRENT_ASSERT(total_done != m_torrent_file->total_size() || !m_files_checked);

			TORRENT_ASSERT(block_size() <= m_torrent_file->piece_length());
		}
		else
		{
			TORRENT_ASSERT(total_done == 0);
		}
/*
		if (m_picker && !m_abort)
		{
			// make sure that pieces that have completed the download
			// of all their blocks are in the disk io thread's queue
			// to be checked.
			std::vector<piece_picker::downloading_piece> dl_queue
				= m_picker->get_download_queue();
			for (std::vector<piece_picker::downloading_piece>::const_iterator i =
				dl_queue.begin(); i != dl_queue.end(); ++i)
			{
				const int blocks_per_piece = m_picker->blocks_in_piece(i->index);

				bool complete = true;
				for (int j = 0; j < blocks_per_piece; ++j)
				{
					if (i->info[j].state == piece_picker::block_info::state_finished)
						continue;
					complete = false;
					break;
				}
				TORRENT_ASSERT(complete);
			}
		}
*/
		if (m_files_checked && valid_metadata())
		{
			TORRENT_ASSERT(block_size() > 0);
		}
	}
#endif

	void torrent::set_sequential_download(bool const sd)
	{
		TORRENT_ASSERT(is_single_thread());
		if (m_sequential_download == sd) return;
		m_sequential_download = sd;
#ifndef TORRENT_DISABLE_LOGGING
		debug_log("*** set-sequential-download: %d", sd);
#endif

		set_need_save_resume();

		state_updated();
	}

	void torrent::queue_up()
	{
		// finished torrents may not change their queue positions, as it's set to
		// -1
		if (m_abort || is_finished()) return;

		set_queue_position(queue_position() == queue_position_t{0}
			? queue_position() : prev(queue_position()));
	}

	void torrent::queue_down()
	{
		set_queue_position(next(queue_position()));
	}

	void torrent::set_queue_position(queue_position_t const p)
	{
		TORRENT_ASSERT(is_single_thread());

		// finished torrents may not change their queue positions, as it's set to
		// -1
		if ((m_abort || is_finished()) && p != no_pos) return;

		TORRENT_ASSERT((p == no_pos) == is_finished()
			|| (!m_auto_managed && p == no_pos)
			|| (m_abort && p == no_pos)
			|| (!m_added && p == no_pos));
		if (p == m_sequence_number) return;

		TORRENT_ASSERT(p >= no_pos);

		state_updated();

		m_ses.set_queue_position(this, p);
	}

	void torrent::set_max_uploads(int limit, bool const state_update)
	{
		TORRENT_ASSERT(is_single_thread());
		TORRENT_ASSERT(limit >= -1);
		if (limit <= 0) limit = (1 << 24) - 1;
		if (int(m_max_uploads)!= limit && state_update) state_updated();
		m_max_uploads = aux::numeric_cast<std::uint32_t>(limit);
#ifndef TORRENT_DISABLE_LOGGING
		debug_log("*** set-max-uploads: %d", m_max_uploads);
#endif

		if (state_update)
			set_need_save_resume();
	}

	void torrent::set_max_connections(int limit, bool const state_update)
	{
		TORRENT_ASSERT(is_single_thread());
		TORRENT_ASSERT(limit >= -1);
		if (limit <= 0) limit = (1 << 24) - 1;
		if (int(m_max_connections) != limit && state_update) state_updated();
		m_max_connections = aux::numeric_cast<std::uint32_t>(limit);
		update_want_peers();

#ifndef TORRENT_DISABLE_LOGGING
		debug_log("*** set-max-connections: %d", m_max_connections);
#endif

		if (num_peers() > int(m_max_connections))
		{
			disconnect_peers(num_peers() - m_max_connections
				, errors::too_many_connections);
		}

		if (state_update)
			set_need_save_resume();
	}

	void torrent::set_upload_limit(int const limit)
	{
		set_limit_impl(limit, peer_connection::upload_channel);
		set_need_save_resume();
#ifndef TORRENT_DISABLE_LOGGING
		debug_log("*** set-upload-limit: %d", limit);
#endif
	}

	void torrent::set_download_limit(int const limit)
	{
		set_limit_impl(limit, peer_connection::download_channel);
		set_need_save_resume();
#ifndef TORRENT_DISABLE_LOGGING
		debug_log("*** set-download-limit: %d", limit);
#endif
	}

	void torrent::set_limit_impl(int limit, int const channel, bool const state_update)
	{
		TORRENT_ASSERT(is_single_thread());
		TORRENT_ASSERT(limit >= -1);
		if (limit <= 0) limit = 0;

		if (m_peer_class == peer_class_t{0})
		{
			if (limit == 0) return;
			setup_peer_class();
		}

		struct peer_class* tpc = m_ses.peer_classes().at(m_peer_class);
		TORRENT_ASSERT(tpc);
		if (tpc->channel[channel].throttle() != limit && state_update)
			state_updated();
		tpc->channel[channel].throttle(limit);
	}

	void torrent::setup_peer_class()
	{
		TORRENT_ASSERT(m_peer_class == peer_class_t{0});
		m_peer_class = m_ses.peer_classes().new_peer_class(name());
		add_class(m_ses.peer_classes(), m_peer_class);
	}

	int torrent::limit_impl(int const channel) const
	{
		TORRENT_ASSERT(is_single_thread());

		if (m_peer_class == peer_class_t{0}) return -1;
		int limit = m_ses.peer_classes().at(m_peer_class)->channel[channel].throttle();
		if (limit == std::numeric_limits<int>::max()) limit = -1;
		return limit;
	}

	int torrent::upload_limit() const
	{
		return limit_impl(peer_connection::upload_channel);
	}

	int torrent::download_limit() const
	{
		return limit_impl(peer_connection::download_channel);
	}

	bool torrent::delete_files(remove_flags_t const options)
	{
		TORRENT_ASSERT(is_single_thread());

#ifndef TORRENT_DISABLE_LOGGING
		log_to_all_peers("deleting files");
#endif

		disconnect_all(errors::torrent_removed, operation_t::bittorrent);
		stop_announcing();

		// storage may be nullptr during shutdown
		if (m_storage)
		{
			TORRENT_ASSERT(m_storage);
			m_ses.disk_thread().async_delete_files(m_storage, options
				, std::bind(&torrent::on_files_deleted, shared_from_this(), _1));
			m_deleted = true;
			return true;
		}
		return false;
	}

	void torrent::clear_error()
	{
		TORRENT_ASSERT(is_single_thread());
		if (!m_error) return;
		bool const checking_files = should_check_files();
		m_ses.trigger_auto_manage();
		m_error.clear();
		m_error_file = torrent_status::error_file_none;

		update_gauge();
		state_updated();
		update_want_peers();
		update_state_list();

#ifndef TORRENT_NO_DEPRECATE
		// deprecated in 1.2
		// if we haven't downloaded the metadata from m_url, try again
		if (!m_url.empty() && !m_torrent_file->is_valid())
		{
			start_download_url();
			return;
		}
#endif
		// if the error happened during initialization, try again now
		if (!m_connections_initialized && valid_metadata()) init();
		if (!checking_files && should_check_files())
			start_checking();
	}
	std::string torrent::resolve_filename(file_index_t const file) const
	{
		if (file == torrent_status::error_file_none) return "";
#ifndef TORRENT_NO_DEPRECATE
		// deprecated in 1.2
		if (file == torrent_status::error_file_url) return m_url;
#endif
		if (file == torrent_status::error_file_ssl_ctx) return "SSL Context";
		if (file == torrent_status::error_file_exception) return "exception";

		if (m_storage && file >= file_index_t(0))
		{
			file_storage const& st = m_torrent_file->files();
			return combine_path(m_save_path, st.file_path(file));
		}
		else
		{
			return m_save_path;
		}
	}

	void torrent::set_error(error_code const& ec, file_index_t const error_file)
	{
		TORRENT_ASSERT(is_single_thread());
		m_error = ec;
		m_error_file = error_file;

		update_gauge();

		if (alerts().should_post<torrent_error_alert>())
			alerts().emplace_alert<torrent_error_alert>(get_handle(), ec
				, resolve_filename(error_file));

#ifndef TORRENT_DISABLE_LOGGING
		if (ec)
		{
			char buf[1024];
			std::snprintf(buf, sizeof(buf), "error %s: %s", ec.message().c_str()
				, resolve_filename(error_file).c_str());
			log_to_all_peers(buf);
		}
#endif

		state_updated();
		update_state_list();
	}

	void torrent::auto_managed(bool a)
	{
		TORRENT_ASSERT(is_single_thread());
		INVARIANT_CHECK;

		if (m_auto_managed == a) return;
		bool const checking_files = should_check_files();
		m_auto_managed = a;
		update_gauge();
		update_want_scrape();
		update_state_list();

		state_updated();

		// we need to save this new state as well
		set_need_save_resume();

		// recalculate which torrents should be
		// paused
		m_ses.trigger_auto_manage();

		if (!checking_files && should_check_files())
		{
			start_checking();
		}
	}

	namespace {

	std::uint16_t clamped_subtract_u16(int const a, int const b)
	{
		if (a < b) return 0;
		return std::uint16_t(a - b);
	}
#ifndef TORRENT_NO_DEPRECATE
	std::int16_t clamped_subtract_s16(int a, int b)
	{
		if (a + std::numeric_limits<std::int16_t>::min() < b)
			return std::numeric_limits<std::int16_t>::min();
		return std::int16_t(a - b);
	}
#endif
	} // anonymous namespace

	// this is called every time the session timer takes a step back. Since the
	// session time is meant to fit in 16 bits, it only covers a range of
	// about 18 hours. This means every few hours the whole epoch of this
	// clock is shifted forward. All timestamp in this clock must then be
	// shifted backwards to remain the same. Anything that's shifted back
	// beyond the new epoch is clamped to 0 (to represent the oldest timestamp
	// currently representable by the session_time)
	void torrent::step_session_time(int const seconds)
	{
		if (m_peer_list)
		{
			for (auto pe : *m_peer_list)
			{
				pe->last_optimistically_unchoked
					= clamped_subtract_u16(pe->last_optimistically_unchoked, seconds);
				pe->last_connected = clamped_subtract_u16(pe->last_connected, seconds);
			}
		}

#ifndef TORRENT_NO_DEPRECATE
		m_last_scrape = clamped_subtract_s16(m_last_scrape, seconds);
#endif
	}

	// the higher seed rank, the more important to seed
	int torrent::seed_rank(aux::session_settings const& s) const
	{
		TORRENT_ASSERT(is_single_thread());
		enum flags
		{
			seed_ratio_not_met = 0x40000000,
			no_seeds           = 0x20000000,
			recently_started   = 0x10000000,
			prio_mask          = 0x0fffffff
		};

		if (!is_finished()) return 0;

		int scale = 1000;
		if (!is_seed()) scale = 500;

		int ret = 0;

		seconds32 const act_time = active_time();
		seconds32 const fin_time = finished_time();
		seconds32 const download_time = act_time - fin_time;

		// if we haven't yet met the seed limits, set the seed_ratio_not_met
		// flag. That will make this seed prioritized
		// downloaded may be 0 if the torrent is 0-sized
		std::int64_t const downloaded = std::max(m_total_downloaded, m_torrent_file->total_size());
		if (fin_time < seconds(s.get_int(settings_pack::seed_time_limit))
			&& (download_time.count() > 1
				&& fin_time * 100 / download_time < s.get_int(settings_pack::seed_time_ratio_limit))
			&& downloaded > 0
			&& m_total_uploaded * 100 / downloaded < s.get_int(settings_pack::share_ratio_limit))
			ret |= seed_ratio_not_met;

		// if this torrent is running, and it was started less
		// than 30 minutes ago, give it priority, to avoid oscillation
		if (!is_paused() && act_time < minutes(30))
			ret |= recently_started;

		// if we have any scrape data, use it to calculate
		// seed rank
		int seeds = 0;
		int downloaders = 0;

		if (m_complete != 0xffffff) seeds = m_complete;
		else seeds = m_peer_list ? m_peer_list->num_seeds() : 0;

		if (m_incomplete != 0xffffff) downloaders = m_incomplete;
		else downloaders = m_peer_list ? m_peer_list->num_peers() - m_peer_list->num_seeds() : 0;

		if (seeds == 0)
		{
			ret |= no_seeds;
			ret |= downloaders & prio_mask;
		}
		else
		{
			ret |= ((1 + downloaders) * scale / seeds) & prio_mask;
		}

		return ret;
	}

	// this is an async operation triggered by the client
	// TODO: add a flag to ignore stats, and only care about resume data for
	// content. For unchanged files, don't trigger a load of the metadata
	// just to save an empty resume data file
	void torrent::save_resume_data(resume_data_flags_t const flags)
	{
		TORRENT_ASSERT(is_single_thread());
		INVARIANT_CHECK;

		if (!valid_metadata())
		{
			alerts().emplace_alert<save_resume_data_failed_alert>(get_handle()
				, errors::no_metadata);
			return;
		}

		if ((flags & torrent_handle::only_if_modified) && !m_need_save_resume_data)
		{
			alerts().emplace_alert<save_resume_data_failed_alert>(get_handle()
				, errors::resume_data_not_modified);
			return;
		}

		m_need_save_resume_data = false;
		m_save_resume_flags = flags;
		state_updated();

		if ((flags & torrent_handle::flush_disk_cache) && m_storage)
			m_ses.disk_thread().async_release_files(m_storage);

		state_updated();

		add_torrent_params atp;
		write_resume_data(atp);
		alerts().emplace_alert<save_resume_data_alert>(std::move(atp), get_handle());
	}

	bool torrent::should_check_files() const
	{
		TORRENT_ASSERT(is_single_thread());
		return m_state == torrent_status::checking_files
			&& !m_paused
			&& !has_error()
			&& !m_abort
			&& !m_session_paused;
	}

	void torrent::flush_cache()
	{
		TORRENT_ASSERT(is_single_thread());

		// storage may be nullptr during shutdown
		if (!m_storage)
		{
			TORRENT_ASSERT(m_abort);
			return;
		}
		m_ses.disk_thread().async_release_files(m_storage
			, std::bind(&torrent::on_cache_flushed, shared_from_this()));
	}

	void torrent::on_cache_flushed() try
	{
		TORRENT_ASSERT(is_single_thread());

		if (m_ses.is_aborted()) return;

		if (alerts().should_post<cache_flushed_alert>())
			alerts().emplace_alert<cache_flushed_alert>(get_handle());
	}
	catch (...) { handle_exception(); }

	void torrent::on_torrent_aborted()
	{
		TORRENT_ASSERT(is_single_thread());

		// there should be no more disk activity for this torrent now, we can
		// release the disk io handle
		m_storage.reset();
	}

	bool torrent::is_paused() const
	{
		return m_paused || m_session_paused;
	}

	void torrent::pause(bool const graceful)
	{
		TORRENT_ASSERT(is_single_thread());
		INVARIANT_CHECK;

		if (!m_paused)
		{
			// we need to save this new state
			set_need_save_resume();
		}

		int const flags = graceful ? flag_graceful_pause : 0;
		set_paused(true, flags | flag_clear_disk_cache);
	}

	void torrent::do_pause(bool const clear_disk_cache)
	{
		TORRENT_ASSERT(is_single_thread());
		if (!is_paused()) return;

		// this torrent may be about to consider itself inactive. If so, we want
		// to prevent it from doing so, since it's being paused unconditionally
		// now. An illustrative example of this is a torrent that completes
		// downloading when active_seeds = 0. It completes, it gets paused and it
		// should not come back to life again.
		if (m_pending_active_change)
		{
			m_inactivity_timer.cancel();
		}

#ifndef TORRENT_DISABLE_EXTENSIONS
		for (auto& ext : m_extensions)
		{
			if (ext->on_pause()) return;
		}
#endif

		m_need_connect_boost = true;
		m_inactive = false;

		update_state_list();
		update_want_tick();

		const time_point now = aux::time_now();

		m_active_time +=
			duration_cast<seconds32>(now - m_started);

		if (is_seed()) m_seeding_time +=
			duration_cast<seconds32>(now - m_became_seed);

		if (is_finished()) m_finished_time +=
			duration_cast<seconds32>(now - m_became_finished);

		m_announce_to_dht = false;
		m_announce_to_trackers = false;
		m_announce_to_lsd = false;

		state_updated();
		update_want_peers();
		update_want_scrape();
		update_gauge();
		update_state_list();

#ifndef TORRENT_DISABLE_LOGGING
		log_to_all_peers("pausing");
#endif

		// when checking and being paused in graceful pause mode, we
		// post the paused alert when the last outstanding disk job completes
		if (m_state == torrent_status::checking_files)
		{
			if (m_checking_piece == m_num_checked_pieces)
			{
				if (alerts().should_post<torrent_paused_alert>())
					alerts().emplace_alert<torrent_paused_alert>(get_handle());
			}
			disconnect_all(errors::torrent_paused, operation_t::bittorrent);
			return;
		}

		if (!m_graceful_pause_mode)
		{
			// this will make the storage close all
			// files and flush all cached data
			if (m_storage && clear_disk_cache)
			{
				// the torrent_paused alert will be posted from on_torrent_paused
				m_ses.disk_thread().async_stop_torrent(m_storage
					, std::bind(&torrent::on_torrent_paused, shared_from_this()));
			}
			else
			{
				if (alerts().should_post<torrent_paused_alert>())
					alerts().emplace_alert<torrent_paused_alert>(get_handle());
			}

			disconnect_all(errors::torrent_paused, operation_t::bittorrent);
		}
		else
		{
			// disconnect all peers with no outstanding data to receive
			// and choke all remaining peers to prevent responding to new
			// requests
			for (auto p : m_connections)
			{
				TORRENT_INCREMENT(m_iterating_connections);
				TORRENT_ASSERT(p->associated_torrent().lock().get() == this);

				if (p->is_disconnecting()) continue;

				if (p->outstanding_bytes() > 0)
				{
#ifndef TORRENT_DISABLE_LOGGING
					p->peer_log(peer_log_alert::info, "CHOKING_PEER", "torrent graceful paused");
#endif
					// remove any un-sent requests from the queue
					p->clear_request_queue();
					// don't accept new requests from the peer
					p->choke_this_peer();
					continue;
				}

				// since we're currently in graceful pause mode, the last peer to
				// disconnect (assuming all peers end up begin disconnected here)
				// will post the torrent_paused_alert
#ifndef TORRENT_DISABLE_LOGGING
				p->peer_log(peer_log_alert::info, "CLOSING_CONNECTION", "torrent_paused");
#endif
				p->disconnect(errors::torrent_paused, operation_t::bittorrent);
			}
		}

		stop_announcing();
	}

#ifndef TORRENT_DISABLE_LOGGING
	void torrent::log_to_all_peers(char const* message)
	{
		TORRENT_ASSERT(is_single_thread());

		bool const log_peers = !m_connections.empty()
			&& m_connections.front()->should_log(peer_log_alert::info);

		if (log_peers)
		{
			for (auto const p : m_connections)
			{
				TORRENT_INCREMENT(m_iterating_connections);
				p->peer_log(peer_log_alert::info, "TORRENT", "%s", message);
			}
		}

		debug_log("%s", message);
	}
#endif

	// add or remove a url that will be attempted for
	// finding the file(s) in this torrent.
	web_seed_t* torrent::add_web_seed(std::string const& url
		, web_seed_entry::type_t const type
		, std::string const& auth
		, web_seed_entry::headers_t const& extra_headers
		, bool const ephemeral)
	{
		web_seed_t ent(url, type, auth, extra_headers);
		ent.ephemeral = ephemeral;

		// don't add duplicates
		auto const it = std::find(m_web_seeds.begin(), m_web_seeds.end(), ent);
		if (it != m_web_seeds.end()) return &*it;
		m_web_seeds.push_back(ent);
		set_need_save_resume();
		return &m_web_seeds.back();
	}

	void torrent::set_session_paused(bool const b)
	{
		if (m_session_paused == b) return;
		bool const paused_before = is_paused();
		m_session_paused = b;

		if (paused_before == is_paused()) return;

		if (b) do_pause();
		else do_resume();
	}

	void torrent::set_paused(bool const b, int flags)
	{
		TORRENT_ASSERT(is_single_thread());

		// if there are no peers, there is no point in a graceful pause mode. In
		// fact, the promise to post the torrent_paused_alert exactly once is
		// maintained by the last peer to be disconnected in graceful pause mode,
		// if there are no peers, we must not enter graceful pause mode, and post
		// the torrent_paused_alert immediately instead.
		if (num_peers() == 0)
			flags &= ~flag_graceful_pause;

		if (m_paused == b)
		{
			// there is one special case here. If we are
			// currently in graceful pause mode, and we just turned into regular
			// paused mode, we need to actually pause the torrent properly
			if (m_paused == true
				&& m_graceful_pause_mode == true
				&& (flags & flag_graceful_pause) == 0)
			{
				m_graceful_pause_mode = false;
				update_gauge();
				do_pause();
			}
			return;
		}

		bool const paused_before = is_paused();

		m_paused = b;

		// the session may still be paused, in which case
		// the effective state of the torrent did not change
		if (paused_before == is_paused()) return;

		m_graceful_pause_mode = (flags & flag_graceful_pause) ? true : false;

		if (b) do_pause((flags & flag_clear_disk_cache) != 0);
		else do_resume();
	}

	void torrent::resume()
	{
		TORRENT_ASSERT(is_single_thread());
		INVARIANT_CHECK;

		if (!m_paused
			&& m_announce_to_dht
			&& m_announce_to_trackers
			&& m_announce_to_lsd) return;

		m_announce_to_dht = true;
		m_announce_to_trackers = true;
		m_announce_to_lsd = true;
		m_paused = false;
		if (!m_session_paused) m_graceful_pause_mode = false;

		update_gauge();

		// we need to save this new state
		set_need_save_resume();

		do_resume();
	}

	void torrent::do_resume()
	{
		TORRENT_ASSERT(is_single_thread());
		if (is_paused())
		{
			update_want_tick();
			return;
		}

#ifndef TORRENT_DISABLE_EXTENSIONS
		for (auto& ext : m_extensions)
		{
			if (ext->on_resume()) return;
		}
#endif

		if (alerts().should_post<torrent_resumed_alert>())
			alerts().emplace_alert<torrent_resumed_alert>(get_handle());

		m_started = aux::time_now32();
		if (is_seed()) m_became_seed = m_started;
		if (is_finished()) m_became_finished = m_started;

		clear_error();

		if (m_state == torrent_status::checking_files)
		{
			if (m_auto_managed) m_ses.trigger_auto_manage();
			if (should_check_files()) start_checking();
		}

		state_updated();
		update_want_peers();
		update_want_tick();
		update_want_scrape();
		update_gauge();

		if (should_check_files()) start_checking();

		if (m_state == torrent_status::checking_files) return;

		start_announcing();

		do_connect_boost();
	}

	namespace
	{
		struct timer_state
		{
			explicit timer_state(aux::listen_socket_handle const& s)
				: socket(s) {}

			aux::listen_socket_handle socket;

			int tier = INT_MAX;
			bool found_working = false;
			bool done = false;
		};
	}

	void torrent::update_tracker_timer(time_point32 const now)
	{
		TORRENT_ASSERT(is_single_thread());
		if (!m_announcing)
		{
#ifndef TORRENT_DISABLE_LOGGING
			debug_log("*** update tracker timer: not announcing");
#endif
			return;
		}

		time_point32 next_announce = time_point32::max();

		std::vector<timer_state> listen_socket_states;

		for (auto const& t : m_trackers)
		{
			for (auto const& aep : t.endpoints)
			{
				auto aep_state_iter = std::find_if(listen_socket_states.begin(), listen_socket_states.end()
					, [&](timer_state const& s) { return s.socket == aep.socket; });
				if (aep_state_iter == listen_socket_states.end())
				{
					listen_socket_states.emplace_back(aep.socket);
					aep_state_iter = listen_socket_states.end() - 1;
				}
				timer_state& state = *aep_state_iter;

				if (state.done) continue;

#ifndef TORRENT_DISABLE_LOGGING
			if (should_log())
			{
				debug_log("*** tracker: \"%s\" "
					"[ tiers: %d trackers: %d"
					" found: %d i->tier: %d tier: %d"
					" working: %d fails: %d limit: %d upd: %d ]"
					, t.url.c_str(), settings().get_bool(settings_pack::announce_to_all_tiers)
					, settings().get_bool(settings_pack::announce_to_all_trackers), state.found_working
					, t.tier, state.tier, aep.is_working(), aep.fails, t.fail_limit
					, aep.updating);
			}
#endif

			if (settings().get_bool(settings_pack::announce_to_all_tiers)
				&& state.found_working
				&& t.tier <= state.tier
				&& state.tier != INT_MAX)
				continue;

			if (t.tier > state.tier && !settings().get_bool(settings_pack::announce_to_all_tiers)) break;
			if (aep.is_working()) { state.tier = t.tier; state.found_working = false; }
			if (aep.fails >= t.fail_limit && t.fail_limit != 0) continue;
			if (aep.updating)
			{
				state.found_working = true;
			}
			else
			{
				time_point32 const next_tracker_announce = std::max(aep.next_announce, aep.min_announce);
				if (next_tracker_announce < next_announce
					&& (!state.found_working || aep.is_working()))
					next_announce = next_tracker_announce;
			}
				if (aep.is_working()) state.found_working = true;
				if (state.found_working
					&& !settings().get_bool(settings_pack::announce_to_all_trackers)
					&& !settings().get_bool(settings_pack::announce_to_all_tiers))
					state.done = true;
			}

			if (std::all_of(listen_socket_states.begin(), listen_socket_states.end()
				, [](timer_state const& s) { return s.done; }))
				break;
		}

		if (next_announce <= now) next_announce = now;

#ifndef TORRENT_DISABLE_LOGGING
		debug_log("*** update tracker timer: next_announce < now %d"
			" m_waiting_tracker: %d next_announce_in: %d"
			, next_announce <= now, m_waiting_tracker
			, int(total_seconds(now - next_announce)));
#endif

		// don't re-issue the timer if it's the same expiration time as last time
		// if m_waiting_tracker is 0, expires_at() is undefined
		if (m_waiting_tracker && m_tracker_timer.expires_at() == next_announce) return;

		error_code ec;
		auto self = shared_from_this();

		m_tracker_timer.expires_at(next_announce, ec);
		ADD_OUTSTANDING_ASYNC("tracker::on_tracker_announce");
		++m_waiting_tracker;
		m_tracker_timer.async_wait([self](error_code const& e)
			{ self->wrap(&torrent::on_tracker_announce, e); });
	}

	void torrent::start_announcing()
	{
		TORRENT_ASSERT(is_single_thread());
		TORRENT_ASSERT(state() != torrent_status::checking_files);
		if (is_paused())
		{
#ifndef TORRENT_DISABLE_LOGGING
			debug_log("start_announcing(), paused");
#endif
			return;
		}
		// if we don't have metadata, we need to announce
		// before checking files, to get peers to
		// request the metadata from
		if (!m_files_checked && valid_metadata())
		{
#ifndef TORRENT_DISABLE_LOGGING
			debug_log("start_announcing(), files not checked (with valid metadata)");
#endif
			return;
		}
#ifndef TORRENT_NO_DEPRECATE
		// deprecated in 1.2
		if (!m_torrent_file->is_valid() && !m_url.empty())
		{
#ifndef TORRENT_DISABLE_LOGGING
			debug_log("start_announcing(), downloading URL");
#endif
			return;
		}
#endif
		if (m_announcing) return;

		m_announcing = true;

#ifndef TORRENT_DISABLE_DHT
		if ((!m_peer_list || m_peer_list->num_peers() < 50) && m_ses.dht())
		{
			// we don't have any peers, prioritize
			// announcing this torrent with the DHT
			m_ses.prioritize_dht(shared_from_this());
		}
#endif

		if (!m_trackers.empty())
		{
			// tell the tracker that we're back
			for (auto& t : m_trackers) t.reset();
		}

		// reset the stats, since from the tracker's
		// point of view, this is a new session
		m_total_failed_bytes = 0;
		m_total_redundant_bytes = 0;
		m_stat.clear();

		update_want_tick();

		announce_with_tracker();

		lsd_announce();
	}

	void torrent::stop_announcing()
	{
		TORRENT_ASSERT(is_single_thread());
		if (!m_announcing) return;

		error_code ec;
		m_tracker_timer.cancel(ec);

		m_announcing = false;

		time_point32 const now = aux::time_now32();
		for (auto& t : m_trackers)
		{
			for (auto& aep : t.endpoints)
			{
				aep.next_announce = now;
				aep.min_announce = now;
			}
		}
		announce_with_tracker(tracker_request::stopped);
	}

	seconds32 torrent::finished_time() const
	{
		if(!is_finished() || is_paused())
			return m_finished_time;

		return m_finished_time + duration_cast<seconds32>(
			aux::time_now() - m_became_finished);
	}

	seconds32 torrent::active_time() const
	{
		if(is_paused())
			return m_active_time;

		// m_active_time does not account for the current "session", just the
		// time before we last started this torrent. To get the current time, we
		// need to add the time since we started it
		return m_active_time + duration_cast<seconds32>(
			aux::time_now() - m_started);
	}

	seconds32 torrent::seeding_time() const
	{
		if(!is_seed() || is_paused())
			return m_seeding_time;
		// m_seeding_time does not account for the current "session", just the
		// time before we last started this torrent. To get the current time, we
		// need to add the time since we started it
		return m_seeding_time + duration_cast<seconds32>(
			aux::time_now() - m_became_seed);
	}

	seconds32 torrent::upload_mode_time() const
	{
		if(!m_upload_mode)
			return seconds32(0);

		return aux::time_now32() - m_upload_mode_time;
	}

	void torrent::second_tick(int const tick_interval_ms)
	{
		TORRENT_ASSERT(want_tick());
		TORRENT_ASSERT(is_single_thread());
		INVARIANT_CHECK;

		auto self = shared_from_this();

#ifndef TORRENT_DISABLE_EXTENSIONS
		for (auto const& ext : m_extensions)
		{
			ext->tick();
		}

		if (m_abort) return;
#endif

		// if we're in upload only mode and we're auto-managed
		// leave upload mode every 10 minutes hoping that the error
		// condition has been fixed
		if (m_upload_mode && m_auto_managed && upload_mode_time() >=
			seconds(settings().get_int(settings_pack::optimistic_disk_retry)))
		{
			set_upload_mode(false);
		}

		if (is_paused() && !m_graceful_pause_mode)
		{
			// let the stats fade out to 0
			// check the rate before ticking the stats so that the last update is sent
			// with the rate equal to zero
			if (m_stat.low_pass_upload_rate() > 0 || m_stat.low_pass_download_rate() > 0)
				state_updated();
			m_stat.second_tick(tick_interval_ms);
			// if the rate is 0, there's no update because of network transfers
			if (!(m_stat.low_pass_upload_rate() > 0 || m_stat.low_pass_download_rate() > 0))
				update_want_tick();

			return;
		}

		if (settings().get_bool(settings_pack::rate_limit_ip_overhead))
		{
			int const up_limit = upload_limit();
			int const down_limit = download_limit();

			if (down_limit > 0
				&& m_stat.download_ip_overhead() >= down_limit
				&& alerts().should_post<performance_alert>())
			{
				alerts().emplace_alert<performance_alert>(get_handle()
					, performance_alert::download_limit_too_low);
			}

			if (up_limit > 0
				&& m_stat.upload_ip_overhead() >= up_limit
				&& alerts().should_post<performance_alert>())
			{
				alerts().emplace_alert<performance_alert>(get_handle()
					, performance_alert::upload_limit_too_low);
			}
		}

		// ---- TIME CRITICAL PIECES ----

#if TORRENT_DEBUG_STREAMING > 0
		std::vector<partial_piece_info> queue;
		get_download_queue(&queue);

		std::vector<peer_info> peer_list;
		get_peer_info(peer_list);

		std::sort(queue.begin(), queue.end(), std::bind(&partial_piece_info::piece_index, _1)
			< std::bind(&partial_piece_info::piece_index, _2));

		std::printf("average piece download time: %.2f s (+/- %.2f s)\n"
			, m_average_piece_time / 1000.f
			, m_piece_time_deviation / 1000.f);
		for (auto& i : queue)
		{
			extern void print_piece(libtorrent::partial_piece_info* pp
				, std::vector<libtorrent::peer_info> const& peers
				, std::vector<time_critical_piece> const& time_critical);

			print_piece(&i, peer_list, m_time_critical_pieces);
		}
#endif // TORRENT_DEBUG_STREAMING

		if (!m_time_critical_pieces.empty() && !upload_mode())
		{
			request_time_critical_pieces();
		}

		// ---- WEB SEEDS ----

		maybe_connect_web_seeds();

		m_swarm_last_seen_complete = m_last_seen_complete;
		for (auto p : m_connections)
		{
			TORRENT_INCREMENT(m_iterating_connections);

			// look for the peer that saw a seed most recently
			m_swarm_last_seen_complete = std::max(p->last_seen_complete(), m_swarm_last_seen_complete);

			// updates the peer connection's ul/dl bandwidth
			// resource requests
			p->second_tick(tick_interval_ms);
		}
		if (m_ses.alerts().should_post<stats_alert>())
			m_ses.alerts().emplace_alert<stats_alert>(get_handle(), tick_interval_ms, m_stat);

		m_total_uploaded += m_stat.last_payload_uploaded();
		m_total_downloaded += m_stat.last_payload_downloaded();
		m_stat.second_tick(tick_interval_ms);

		// these counters are saved in the resume data, since they updated
		// we need to save the resume data too
		m_need_save_resume_data = true;

		// if the rate is 0, there's no update because of network transfers
		if (m_stat.low_pass_upload_rate() > 0 || m_stat.low_pass_download_rate() > 0)
			state_updated();

		// this section determines whether the torrent is active or not. When it
		// changes state, it may also trigger the auto-manage logic to reconsider
		// which torrents should be queued and started. There is a low pass
		// filter in order to avoid flapping (auto_manage_startup).
		bool is_inactive = is_inactive_internal();

		if (settings().get_bool(settings_pack::dont_count_slow_torrents))
		{
			if (is_inactive != m_inactive && !m_pending_active_change)
			{
				int const delay = settings().get_int(settings_pack::auto_manage_startup);
				m_inactivity_timer.expires_from_now(seconds(delay));
				m_inactivity_timer.async_wait([self](error_code const& ec) {
					self->wrap(&torrent::on_inactivity_tick, ec); });
				m_pending_active_change = true;
			}
			else if (is_inactive == m_inactive
				&& m_pending_active_change)
			{
				m_inactivity_timer.cancel();
			}
		}

		update_want_tick();
	}

	bool torrent::is_inactive_internal() const
	{
		if (is_finished())
			return m_stat.upload_payload_rate()
				< settings().get_int(settings_pack::inactive_up_rate);
		else
			return m_stat.download_payload_rate()
				< settings().get_int(settings_pack::inactive_down_rate);
	}

	void torrent::on_inactivity_tick(error_code const& ec) try
	{
		m_pending_active_change = false;

		if (ec) return;

		bool const is_inactive = is_inactive_internal();
		if (is_inactive == m_inactive) return;

		m_inactive = is_inactive;

		update_state_list();
		update_want_tick();

		if (settings().get_bool(settings_pack::dont_count_slow_torrents))
			m_ses.trigger_auto_manage();
	}
	catch (...) { handle_exception(); }

	namespace {
		int zero_or(int const val, int const def_val)
		{ return (val <= 0) ? def_val : val; }
	}

	void torrent::maybe_connect_web_seeds()
	{
		if (m_abort) return;

		// if we have everything we want we don't need to connect to any web-seed
		if (m_web_seeds.empty()
			|| is_finished()
			|| !m_files_checked
			|| num_peers() >= int(m_max_connections)
			|| m_ses.num_connections() >= settings().get_int(settings_pack::connections_limit))
		{
			return;
		}

		// when set to unlimited, use 100 as the limit
		int limit = zero_or(settings().get_int(settings_pack::max_web_seed_connections)
			, 100);

		auto const now = aux::time_now();

		// keep trying web-seeds if there are any
		// first find out which web seeds we are connected to
		for (auto i = m_web_seeds.begin(); i != m_web_seeds.end() && limit > 0;)
		{
			auto const w = i++;
			if (w->removed || w->retry > now)
				continue;

			--limit;
			if (w->peer_info.connection || w->resolving)
				continue;

			connect_to_url_seed(w);
		}
	}

	void torrent::recalc_share_mode()
	{
		TORRENT_ASSERT(share_mode());
		if (is_seed()) return;

		int pieces_in_torrent = m_torrent_file->num_pieces();
		int num_seeds = 0;
		int num_peers = 0;
		int num_downloaders = 0;
		int missing_pieces = 0;
		int num_interested = 0;
		for (auto const p : m_connections)
		{
			TORRENT_INCREMENT(m_iterating_connections);
			if (p->is_connecting()) continue;
			if (p->is_disconnecting()) continue;
			++num_peers;
			if (p->is_seed())
			{
				++num_seeds;
				continue;
			}

			if (p->share_mode()) continue;
			if (p->upload_only()) continue;

			if (p->is_peer_interested()) ++num_interested;

			++num_downloaders;
			missing_pieces += pieces_in_torrent - p->num_have_pieces();
		}

		if (num_peers == 0) return;

		if (num_seeds * 100 / num_peers > 50
			&& (num_peers * 100 / m_max_connections > 90
				|| num_peers > 20))
		{
			// we are connected to more than 90% seeds (and we're beyond
			// 90% of the max number of connections). That will
			// limit our ability to upload. We need more downloaders.
			// disconnect some seeds so that we don't have more than 50%
			int const to_disconnect = num_seeds - num_peers / 2;
			aux::vector<peer_connection*> seeds;
			seeds.reserve(num_seeds);
			for (auto const p : m_connections)
			{
				if (p->is_seed()) seeds.push_back(p);
			}

			aux::random_shuffle(seeds.begin(), seeds.end());
			TORRENT_ASSERT(to_disconnect <= seeds.end_index());
			for (int i = 0; i < to_disconnect; ++i)
				seeds[i]->disconnect(errors::upload_upload_connection
					, operation_t::bittorrent);
		}

		if (num_downloaders == 0) return;

		// assume that the seeds are about as fast as us. During the time
		// we can download one piece, and upload one piece, each seed
		// can upload two pieces.
		missing_pieces -= 2 * num_seeds;

		if (missing_pieces <= 0) return;

		// missing_pieces represents our opportunity to download pieces
		// and share them more than once each

		// now, download at least one piece, otherwise download one more
		// piece if our downloaded (and downloading) pieces is less than 50%
		// of the uploaded bytes
		int const num_downloaded_pieces = std::max(m_picker->num_have()
			, pieces_in_torrent - m_picker->num_filtered());

		if (std::int64_t(num_downloaded_pieces) * m_torrent_file->piece_length()
			* settings().get_int(settings_pack::share_mode_target) > m_total_uploaded
			&& num_downloaded_pieces > 0)
			return;

		// don't have more pieces downloading in parallel than 5% of the total
		// number of pieces we have downloaded
		if (m_picker->get_download_queue_size() > num_downloaded_pieces / 20)
			return;

		// one more important property is that there are enough pieces
		// that more than one peer wants to download
		// make sure that there are enough downloaders for the rarest
		// piece. Go through all pieces, figure out which one is the rarest
		// and how many peers that has that piece

		aux::vector<piece_index_t> rarest_pieces;

		int const num_pieces = m_torrent_file->num_pieces();
		int rarest_rarity = INT_MAX;
		for (piece_index_t i(0); i < piece_index_t(num_pieces); ++i)
		{
			piece_picker::piece_stats_t ps = m_picker->piece_stats(i);
			if (ps.peer_count == 0) continue;
			if (ps.priority == 0 && (ps.have || ps.downloading))
			{
				m_picker->set_piece_priority(i, default_priority);
				continue;
			}
			// don't count pieces we already have or are trying to download
			if (ps.priority > 0 || ps.have) continue;
			if (ps.peer_count > rarest_rarity) continue;
			if (ps.peer_count == rarest_rarity)
			{
				rarest_pieces.push_back(i);
				continue;
			}

			rarest_pieces.clear();
			rarest_rarity = ps.peer_count;
			rarest_pieces.push_back(i);
		}

		update_gauge();
		update_want_peers();

		// now, rarest_pieces is a list of all pieces that are the rarest ones.
		// and rarest_rarity is the number of peers that have the rarest pieces

		// if there's only a single peer that doesn't have the rarest piece
		// it's impossible for us to download one piece and upload it
		// twice. i.e. we cannot get a positive share ratio
		if (num_peers - rarest_rarity
			< settings().get_int(settings_pack::share_mode_target))
			return;

		// now, pick one of the rarest pieces to download
		int const pick = int(random(aux::numeric_cast<std::uint32_t>(rarest_pieces.end_index() - 1)));
		bool const was_finished = is_finished();
		m_picker->set_piece_priority(rarest_pieces[pick], default_priority);
		update_gauge();
		update_peer_interest(was_finished);
		update_want_peers();
	}

	void torrent::sent_bytes(int const bytes_payload, int const bytes_protocol)
	{
		m_stat.sent_bytes(bytes_payload, bytes_protocol);
		m_ses.sent_bytes(bytes_payload, bytes_protocol);
	}

	void torrent::received_bytes(int const bytes_payload, int const bytes_protocol)
	{
		m_stat.received_bytes(bytes_payload, bytes_protocol);
		m_ses.received_bytes(bytes_payload, bytes_protocol);
	}

	void torrent::trancieve_ip_packet(int const bytes, bool const ipv6)
	{
		m_stat.trancieve_ip_packet(bytes, ipv6);
		m_ses.trancieve_ip_packet(bytes, ipv6);
	}

	void torrent::sent_syn(bool const ipv6)
	{
		m_stat.sent_syn(ipv6);
		m_ses.sent_syn(ipv6);
	}

	void torrent::received_synack(bool const ipv6)
	{
		m_stat.received_synack(ipv6);
		m_ses.received_synack(ipv6);
	}

#if TORRENT_DEBUG_STREAMING > 0
	char const* esc(char const* code)
	{
		// this is a silly optimization
		// to avoid copying of strings
		int const num_strings = 200;
		static char buf[num_strings][20];
		static int round_robin = 0;
		char* ret = buf[round_robin];
		++round_robin;
		if (round_robin >= num_strings) round_robin = 0;
		ret[0] = '\033';
		ret[1] = '[';
		int i = 2;
		int j = 0;
		while (code[j]) ret[i++] = code[j++];
		ret[i++] = 'm';
		ret[i++] = 0;
		return ret;
	}

	int peer_index(libtorrent::tcp::endpoint addr
		, std::vector<libtorrent::peer_info> const& peers)
	{
		std::vector<peer_info>::const_iterator i = std::find_if(peers.begin()
			, peers.end(), std::bind(&peer_info::ip, _1) == addr);
		if (i == peers.end()) return -1;

		return i - peers.begin();
	}

	void print_piece(libtorrent::partial_piece_info* pp
		, std::vector<libtorrent::peer_info> const& peers
		, std::vector<time_critical_piece> const& time_critical)
	{
		time_point const now = clock_type::now();

		float deadline = 0.f;
		float last_request = 0.f;
		int timed_out = -1;

		int piece = pp->piece_index;
		std::vector<time_critical_piece>::const_iterator i
			= std::find_if(time_critical.begin(), time_critical.end()
				, std::bind(&time_critical_piece::piece, _1) == piece);
		if (i != time_critical.end())
		{
			deadline = total_milliseconds(i->deadline - now) / 1000.f;
			if (i->last_requested == min_time())
				last_request = -1;
			else
				last_request = total_milliseconds(now - i->last_requested) / 1000.f;
			timed_out = i->timed_out;
		}

		int num_blocks = pp->blocks_in_piece;

		std::printf("%5d: [", piece);
		for (int j = 0; j < num_blocks; ++j)
		{
			int index = pp ? peer_index(pp->blocks[j].peer(), peers) % 36 : -1;
			char chr = '+';
			if (index >= 0)
				chr = (index < 10)?'0' + index:'A' + index - 10;

			char const* color = "";
			char const* multi_req = "";

			if (pp->blocks[j].num_peers > 1)
				multi_req = esc("1");

			if (pp->blocks[j].bytes_progress > 0
				&& pp->blocks[j].state == block_info::requested)
			{
				color = esc("33;7");
				chr = '0' + (pp->blocks[j].bytes_progress * 10 / pp->blocks[j].block_size);
			}
			else if (pp->blocks[j].state == block_info::finished) color = esc("32;7");
			else if (pp->blocks[j].state == block_info::writing) color = esc("36;7");
			else if (pp->blocks[j].state == block_info::requested) color = esc("0");
			else { color = esc("0"); chr = ' '; }

			std::printf("%s%s%c%s", color, multi_req, chr, esc("0"));
		}
		std::printf("%s]", esc("0"));
		if (deadline != 0.f)
			std::printf(" deadline: %f last-req: %f timed_out: %d\n"
				, deadline, last_request, timed_out);
		else
			std::printf("\n");
	}
#endif // TORRENT_DEBUG_STREAMING

	namespace {

	struct busy_block_t
	{
		int peers;
		int index;
		bool operator<(busy_block_t rhs) const { return peers < rhs.peers; }
	};

	void pick_busy_blocks(piece_picker const* picker
		, piece_index_t const piece
		, int const blocks_in_piece
		, int const timed_out
		, std::vector<piece_block>& interesting_blocks
		, piece_picker::downloading_piece const& pi)
	{
		// if there aren't any free blocks in the piece, and the piece is
		// old enough, we may switch into busy mode for this piece. In this
		// case busy_blocks and busy_count are set to contain the eligible
		// busy blocks we may pick
		// first, figure out which blocks are eligible for picking
		// in "busy-mode"
		TORRENT_ALLOCA(busy_blocks, busy_block_t, blocks_in_piece);
		int busy_count = 0;

		// pick busy blocks from the piece
		int idx = -1;
		for (auto const& info : picker->blocks_for_piece(pi))
		{
			++idx;
			// only consider blocks that have been requested
			// and we're still waiting for them
			if (info.state != piece_picker::block_info::state_requested)
				continue;

			piece_block b(piece, idx);

			// only allow a single additional request per block, in order
			// to spread it out evenly across all stalled blocks
			if (int(info.num_peers) > timed_out)
				continue;

			busy_blocks[busy_count].peers = info.num_peers;
			busy_blocks[busy_count].index = idx;
			++busy_count;

#if TORRENT_DEBUG_STREAMING > 1
			std::printf(" [%d (%d)]", b.block_index, info.num_peers);
#endif
		}
#if TORRENT_DEBUG_STREAMING > 1
		std::printf("\n");
#endif

		busy_blocks = busy_blocks.first(busy_count);

		// then sort blocks by the number of peers with requests
		// to the blocks (request the blocks with the fewest peers
		// first)
		std::sort(busy_blocks.begin(), busy_blocks.end());

		// then insert them into the interesting_blocks vector
		for (auto const& block : busy_blocks)
		{
			interesting_blocks.emplace_back(piece, block.index);
		}
	}

	void pick_time_critical_block(std::vector<peer_connection*>& peers
		, std::vector<peer_connection*>& ignore_peers
		, std::set<peer_connection*>& peers_with_requests
		, piece_picker::downloading_piece const& pi
		, time_critical_piece* i
		, piece_picker const* picker
		, int const blocks_in_piece
		, int const timed_out)
	{
		std::vector<piece_block> interesting_blocks;
		std::vector<piece_block> backup1;
		std::vector<piece_block> backup2;
		std::vector<piece_index_t> ignore;

		time_point const now = aux::time_now();

		// loop until every block has been requested from this piece (i->piece)
		do
		{
			// if this peer's download time exceeds 2 seconds, we're done.
			// We don't want to build unreasonably long request queues
			if (!peers.empty() && peers[0]->download_queue_time() > milliseconds(2000))
			{
#if TORRENT_DEBUG_STREAMING > 1
				std::printf("queue time: %d ms, done\n"
					, int(total_milliseconds(peers[0]->download_queue_time())));
#endif
				break;
			}

			// pick the peer with the lowest download_queue_time that has i->piece
			auto p = std::find_if(peers.begin(), peers.end()
				, std::bind(&peer_connection::has_piece, _1, i->piece));

			// obviously we'll have to skip it if we don't have a peer that has
			// this piece
			if (p == peers.end())
			{
#if TORRENT_DEBUG_STREAMING > 1
				std::printf("out of peers, done\n");
#endif
				break;
			}
			peer_connection& c = **p;

			interesting_blocks.clear();
			backup1.clear();
			backup2.clear();

			// specifically request blocks with no affinity towards fast or slow
			// pieces. If we would, the picked block might end up in one of
			// the backup lists
			picker->add_blocks(i->piece, c.get_bitfield(), interesting_blocks
				, backup1, backup2, blocks_in_piece, 0, c.peer_info_struct()
				, ignore, 0);

			interesting_blocks.insert(interesting_blocks.end()
				, backup1.begin(), backup1.end());
			interesting_blocks.insert(interesting_blocks.end()
				, backup2.begin(), backup2.end());

			bool busy_mode = false;

			if (interesting_blocks.empty())
			{
				busy_mode = true;

#if TORRENT_DEBUG_STREAMING > 1
				std::printf("interesting_blocks.empty()\n");
#endif

				// there aren't any free blocks to pick, and the piece isn't
				// old enough to pick busy blocks yet. break to continue to
				// the next piece.
				if (timed_out == 0)
				{
#if TORRENT_DEBUG_STREAMING > 1
					std::printf("not timed out, moving on to next piece\n");
#endif
					break;
				}

#if TORRENT_DEBUG_STREAMING > 1
				std::printf("pick busy blocks\n");
#endif

				pick_busy_blocks(picker, i->piece, blocks_in_piece, timed_out
					, interesting_blocks, pi);
			}

			// we can't pick anything from this piece, we're done with it.
			// move on to the next one
			if (interesting_blocks.empty()) break;

			piece_block b = interesting_blocks.front();

			// in busy mode we need to make sure we don't do silly
			// things like requesting the same block twice from the
			// same peer
			std::vector<pending_block> const& dq = c.download_queue();

			bool const already_requested = std::find_if(dq.begin(), dq.end()
				, aux::has_block(b)) != dq.end();

			if (already_requested)
			{
				// if the piece is stalled, we may end up picking a block
				// that we've already requested from this peer. If so, we should
				// simply disregard this peer from this piece, since this peer
				// is likely to be causing the stall. We should request it
				// from the next peer in the list
				// the peer will be put back in the set for the next piece
				ignore_peers.push_back(*p);
				peers.erase(p);
#if TORRENT_DEBUG_STREAMING > 1
				std::printf("piece already requested by peer, try next peer\n");
#endif
				// try next peer
				continue;
			}

			std::vector<pending_block> const& rq = c.request_queue();

			bool const already_in_queue = std::find_if(rq.begin(), rq.end()
				, aux::has_block(b)) != rq.end();

			if (already_in_queue)
			{
				if (!c.make_time_critical(b))
				{
#if TORRENT_DEBUG_STREAMING > 1
					std::printf("piece already time-critical and in queue for peer, trying next peer\n");
#endif
					ignore_peers.push_back(*p);
					peers.erase(p);
					continue;
				}
				i->last_requested = now;

#if TORRENT_DEBUG_STREAMING > 1
				std::printf("piece already in queue for peer, making time-critical\n");
#endif

				// we inserted a new block in the request queue, this
				// makes us actually send it later
				peers_with_requests.insert(peers_with_requests.begin(), &c);
			}
			else
			{
				if (!c.add_request(b, peer_connection::time_critical
					| (busy_mode ? peer_connection::busy : request_flags_t{})))
				{
#if TORRENT_DEBUG_STREAMING > 1
					std::printf("failed to request block [%d, %d]\n"
						, b.piece_index, b.block_index);
#endif
					ignore_peers.push_back(*p);
					peers.erase(p);
					continue;
				}

#if TORRENT_DEBUG_STREAMING > 1
				std::printf("requested block [%d, %d]\n"
					, b.piece_index, b.block_index);
#endif
				peers_with_requests.insert(peers_with_requests.begin(), &c);
			}

			if (!busy_mode) i->last_requested = now;

			if (i->first_requested == min_time()) i->first_requested = now;

			if (!c.can_request_time_critical())
			{
#if TORRENT_DEBUG_STREAMING > 1
				std::printf("peer cannot pick time critical pieces\n");
#endif
				peers.erase(p);
				// try next peer
				continue;
			}

			// resort p, since it will have a higher download_queue_time now
			while (p != peers.end()-1 && (*p)->download_queue_time()
				> (*(p+1))->download_queue_time())
			{
				std::iter_swap(p, p+1);
				++p;
			}
		} while (!interesting_blocks.empty());
	}

	} // anonymous namespace

	void torrent::request_time_critical_pieces()
	{
		TORRENT_ASSERT(is_single_thread());
		TORRENT_ASSERT(!upload_mode());

		// build a list of peers and sort it by download_queue_time
		// we use this sorted list to determine which peer we should
		// request a block from. The earlier a peer is in the list,
		// the sooner we will fully download the block we request.
		aux::vector<peer_connection*> peers;
		peers.reserve(num_peers());

		// some peers are marked as not being able to request time critical
		// blocks from. For instance, peers that have choked us, peers that are
		// on parole (i.e. they are believed to have sent us bad data), peers
		// that are being disconnected, in upload mode etc.
		std::remove_copy_if(m_connections.begin(), m_connections.end()
			, std::back_inserter(peers), [] (peer_connection* p)
			{ return !p->can_request_time_critical(); });

		// sort by the time we believe it will take this peer to send us all
		// blocks we've requested from it. The shorter time, the better candidate
		// it is to request a time critical block from.
		std::sort(peers.begin(), peers.end()
			, [] (peer_connection const* lhs, peer_connection const* rhs)
			{ return lhs->download_queue_time(16*1024) < rhs->download_queue_time(16*1024); });

		// remove the bottom 10% of peers from the candidate set.
		// this is just to remove outliers that might stall downloads
		int const new_size = (peers.end_index() * 9 + 9) / 10;
		TORRENT_ASSERT(new_size <= peers.end_index());
		peers.resize(new_size);

		// remember all the peers we issued requests to, so we can commit them
		// at the end of this function. Instead of sending the requests right
		// away, we batch them up and send them in a single write to the TCP
		// socket, increasing the chance that they will all be sent in the same
		// packet.
		std::set<peer_connection*> peers_with_requests;

		// peers that should be temporarily ignored for a specific piece
		// in order to give priority to other peers. They should be used for
		// subsequent pieces, so they are stored in this vector until the
		// piece is done
		std::vector<peer_connection*> ignore_peers;

		time_point const now = clock_type::now();

		// now, iterate over all time critical pieces, in order of importance, and
		// request them from the peers, in order of responsiveness. i.e. request
		// the most time critical pieces from the fastest peers.
		bool first_piece{true};
		for (auto& i : m_time_critical_pieces)
		{
#if TORRENT_DEBUG_STREAMING > 1
			std::printf("considering %d\n", i->piece);
#endif

			if (peers.empty())
			{
#if TORRENT_DEBUG_STREAMING > 1
				std::printf("out of peers, done\n");
#endif
				break;
			}

			// the +1000 is to compensate for the fact that we only call this
			// function once per second, so if we need to request it 500 ms from
			// now, we should request it right away
			if (!first_piece && i.deadline > now
				+ milliseconds(m_average_piece_time + m_piece_time_deviation * 4 + 1000))
			{
				// don't request pieces whose deadline is too far in the future
				// this is one of the termination conditions. We don't want to
				// send requests for all pieces in the torrent right away
#if TORRENT_DEBUG_STREAMING > 0
				std::printf("reached deadline horizon [%f + %f * 4 + 1]\n"
					, m_average_piece_time / 1000.f
					, m_piece_time_deviation / 1000.f);
#endif
				break;
			}
			first_piece = false;

			piece_picker::downloading_piece pi;
			m_picker->piece_info(i.piece, pi);

			// the number of "times" this piece has timed out.
			int timed_out = 0;

			int const blocks_in_piece = m_picker->blocks_in_piece(i.piece);

#if TORRENT_DEBUG_STREAMING > 0
			i.timed_out = timed_out;
#endif
			int const free_to_request = blocks_in_piece
				- pi.finished - pi.writing - pi.requested;

			if (free_to_request == 0)
			{
				if (i.last_requested == min_time())
					i.last_requested = now;

				// if it's been more than half of the typical download time
				// of a piece since we requested the last block, allow
				// one more request per block
				if (m_average_piece_time > 0)
					timed_out = int(total_milliseconds(now - i.last_requested)
						/ std::max(int(m_average_piece_time + m_piece_time_deviation / 2), 1));

#if TORRENT_DEBUG_STREAMING > 0
				i.timed_out = timed_out;
#endif
				// every block in this piece is already requested
				// there's no need to consider this piece, unless it
				// appears to be stalled.
				if (pi.requested == 0 || timed_out == 0)
				{
#if TORRENT_DEBUG_STREAMING > 1
					std::printf("skipping %d (full) [req: %d timed_out: %d ]\n"
						, i.piece, pi.requested
						, timed_out);
#endif

					// if requested is 0, it means all blocks have been received, and
					// we're just waiting for it to flush them to disk.
					// if last_requested is recent enough, we should give it some
					// more time
					// skip to the next piece
					continue;
				}

				// it's been too long since we requested the last block from
				// this piece. Allow re-requesting blocks from this piece
#if TORRENT_DEBUG_STREAMING > 1
				std::printf("timed out [average-piece-time: %d ms ]\n"
					, m_average_piece_time);
#endif
			}

			// pick all blocks for this piece. the peers list is kept up to date
			// and sorted. when we issue a request to a peer, its download queue
			// time will increase and it may need to be bumped in the peers list,
			// since it's ordered by download queue time
			pick_time_critical_block(peers, ignore_peers
				, peers_with_requests
				, pi, &i, m_picker.get()
				, blocks_in_piece, timed_out);

			// put back the peers we ignored into the peer list for the next piece
			if (!ignore_peers.empty())
			{
				peers.insert(peers.begin(), ignore_peers.begin(), ignore_peers.end());
				ignore_peers.clear();

				// TODO: instead of resorting the whole list, insert the peers
				// directly into the right place
				std::sort(peers.begin(), peers.end()
					, [] (peer_connection const* lhs, peer_connection const* rhs)
					{ return lhs->download_queue_time(16*1024) < rhs->download_queue_time(16*1024); });
			}

			// if this peer's download time exceeds 2 seconds, we're done.
			// We don't want to build unreasonably long request queues
			if (!peers.empty() && peers[0]->download_queue_time() > milliseconds(2000))
				break;
		}

		// commit all the time critical requests
		for (auto p : peers_with_requests)
		{
			p->send_block_requests();
		}
	}

	std::set<std::string> torrent::web_seeds(web_seed_entry::type_t const type) const
	{
		TORRENT_ASSERT(is_single_thread());
		std::set<std::string> ret;
		for (auto const& s : m_web_seeds)
		{
			if (s.peer_info.banned) continue;
			if (s.removed) continue;
			if (s.type != type) continue;
			ret.insert(s.url);
		}
		return ret;
	}

	void torrent::remove_web_seed(std::string const& url, web_seed_entry::type_t const type)
	{
		auto const i = std::find_if(m_web_seeds.begin(), m_web_seeds.end()
			, [&] (web_seed_t const& w) { return w.url == url && w.type == type; });

		if (i != m_web_seeds.end())
		{
			remove_web_seed_iter(i);
			set_need_save_resume();
		}
	}

	void torrent::disconnect_web_seed(peer_connection* p)
	{
		auto const i = std::find_if(m_web_seeds.begin(), m_web_seeds.end()
			, [p] (web_seed_t const& ws) { return ws.peer_info.connection == p; });

		// this happens if the web server responded with a redirect
		// or with something incorrect, so that we removed the web seed
		// immediately, before we disconnected
		if (i == m_web_seeds.end()) return;

		TORRENT_ASSERT(i->resolving == false);

		TORRENT_ASSERT(i->peer_info.connection);
		i->peer_info.connection = nullptr;
	}

	void torrent::remove_web_seed_conn(peer_connection* p, error_code const& ec
		, operation_t const op, int const error)
	{
		auto const i = std::find_if(m_web_seeds.begin(), m_web_seeds.end()
			, [p] (web_seed_t const& ws) { return ws.peer_info.connection == p; });

		TORRENT_ASSERT(i != m_web_seeds.end());
		if (i == m_web_seeds.end()) return;

		auto* peer = static_cast<peer_connection*>(i->peer_info.connection);
		if (peer != nullptr)
		{
			// if we have a connection for this web seed, we also need to
			// disconnect it and clear its reference to the peer_info object
			// that's part of the web_seed_t we're about to remove
			TORRENT_ASSERT(peer->m_in_use == 1337);
			peer->disconnect(ec, op, error);
			peer->set_peer_info(nullptr);
		}
		remove_web_seed_iter(i);
	}

	void torrent::retry_web_seed(peer_connection* p, boost::optional<seconds32> const retry)
	{
		TORRENT_ASSERT(is_single_thread());
		auto const i = std::find_if(m_web_seeds.begin(), m_web_seeds.end()
			, [p] (web_seed_t const& ws) { return ws.peer_info.connection == p; });

		TORRENT_ASSERT(i != m_web_seeds.end());
		if (i == m_web_seeds.end()) return;
		if (i->removed) return;
		i->retry = aux::time_now32() + value_or(retry, seconds32(
			settings().get_int(settings_pack::urlseed_wait_retry)));
	}

	torrent_state torrent::get_peer_list_state()
	{
		torrent_state ret;
		ret.is_paused = is_paused();
		ret.is_finished = is_finished();
		ret.allow_multiple_connections_per_ip = settings().get_bool(settings_pack::allow_multiple_connections_per_ip);
		ret.max_peerlist_size = is_paused()
			? settings().get_int(settings_pack::max_paused_peerlist_size)
			: settings().get_int(settings_pack::max_peerlist_size);
		ret.min_reconnect_time = settings().get_int(settings_pack::min_reconnect_time);

		ret.ip = m_ses.external_address();
		ret.port = m_ses.listen_port();
		ret.max_failcount = settings().get_int(settings_pack::max_failcount);
		return ret;
	}

	bool torrent::try_connect_peer()
	{
		TORRENT_ASSERT(is_single_thread());
		TORRENT_ASSERT(want_peers());

		torrent_state st = get_peer_list_state();
		need_peer_list();
		torrent_peer* p = m_peer_list->connect_one_peer(m_ses.session_time(), &st);
		peers_erased(st.erased);
		inc_stats_counter(counters::connection_attempt_loops, st.loop_counter);

		if (p == nullptr)
		{
			update_want_peers();
			return false;
		}

		if (!connect_to_peer(p))
		{
			m_peer_list->inc_failcount(p);
			update_want_peers();
			return false;
		}
		update_want_peers();

		return true;
	}

	torrent_peer* torrent::add_peer(tcp::endpoint const& adr
		, peer_source_flags_t const source, pex_flags_t const flags)
	{
		TORRENT_ASSERT(is_single_thread());

#if !TORRENT_USE_IPV6
		if (!adr.address().is_v4())
		{
#ifndef TORRENT_DISABLE_LOGGING
			error_code ec;
			debug_log("add_peer() %s unsupported address family"
				, adr.address().to_string(ec).c_str());
#endif
			return nullptr;
		}
#endif

#ifndef TORRENT_DISABLE_DHT
		if (source != peer_info::resume_data)
		{
			// try to send a DHT ping to this peer
			// as well, to figure out if it supports
			// DHT (uTorrent and BitComet don't
			// advertise support)
			session().add_dht_node({adr.address(), adr.port()});
		}
#endif

		if (m_apply_ip_filter
			&& m_ip_filter
			&& m_ip_filter->access(adr.address()) & ip_filter::blocked)
		{
			if (alerts().should_post<peer_blocked_alert>())
				alerts().emplace_alert<peer_blocked_alert>(get_handle()
					, adr, peer_blocked_alert::ip_filter);

#ifndef TORRENT_DISABLE_EXTENSIONS
			notify_extension_add_peer(adr, source, torrent_plugin::filtered);
#endif
			return nullptr;
		}

		if (m_ses.get_port_filter().access(adr.port()) & port_filter::blocked)
		{
			if (alerts().should_post<peer_blocked_alert>())
				alerts().emplace_alert<peer_blocked_alert>(get_handle()
					, adr, peer_blocked_alert::port_filter);
#ifndef TORRENT_DISABLE_EXTENSIONS
			notify_extension_add_peer(adr, source, torrent_plugin::filtered);
#endif
			return nullptr;
		}

#if TORRENT_USE_I2P
		// if this is an i2p torrent, and we don't allow mixed mode
		// no regular peers should ever be added!
		if (!settings().get_bool(settings_pack::allow_i2p_mixed) && is_i2p())
		{
			if (alerts().should_post<peer_blocked_alert>())
				alerts().emplace_alert<peer_blocked_alert>(get_handle()
					, adr, peer_blocked_alert::i2p_mixed);
			return nullptr;
		}
#endif

		if (settings().get_bool(settings_pack::no_connect_privileged_ports) && adr.port() < 1024)
		{
			if (alerts().should_post<peer_blocked_alert>())
				alerts().emplace_alert<peer_blocked_alert>(get_handle()
					, adr, peer_blocked_alert::privileged_ports);
#ifndef TORRENT_DISABLE_EXTENSIONS
			notify_extension_add_peer(adr, source, torrent_plugin::filtered);
#endif
			return nullptr;
		}

		need_peer_list();
		torrent_state st = get_peer_list_state();
		torrent_peer* p = m_peer_list->add_peer(adr, source, flags, &st);
		peers_erased(st.erased);

#ifndef TORRENT_DISABLE_LOGGING
		if (should_log())
		{
			error_code ec;
			debug_log("add_peer() %s connect-candidates: %d"
				, adr.address().to_string(ec).c_str(), m_peer_list->num_connect_candidates());
		}
#endif

		if (p)
		{
			state_updated();
#ifndef TORRENT_DISABLE_EXTENSIONS
			notify_extension_add_peer(adr, source
				, st.first_time_seen
					? torrent_plugin::first_time
					: add_peer_flags_t{});
#endif
		}
		else
		{
#ifndef TORRENT_DISABLE_EXTENSIONS
			notify_extension_add_peer(adr, source, torrent_plugin::filtered);
#endif
		}
		update_want_peers();
		state_updated();
		return p;
	}

	bool torrent::ban_peer(torrent_peer* tp)
	{
		if (!settings().get_bool(settings_pack::ban_web_seeds) && tp->web_seed)
			return false;

		need_peer_list();
		if (!m_peer_list->ban_peer(tp)) return false;
		update_want_peers();

		inc_stats_counter(counters::num_banned_peers);
		return true;
	}

	void torrent::set_seed(torrent_peer* p, bool const s)
	{
		if (p->seed != s)
		{
			if (s)
			{
				TORRENT_ASSERT(m_num_seeds < 0xffff);
				++m_num_seeds;
			}
			else
			{
				TORRENT_ASSERT(m_num_seeds > 0);
				--m_num_seeds;
			}
		}

		need_peer_list();
		m_peer_list->set_seed(p, s);
		update_auto_sequential();
	}

	void torrent::clear_failcount(torrent_peer* p)
	{
		need_peer_list();
		m_peer_list->set_failcount(p, 0);
		update_want_peers();
	}

	std::pair<peer_list::iterator, peer_list::iterator> torrent::find_peers(address const& a)
	{
		need_peer_list();
		return m_peer_list->find_peers(a);
	}

	void torrent::update_peer_port(int const port, torrent_peer* p
		, peer_source_flags_t const src)
	{
		need_peer_list();
		torrent_state st = get_peer_list_state();
		m_peer_list->update_peer_port(port, p, src, &st);
		peers_erased(st.erased);
		update_want_peers();
	}

	// verify piece is used when checking resume data or when the user
	// adds a piece
	void torrent::verify_piece(piece_index_t const piece)
	{
//		picker().mark_as_checking(piece);

		TORRENT_ASSERT(m_storage);

		m_ses.disk_thread().async_hash(m_storage, piece, {}
			, std::bind(&torrent::on_piece_verified, shared_from_this(), _1, _2, _3));
	}

	announce_entry* torrent::find_tracker(std::string const& url)
	{
		auto i = std::find_if(m_trackers.begin(), m_trackers.end()
			, [&url](announce_entry const& ae) { return ae.url == url; });
		if (i == m_trackers.end()) return nullptr;
		return &*i;
	}

	void torrent::ip_filter_updated()
	{
		if (!m_apply_ip_filter) return;
		if (!m_peer_list) return;
		if (!m_ip_filter) return;

		torrent_state st = get_peer_list_state();
		std::vector<address> banned;
		m_peer_list->apply_ip_filter(*m_ip_filter, &st, banned);

		if (alerts().should_post<peer_blocked_alert>())
		{
			for (auto const& addr : banned)
				alerts().emplace_alert<peer_blocked_alert>(get_handle()
					, tcp::endpoint(addr, 0)
					, peer_blocked_alert::ip_filter);
		}

		peers_erased(st.erased);
	}

	void torrent::port_filter_updated()
	{
		if (!m_apply_ip_filter) return;
		if (!m_peer_list) return;

		torrent_state st = get_peer_list_state();
		std::vector<address> banned;
		m_peer_list->apply_port_filter(m_ses.get_port_filter(), &st, banned);

		if (alerts().should_post<peer_blocked_alert>())
		{
			for (auto const& addr : banned)
				alerts().emplace_alert<peer_blocked_alert>(get_handle()
					, tcp::endpoint(addr, 0)
					, peer_blocked_alert::port_filter);
		}

		peers_erased(st.erased);
	}

	// this is called when torrent_peers are removed from the peer_list
	// (peer-list). It removes any references we may have to those torrent_peers,
	// so we don't leave then dangling
	void torrent::peers_erased(std::vector<torrent_peer*> const& peers)
	{
		if (!has_picker()) return;

		for (auto const p : peers)
		{
			m_picker->clear_peer(p);
		}
#if TORRENT_USE_INVARIANT_CHECKS
		m_picker->check_peers();
#endif
	}

#ifndef TORRENT_NO_DEPRECATE
#if !TORRENT_NO_FPU
	void torrent::file_progress_float(aux::vector<float, file_index_t>& fp)
	{
		TORRENT_ASSERT(is_single_thread());
		if (!valid_metadata())
		{
			fp.clear();
			return;
		}

		fp.resize(m_torrent_file->num_files(), 1.f);
		if (is_seed()) return;

		aux::vector<std::int64_t, file_index_t> progress;
		file_progress(progress);
		file_storage const& fs = m_torrent_file->files();
		for (file_index_t i(0); i < fs.end_file(); ++i)
		{
			std::int64_t file_size = m_torrent_file->files().file_size(i);
			if (file_size == 0) fp[i] = 1.f;
			else fp[i] = float(progress[i]) / file_size;
		}
	}
#endif
#endif // TORRENT_NO_DEPRECATE

	void torrent::file_progress(aux::vector<std::int64_t, file_index_t>& fp, int const flags)
	{
		TORRENT_ASSERT(is_single_thread());
		if (!valid_metadata())
		{
			fp.clear();
			return;
		}

		// if we're a seed, we don't have an m_file_progress anyway
		// since we don't need one. We know we have all files
		// just fill in the full file sizes as a shortcut
		if (is_seed())
		{
			fp.resize(m_torrent_file->num_files());
			file_storage const& fs = m_torrent_file->files();
			for (file_index_t i(0); i < fs.end_file(); ++i)
				fp[i] = fs.file_size(i);
			return;
		}

		if (num_have() == 0 || m_file_progress.empty())
		{
			// if we don't have any pieces, just return zeroes
			fp.clear();
			fp.resize(m_torrent_file->num_files(), 0);
			return;
		}

		m_file_progress.export_progress(fp);

		if (flags & torrent_handle::piece_granularity)
			return;

		TORRENT_ASSERT(has_picker());

		std::vector<piece_picker::downloading_piece> q = m_picker->get_download_queue();

		file_storage const& fs = m_torrent_file->files();
		for (auto const& dp : q)
		{
			std::int64_t offset = std::int64_t(static_cast<int>(dp.index))
				* m_torrent_file->piece_length();
			file_index_t file = fs.file_index_at_offset(offset);
			int idx = -1;
			for (auto const& info : m_picker->blocks_for_piece(dp))
			{
				++idx;
				TORRENT_ASSERT(file < fs.end_file());
				TORRENT_ASSERT(offset == std::int64_t(static_cast<int>(dp.index))
					* m_torrent_file->piece_length()
					+ idx * block_size());
				TORRENT_ASSERT(offset < m_torrent_file->total_size());
				while (offset >= fs.file_offset(file) + fs.file_size(file))
				{
					++file;
				}
				TORRENT_ASSERT(file < fs.end_file());

				std::int64_t block = block_size();

				if (info.state == piece_picker::block_info::state_none)
				{
					offset += block;
					continue;
				}

				if (info.state == piece_picker::block_info::state_requested)
				{
					block = 0;
					torrent_peer* p = info.peer;
					if (p != nullptr && p->connection)
					{
						auto* peer = static_cast<peer_connection*>(p->connection);
						auto pbp = peer->downloading_piece_progress();
						if (pbp.piece_index == dp.index && pbp.block_index == idx)
							block = pbp.bytes_downloaded;
						TORRENT_ASSERT(block <= block_size());
					}

					if (block == 0)
					{
						offset += block_size();
						continue;
					}
				}

				if (offset + block > fs.file_offset(file) + fs.file_size(file))
				{
					std::int64_t left_over = block_size() - block;
					// split the block on multiple files
					while (block > 0)
					{
						TORRENT_ASSERT(offset <= fs.file_offset(file) + fs.file_size(file));
						std::int64_t const slice = std::min(fs.file_offset(file) + fs.file_size(file) - offset
							, block);
						fp[file] += slice;
						offset += slice;
						block -= slice;
						TORRENT_ASSERT(offset <= fs.file_offset(file) + fs.file_size(file));
						if (offset == fs.file_offset(file) + fs.file_size(file))
						{
							++file;
							if (file == fs.end_file())
							{
								offset += block;
								break;
							}
						}
					}
					offset += left_over;
					TORRENT_ASSERT(offset == std::int64_t(static_cast<int>(dp.index))
						* m_torrent_file->piece_length()
						+ (idx + 1) * block_size());
				}
				else
				{
					fp[file] += block;
					offset += block_size();
				}
				TORRENT_ASSERT(file <= fs.end_file());
			}
		}
	}

	void torrent::new_external_ip()
	{
		if (m_peer_list) m_peer_list->clear_peer_prio();
	}

namespace {

		bool is_downloading_state(int const st)
		{
			switch (st)
			{
				case torrent_status::checking_files:
				case torrent_status::allocating:
				case torrent_status::checking_resume_data:
					return false;
				case torrent_status::downloading_metadata:
				case torrent_status::downloading:
				case torrent_status::finished:
				case torrent_status::seeding:
					return true;
				default:
					// unexpected state
					TORRENT_ASSERT_FAIL_VAL(st);
					return false;
			}
		}
	}

	void torrent::stop_when_ready(bool const b)
	{
		m_stop_when_ready = b;

		// to avoid race condition, if we're already in a downloading state,
		// trigger the stop-when-ready logic immediately.
		if (m_stop_when_ready
			&& is_downloading_state(m_state))
		{
#ifndef TORRENT_DISABLE_LOGGING
			debug_log("stop_when_ready triggered");
#endif
			auto_managed(false);
			pause();
			m_stop_when_ready = false;
		}
	}

	void torrent::set_state(torrent_status::state_t const s)
	{
		TORRENT_ASSERT(is_single_thread());
		TORRENT_ASSERT(s != 0); // this state isn't used anymore

#if TORRENT_USE_ASSERTS

		if (s == torrent_status::seeding)
		{
			TORRENT_ASSERT(is_seed());
			TORRENT_ASSERT(is_finished());
		}
		if (s == torrent_status::finished)
			TORRENT_ASSERT(is_finished());
		if (s == torrent_status::downloading && m_state == torrent_status::finished)
			TORRENT_ASSERT(!is_finished());
#endif

		if (int(m_state) == s) return;

		if (m_ses.alerts().should_post<state_changed_alert>())
		{
			m_ses.alerts().emplace_alert<state_changed_alert>(get_handle()
				, s, static_cast<torrent_status::state_t>(m_state));
		}

		if (s == torrent_status::finished
			&& alerts().should_post<torrent_finished_alert>())
		{
			alerts().emplace_alert<torrent_finished_alert>(
				get_handle());
		}

		if (m_stop_when_ready
			&& !is_downloading_state(m_state)
			&& is_downloading_state(s))
		{
#ifndef TORRENT_DISABLE_LOGGING
			debug_log("stop_when_ready triggered");
#endif
			// stop_when_ready is set, and we're transitioning from a downloading
			// state to a non-downloading state. pause the torrent. Note that
			// "downloading" is defined broadly to include any state where we
			// either upload or download (for the purpose of this flag).
			auto_managed(false);
			pause();
			m_stop_when_ready = false;
		}

		m_state = s;

#ifndef TORRENT_DISABLE_LOGGING
		debug_log("set_state() %d", m_state);
#endif

		update_gauge();
		update_want_peers();
		update_state_list();

		state_updated();

#ifndef TORRENT_DISABLE_EXTENSIONS
		for (auto& ext : m_extensions)
		{
			ext->on_state(state());
		}
#endif
	}

#ifndef TORRENT_DISABLE_EXTENSIONS
	void torrent::notify_extension_add_peer(tcp::endpoint const& ip
		, peer_source_flags_t const src, add_peer_flags_t const flags)
	{
		for (auto& ext : m_extensions)
		{
			ext->on_add_peer(ip, src, flags);
		}
	}
#endif

	void torrent::state_updated()
	{
		// if this fails, this function is probably called
		// from within the torrent constructor, which it
		// shouldn't be. Whichever function ends up calling
		// this should probably be moved to torrent::start()
		TORRENT_ASSERT(shared_from_this());

		// we can't call state_updated() while the session
		// is building the status update alert
		TORRENT_ASSERT(!m_ses.is_posting_torrent_updates());

		// we're not subscribing to this torrent, don't add it
		if (!m_state_subscription) return;

		aux::vector<torrent*>& list = m_ses.torrent_list(aux::session_interface::torrent_state_updates);

		// if it has already been updated this round, no need to
		// add it to the list twice
		if (m_links[aux::session_interface::torrent_state_updates].in_list())
		{
#ifdef TORRENT_EXPENSIVE_INVARIANT_CHECKS
			TORRENT_ASSERT(find(list.begin(), list.end(), this) != list.end());
#endif
			return;
		}

#ifdef TORRENT_EXPENSIVE_INVARIANT_CHECKS
		TORRENT_ASSERT(find(list.begin(), list.end(), this) == list.end());
#endif

		m_links[aux::session_interface::torrent_state_updates].insert(list, this);
	}

	void torrent::status(torrent_status* st, status_flags_t const flags)
	{
		INVARIANT_CHECK;

		time_point32 const now = aux::time_now32();

		st->handle = get_handle();
		st->info_hash = info_hash();
#ifndef TORRENT_NO_DEPRECATE
		st->is_loaded = true;
#endif

		if (flags & torrent_handle::query_name)
			st->name = name();

		if (flags & torrent_handle::query_save_path)
			st->save_path = save_path();

		if (flags & torrent_handle::query_torrent_file)
			st->torrent_file = m_torrent_file;

		st->has_incoming = m_has_incoming;
		st->errc = m_error;
		st->error_file = m_error_file;

#ifndef TORRENT_NO_DEPRECATE
		if (m_error) st->error = convert_from_native(m_error.message())
			+ ": " + resolve_filename(m_error_file);
		st->seed_mode = m_seed_mode;
#endif
		st->moving_storage = m_moving_storage;

		st->announcing_to_trackers = m_announce_to_trackers;
		st->announcing_to_lsd = m_announce_to_lsd;
		st->announcing_to_dht = m_announce_to_dht;
#ifndef TORRENT_NO_DEPRECATE
		st->stop_when_ready = m_stop_when_ready;
#endif

		st->added_time = m_added_time;
		st->completed_time = m_completed_time;

#ifndef TORRENT_NO_DEPRECATE
		st->last_scrape = m_last_scrape == std::numeric_limits<std::int16_t>::min() ? -1
			: clamped_subtract_u16(m_ses.session_time(), m_last_scrape);
#endif

#ifndef TORRENT_NO_DEPRECATE
		st->share_mode = m_share_mode;
		st->upload_mode = m_upload_mode;
#endif
		st->up_bandwidth_queue = 0;
		st->down_bandwidth_queue = 0;
#ifndef TORRENT_NO_DEPRECATE
		st->priority = priority();
#endif

		st->num_peers = num_peers() - m_num_connecting;

		st->list_peers = m_peer_list ? m_peer_list->num_peers() : 0;
		st->list_seeds = m_peer_list ? m_peer_list->num_seeds() : 0;
		st->connect_candidates = m_peer_list ? m_peer_list->num_connect_candidates() : 0;
		st->seed_rank = seed_rank(settings());

		st->all_time_upload = m_total_uploaded;
		st->all_time_download = m_total_downloaded;

		// activity time
#ifndef TORRENT_NO_DEPRECATE
		st->finished_time = int(total_seconds(finished_time()));
		st->active_time = int(total_seconds(active_time()));
		st->seeding_time = int(total_seconds(seeding_time()));

		st->time_since_upload = int(total_seconds(aux::time_now()
			- m_last_upload));
		st->time_since_download = int(total_seconds(aux::time_now()
			- m_last_download));
#endif

		st->finished_duration = finished_time();
		st->active_duration = active_time();
		st->seeding_duration = seeding_time();

		st->last_upload = m_last_upload;
		st->last_download = m_last_download;

		st->storage_mode = static_cast<storage_mode_t>(m_storage_mode);

		st->num_complete = (m_complete == 0xffffff) ? -1 : m_complete;
		st->num_incomplete = (m_incomplete == 0xffffff) ? -1 : m_incomplete;
#ifndef TORRENT_NO_DEPRECATE
		st->paused = is_torrent_paused();
		st->auto_managed = m_auto_managed;
		st->sequential_download = m_sequential_download;
#endif
		st->is_seeding = is_seed();
		st->is_finished = is_finished();
#ifndef TORRENT_NO_DEPRECATE
		st->super_seeding = m_super_seeding;
#endif
		st->has_metadata = valid_metadata();
		bytes_done(*st, bool(flags & torrent_handle::query_accurate_download_counters));
		TORRENT_ASSERT(st->total_wanted_done >= 0);
		TORRENT_ASSERT(st->total_done >= st->total_wanted_done);

		// payload transfer
		st->total_payload_download = m_stat.total_payload_download();
		st->total_payload_upload = m_stat.total_payload_upload();

		// total transfer
		st->total_download = m_stat.total_payload_download()
			+ m_stat.total_protocol_download();
		st->total_upload = m_stat.total_payload_upload()
			+ m_stat.total_protocol_upload();

		// failed bytes
		st->total_failed_bytes = m_total_failed_bytes;
		st->total_redundant_bytes = m_total_redundant_bytes;

		// transfer rate
		st->download_rate = m_stat.download_rate();
		st->upload_rate = m_stat.upload_rate();
		st->download_payload_rate = m_stat.download_payload_rate();
		st->upload_payload_rate = m_stat.upload_payload_rate();

		if (m_waiting_tracker && !is_paused())
			st->next_announce = next_announce() - now;
		else
			st->next_announce = seconds(0);

		if (st->next_announce.count() < 0)
			st->next_announce = seconds(0);

#ifndef TORRENT_NO_DEPRECATE
		st->announce_interval = seconds(0);
#endif

		st->current_tracker.clear();
		if (m_last_working_tracker >= 0)
		{
			TORRENT_ASSERT(m_last_working_tracker < m_trackers.end_index());
			const int i = m_last_working_tracker;
			st->current_tracker = m_trackers[i].url;
		}
		else
		{
			for (auto const& t : m_trackers)
			{
				if (std::any_of(t.endpoints.begin(), t.endpoints.end()
					, [](announce_endpoint const& aep) { return aep.updating; })) continue;
				if (!t.verified) continue;
				st->current_tracker = t.url;
				break;
			}
		}

		if ((flags & torrent_handle::query_verified_pieces))
		{
			st->verified_pieces = m_verified;
		}

		st->num_uploads = m_num_uploads;
		st->uploads_limit = m_max_uploads == (1 << 24) - 1 ? -1 : m_max_uploads;
		st->num_connections = num_peers();
		st->connections_limit = m_max_connections == (1 << 24) - 1 ? -1 : m_max_connections;
		// if we don't have any metadata, stop here

		st->queue_position = queue_position();
		st->need_save_resume = need_save_resume_data();
#ifndef TORRENT_NO_DEPRECATE
		st->ip_filter_applies = m_apply_ip_filter;
#endif

		st->state = static_cast<torrent_status::state_t>(m_state);
		st->flags = this->flags();

#if TORRENT_USE_ASSERTS
		if (st->state == torrent_status::finished
			|| st->state == torrent_status::seeding)
		{
			TORRENT_ASSERT(st->is_finished);
		}
#endif

		if (!valid_metadata())
		{
			st->state = torrent_status::downloading_metadata;
			st->progress_ppm = m_progress_ppm;
#if !TORRENT_NO_FPU
			st->progress = m_progress_ppm / 1000000.f;
#endif
			st->block_size = 0;
			return;
		}

		st->block_size = block_size();

		if (m_state == torrent_status::checking_files)
		{
			st->progress_ppm = m_progress_ppm;
#if !TORRENT_NO_FPU
			st->progress = m_progress_ppm / 1000000.f;
#endif
		}
		else if (st->total_wanted == 0)
		{
			st->progress_ppm = 1000000;
			st->progress = 1.f;
		}
		else
		{
			st->progress_ppm = int(st->total_wanted_done * 1000000
				/ st->total_wanted);
#if !TORRENT_NO_FPU
			st->progress = st->progress_ppm / 1000000.f;
#endif
		}

		if (flags & torrent_handle::query_pieces)
		{
			int const num_pieces = m_torrent_file->num_pieces();
			if (has_picker())
			{
				st->pieces.resize(num_pieces, false);
				for (piece_index_t i(0); i < piece_index_t(num_pieces); ++i)
					if (m_picker->has_piece_passed(i)) st->pieces.set_bit(i);
			}
			else if (m_have_all)
			{
				st->pieces.resize(num_pieces, true);
			}
			else
			{
				st->pieces.resize(num_pieces, false);
			}
		}
		st->num_pieces = num_have();
		st->num_seeds = num_seeds();
		if ((flags & torrent_handle::query_distributed_copies) && m_picker.get())
		{
			std::tie(st->distributed_full_copies, st->distributed_fraction) =
				m_picker->distributed_copies();
#if TORRENT_NO_FPU
			st->distributed_copies = -1.f;
#else
			st->distributed_copies = st->distributed_full_copies
				+ float(st->distributed_fraction) / 1000;
#endif
		}
		else
		{
			st->distributed_full_copies = -1;
			st->distributed_fraction = -1;
			st->distributed_copies = -1.f;
		}

		st->last_seen_complete = m_swarm_last_seen_complete;
	}

	int torrent::priority() const
	{
		int priority = 0;
		for (int i = 0; i < num_classes(); ++i)
		{
			int const* prio = m_ses.peer_classes().at(class_at(i))->priority;
			priority = std::max(priority, prio[peer_connection::upload_channel]);
			priority = std::max(priority, prio[peer_connection::download_channel]);
		}
		return priority;
	}

#ifndef TORRENT_NO_DEPRECATE
	void torrent::set_priority(int const prio)
	{
		// priority 1 is default
		if (prio == 1 && m_peer_class == 0) return;

		if (m_peer_class == 0)
			setup_peer_class();

		struct peer_class* tpc = m_ses.peer_classes().at(m_peer_class);
		TORRENT_ASSERT(tpc);
		tpc->priority[peer_connection::download_channel] = prio;
		tpc->priority[peer_connection::upload_channel] = prio;

		state_updated();
	}
#endif

	void torrent::add_redundant_bytes(int const b, waste_reason const reason)
	{
		TORRENT_ASSERT(is_single_thread());
		TORRENT_ASSERT(b > 0);
		TORRENT_ASSERT(m_total_redundant_bytes <= std::numeric_limits<std::int32_t>::max() - b);
		m_total_redundant_bytes += b;

		TORRENT_ASSERT(static_cast<int>(reason) >= 0);
		TORRENT_ASSERT(static_cast<int>(reason) < static_cast<int>(waste_reason::max));
		m_stats_counters.inc_stats_counter(counters::recv_redundant_bytes, b);
		m_stats_counters.inc_stats_counter(counters::waste_piece_timed_out + static_cast<int>(reason), b);
	}

	void torrent::add_failed_bytes(int const b)
	{
		TORRENT_ASSERT(is_single_thread());
		TORRENT_ASSERT(b > 0);
		TORRENT_ASSERT(m_total_failed_bytes <= std::numeric_limits<std::int32_t>::max() - b);
		m_total_failed_bytes += b;
		m_stats_counters.inc_stats_counter(counters::recv_failed_bytes, b);
	}

	// the number of connected peers that are seeds
	int torrent::num_seeds() const
	{
		TORRENT_ASSERT(is_single_thread());
		INVARIANT_CHECK;

		return int(m_num_seeds) - int(m_num_connecting_seeds);
	}

	// the number of connected peers that are not seeds
	int torrent::num_downloaders() const
	{
		TORRENT_ASSERT(is_single_thread());
		INVARIANT_CHECK;

		int const ret = num_peers()
			- m_num_seeds
			- m_num_connecting
			+ m_num_connecting_seeds;
		TORRENT_ASSERT(ret >= 0);
		return ret;
	}

	void torrent::tracker_request_error(tracker_request const& r
		, error_code const& ec, std::string const& msg
		, seconds32 const retry_interval)
	{
		TORRENT_ASSERT(is_single_thread());

		INVARIANT_CHECK;

#ifndef TORRENT_DISABLE_LOGGING
		if (should_log())
		{
			debug_log("*** tracker error: (%d) %s %s", ec.value()
				, ec.message().c_str(), msg.c_str());
		}
#endif
		if (0 == (r.kind & tracker_request::scrape_request))
		{
			// announce request
			announce_entry* ae = find_tracker(r.url);
			int fails = 0;
			tcp::endpoint local_endpoint;
			if (ae)
			{
				auto aep = std::find_if(ae->endpoints.begin(), ae->endpoints.end()
					, [&](announce_endpoint const& e) { return e.socket == r.outgoing_socket; });

				if (aep != ae->endpoints.end())
				{
					local_endpoint = aep->local_endpoint;
					aep->failed(settings().get_int(settings_pack::tracker_backoff)
						, retry_interval);
					aep->last_error = ec;
					aep->message = msg;
					fails = aep->fails;
#ifndef TORRENT_DISABLE_LOGGING
					debug_log("*** increment tracker fail count [%d]", aep->fails);
#endif
				}
				else if (r.outgoing_socket)
				{
#ifndef TORRENT_DISABLE_LOGGING
					debug_log("*** no matching endpoint for request [%s, %s]", r.url.c_str(), print_endpoint(r.outgoing_socket.get_local_endpoint()).c_str());
#endif
				}

				int const tracker_index = int(ae - m_trackers.data());

				// never talk to this tracker again
				if (ec == error_code(410, http_category())) ae->fail_limit = 1;

				deprioritize_tracker(tracker_index);
			}
			if (m_ses.alerts().should_post<tracker_error_alert>()
				|| r.triggered_manually)
			{
				m_ses.alerts().emplace_alert<tracker_error_alert>(get_handle()
					, local_endpoint, fails, r.url, ec, msg);
			}
		}
		else
		{
			announce_entry* ae = find_tracker(r.url);

			// scrape request
			if (ec == error_code(410, http_category()))
			{
				// never talk to this tracker again
				if (ae != nullptr) ae->fail_limit = 1;
			}

			// if this was triggered manually we need to post this unconditionally,
			// since the client expects a response from its action, regardless of
			// whether all tracker events have been enabled by the alert mask
			if (m_ses.alerts().should_post<scrape_failed_alert>()
				|| r.triggered_manually)
			{
				tcp::endpoint local_endpoint;
				if (ae != nullptr)
				{
					auto aep = ae->find_endpoint(r.outgoing_socket);
					if (aep != nullptr) local_endpoint = aep->local_endpoint;
				}

				m_ses.alerts().emplace_alert<scrape_failed_alert>(get_handle(), local_endpoint, r.url, ec);
			}
		}
		// announce to the next working tracker
		if ((!m_abort && !is_paused()) || r.event == tracker_request::stopped)
			announce_with_tracker(r.event);
		update_tracker_timer(aux::time_now32());
	}

#ifndef TORRENT_DISABLE_LOGGING
	bool torrent::should_log() const
	{
		return alerts().should_post<torrent_log_alert>();
	}

	TORRENT_FORMAT(2,3)
	void torrent::debug_log(char const* fmt, ...) const noexcept try
	{
		if (!alerts().should_post<torrent_log_alert>()) return;

		va_list v;
		va_start(v, fmt);
		alerts().emplace_alert<torrent_log_alert>(
			const_cast<torrent*>(this)->get_handle(), fmt, v);
		va_end(v);
	}
	catch (std::exception const&) {}
#endif

}<|MERGE_RESOLUTION|>--- conflicted
+++ resolved
@@ -123,30 +123,19 @@
 		peer_info.web_seed = true;
 	}
 
-<<<<<<< HEAD
-=======
 	peer_id generate_peer_id(aux::session_settings const& sett)
 	{
-		// ---- generate a peer id ----
+		peer_id ret;
 		std::string print = sett.get_str(settings_pack::peer_fingerprint);
-		if (print.size() > 20) print.resize(20);
+		if (print.size() > ret.size()) print.resize(ret.size());
 
 		// the client's fingerprint
-		peer_id ret;
-		std::copy(print.begin(), print.begin() + print.length(), ret.begin());
-		if (print.length() < 20)
-		{
-			url_random(ret.data() + print.length(), ret.data() + 20);
-		}
+		std::copy(print.begin(), print.end(), ret.begin());
+		if (print.length() < ret.size())
+			url_random(span<char>(ret).subspan(print.length()));
 		return ret;
 	}
 
-#ifndef TORRENT_DISABLE_EXTENSIONS
-	// defined in ut_pex.cpp
-	bool was_introduced_by(peer_plugin const*, tcp::endpoint const&);
-#endif
-
->>>>>>> 2a4f0569
 	torrent_hot_members::torrent_hot_members(aux::session_interface& ses
 		, add_torrent_params const& p, bool const session_paused)
 		: m_ses(ses)
@@ -184,23 +173,10 @@
 		, m_completed_time(p.completed_time)
 		, m_info_hash(p.info_hash)
 		, m_error_file(torrent_status::error_file_none)
-<<<<<<< HEAD
 		, m_sequence_number(-1)
+		, m_peer_id(generate_peer_id(settings()))
 		, m_announce_to_trackers(!(p.flags & torrent_flags::paused))
 		, m_announce_to_lsd(!(p.flags & torrent_flags::paused))
-=======
-		, m_average_piece_time(0)
-		, m_piece_time_deviation(0)
-		, m_total_failed_bytes(0)
-		, m_total_redundant_bytes(0)
-		, m_sequence_number(seq)
-		, m_peer_class(0)
-		, m_num_connecting(0)
-		, m_peer_id(generate_peer_id(settings()))
-		, m_upload_mode_time(0)
-		, m_announce_to_trackers((p.flags & add_torrent_params::flag_paused) == 0)
-		, m_announce_to_lsd((p.flags & add_torrent_params::flag_paused) == 0)
->>>>>>> 2a4f0569
 		, m_has_incoming(false)
 		, m_files_checked(false)
 		, m_storage_mode(p.storage_mode)
@@ -3186,11 +3162,7 @@
 		for (auto const& i : resp.peers)
 		{
 			// don't make connections to ourself
-<<<<<<< HEAD
-			if (i.pid == m_ses.get_peer_id())
-=======
-			if (i->pid == m_peer_id)
->>>>>>> 2a4f0569
+			if (i.pid == m_peer_id)
 				continue;
 
 #if TORRENT_USE_I2P
@@ -6619,13 +6591,7 @@
 		pack.endp = a;
 		pack.peerinfo = peerinfo;
 
-<<<<<<< HEAD
-		std::shared_ptr<peer_connection> c = std::make_shared<bt_peer_connection>(
-			pack, m_ses.get_peer_id());
-=======
-		boost::shared_ptr<peer_connection> c = boost::make_shared<bt_peer_connection>(
-			boost::cref(pack));
->>>>>>> 2a4f0569
+		std::shared_ptr<peer_connection> c = std::make_shared<bt_peer_connection>(pack);
 
 #if TORRENT_USE_ASSERTS
 		c->m_in_constructor = false;
