--- conflicted
+++ resolved
@@ -174,15 +174,11 @@
         self.assertEqual(trackers[0]['url'], 'udp://tracker1.com')
         # this is not necessarily 0, it could also be (EHOSTUNREACH) if the
         # local machine doesn't support the address family
-        expect_value = trackers[0]['endpoints'][0]['last_error']['value']
+        expect_value = trackers[0]['endpoints'][0]['info_hashes'][0]['last_error']['value']
         pickled_trackers = pickle.dumps(trackers)
         unpickled_trackers = pickle.loads(pickled_trackers)
         self.assertEqual(unpickled_trackers[0]['url'], 'udp://tracker1.com')
-<<<<<<< HEAD
-        self.assertEqual(unpickled_trackers[0]['endpoints'][0]['info_hashes'][0]['last_error']['value'], 0)
-=======
-        self.assertEqual(unpickled_trackers[0]['endpoints'][0]['last_error']['value'], expect_value)
->>>>>>> a53d3a87
+        self.assertEqual(unpickled_trackers[0]['endpoints'][0]['info_hashes'][0]['last_error']['value'], expect_value)
 
     def test_file_status(self):
         self.setup()
