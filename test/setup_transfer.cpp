/*

Copyright (c) 2006-2020, Arvid Norberg
Copyright (c) 2015-2017, Alden Torres
Copyright (c) 2016-2018, Steven Siloti
Copyright (c) 2016, Andrei Kurushin
Copyright (c) 2017, 2020, AllSeeingEyeTolledEweSew
Copyright (c) 2018, d-komarov
All rights reserved.

Redistribution and use in source and binary forms, with or without
modification, are permitted provided that the following conditions
are met:

    * Redistributions of source code must retain the above copyright
      notice, this list of conditions and the following disclaimer.
    * Redistributions in binary form must reproduce the above copyright
      notice, this list of conditions and the following disclaimer in
      the documentation and/or other materials provided with the distribution.
    * Neither the name of the author nor the names of its
      contributors may be used to endorse or promote products derived
      from this software without specific prior written permission.

THIS SOFTWARE IS PROVIDED BY THE COPYRIGHT HOLDERS AND CONTRIBUTORS "AS IS"
AND ANY EXPRESS OR IMPLIED WARRANTIES, INCLUDING, BUT NOT LIMITED TO, THE
IMPLIED WARRANTIES OF MERCHANTABILITY AND FITNESS FOR A PARTICULAR PURPOSE
ARE DISCLAIMED. IN NO EVENT SHALL THE COPYRIGHT OWNER OR CONTRIBUTORS BE
LIABLE FOR ANY DIRECT, INDIRECT, INCIDENTAL, SPECIAL, EXEMPLARY, OR
CONSEQUENTIAL DAMAGES (INCLUDING, BUT NOT LIMITED TO, PROCUREMENT OF
SUBSTITUTE GOODS OR SERVICES; LOSS OF USE, DATA, OR PROFITS; OR BUSINESS
INTERRUPTION) HOWEVER CAUSED AND ON ANY THEORY OF LIABILITY, WHETHER IN
CONTRACT, STRICT LIABILITY, OR TORT (INCLUDING NEGLIGENCE OR OTHERWISE)
ARISING IN ANY WAY OUT OF THE USE OF THIS SOFTWARE, EVEN IF ADVISED OF THE
POSSIBILITY OF SUCH DAMAGE.

*/

#include <map>
#include <tuple>
#include <functional>

#include "libtorrent/session.hpp"
#include "libtorrent/hasher.hpp"
#include "libtorrent/http_parser.hpp"
#include "libtorrent/assert.hpp"
#include "libtorrent/alert_types.hpp"
#include "libtorrent/create_torrent.hpp"
#include "libtorrent/socket_io.hpp" // print_endpoint
#include "libtorrent/ip_filter.hpp"
#include "libtorrent/session_stats.hpp"
#include "libtorrent/random.hpp"
#include "libtorrent/torrent_info.hpp"
#include "libtorrent/hex.hpp" // to_hex
#include "libtorrent/aux_/vector.hpp"
#include "libtorrent/aux_/path.hpp"
#include "libtorrent/aux_/merkle.hpp"
#include "libtorrent/disk_interface.hpp" // for default_block_size
#include "libtorrent/aux_/ip_helpers.hpp"

#include "test.hpp"
#include "test_utils.hpp"
#include "setup_transfer.hpp"

#ifndef _WIN32
#include <spawn.h>
#include <csignal>
#endif

using namespace lt;

#if defined TORRENT_WINDOWS
#include <conio.h>
#endif

#if defined TORRENT_WINDOWS
#define SEPARATOR "\\"
#else
#define SEPARATOR "/"
#endif

std::shared_ptr<torrent_info> generate_torrent(bool const with_files, bool const with_hashes)
{
	if (with_files)
	{
		error_code ec;
		create_directories("test_resume", ec);
		std::vector<char> a(128 * 1024 * 8);
		std::vector<char> b(128 * 1024);
		ofstream("test_resume/tmp1").write(a.data(), std::streamsize(a.size()));
		ofstream("test_resume/tmp2").write(b.data(), std::streamsize(b.size()));
		ofstream("test_resume/tmp3").write(b.data(), std::streamsize(b.size()));
	}
	file_storage fs;
	fs.add_file("test_resume/tmp1", 128 * 1024 * 8);
	fs.add_file("test_resume/tmp2", 128 * 1024);
	fs.add_file("test_resume/tmp3", 128 * 1024);
	lt::create_torrent t(fs, 128 * 1024);

	t.set_comment("test comment");
	t.set_creator("libtorrent test");
	t.add_tracker("http://torrent_file_tracker.com/announce");
	t.add_url_seed("http://torrent_file_url_seed.com/");

	TEST_CHECK(t.num_pieces() > 0);
	if (with_hashes)
	{
		lt::set_piece_hashes(t, "."
			, [] (lt::piece_index_t) {});
	}
	else
	{
		for (auto const i : fs.piece_range())
		{
			sha1_hash ph;
			aux::random_bytes(ph);
			t.set_hash(i, ph);
		}

		for (piece_index_t i : fs.piece_range())
		{
			sha256_hash ph;
			aux::random_bytes(ph);
			file_index_t const f(fs.file_index_at_piece(i));
			t.set_hash2(f, i - fs.piece_index_at_file(f), ph);
		}
	}

	std::vector<char> buf;
	bencode(std::back_inserter(buf), t.generate());
	return std::make_shared<torrent_info>(buf, from_span);
}

namespace {
	std::uint32_t g_addr = 0x92343023;
}

void init_rand_address()
{
	g_addr = 0x92343023;
}

address rand_v4()
{
	address_v4 ret;
	do
	{
		g_addr += 0x3080ca;
		ret = address_v4(g_addr);
	} while (ret.is_unspecified() || aux::is_local(ret) || ret.is_loopback());
	return ret;
}

sha1_hash rand_hash()
{
	sha1_hash ret;
	aux::random_bytes(ret);
	return ret;
}

sha1_hash to_hash(char const* s)
{
	sha1_hash ret;
	aux::from_hex({s, 40}, ret.data());
	return ret;
}

address rand_v6()
{
	address_v6::bytes_type bytes;
	for (int i = 0; i < int(bytes.size()); ++i)
		bytes[static_cast<std::size_t>(i)] = std::uint8_t(lt::random(0xff));
	return address_v6(bytes);
}

static std::uint16_t g_port = 0;

tcp::endpoint rand_tcp_ep(lt::address(&rand_addr)())
{
	// make sure we don't produce the same "random" port twice
	g_port = (g_port + 1) % 14038;
	return tcp::endpoint(rand_addr(), g_port + 1024);
}

udp::endpoint rand_udp_ep(lt::address(&rand_addr)())
{
	g_port = (g_port + 1) % 14037;
	return udp::endpoint(rand_addr(), g_port + 1024);
}

bool supports_ipv6()
{
#if defined TORRENT_BUILD_SIMULATOR
	return true;
#elif defined TORRENT_WINDOWS
	TORRENT_TRY {
		error_code ec;
		make_address("::1", ec);
		return !ec;
	} TORRENT_CATCH(std::exception const&) { return false; }
#else
	io_context ios;
	tcp::socket test(ios);
	error_code ec;
	test.open(tcp::v6(), ec);
	if (ec) return false;
	error_code ignore;
	test.bind(tcp::endpoint(make_address_v6("::1", ignore), 0), ec);
	return !bool(ec);
#endif
}

std::map<std::string, std::int64_t> get_counters(lt::session& s)
{
	using namespace lt;
	s.post_session_stats();

	std::map<std::string, std::int64_t> ret;
	alert const* a = wait_for_alert(s, session_stats_alert::alert_type
		, "get_counters()");

	TEST_CHECK(a);
	if (!a) return ret;

	session_stats_alert const* sa = alert_cast<session_stats_alert>(a);
	if (!sa) return ret;

	static std::vector<stats_metric> metrics = session_stats_metrics();
	for (auto const& m : metrics)
		ret[m.name] = sa->counters()[m.value_index];
	return ret;
}
namespace {
bool should_print(lt::alert* a)
{
#ifndef TORRENT_DISABLE_LOGGING
	if (auto pla = alert_cast<peer_log_alert>(a))
	{
		if (pla->direction != peer_log_alert::incoming_message
			&& pla->direction != peer_log_alert::outgoing_message
			&& pla->direction != peer_log_alert::info)
			return false;
	}
#endif
	if (alert_cast<session_stats_alert>(a)
		|| alert_cast<piece_finished_alert>(a)
		|| alert_cast<block_finished_alert>(a)
		|| alert_cast<block_downloading_alert>(a))
	{
		return false;
	}
	return true;
}
}

alert const* wait_for_alert(lt::session& ses, int type, char const* name
	, pop_alerts const p, lt::time_duration timeout)
{
	// we pop alerts in batches, but we wait for individual messages. This is a
	// cache to keep around alerts that came *after* the one we're waiting for.
	// To let subsequent calls to this function be able to pick those up, despite
	// already being popped off the sessions alert queue.
	static std::map<lt::session*, std::vector<alert*>> cache;
	auto& alerts = cache[&ses];

	time_point const end_time = lt::clock_type::now() + timeout;

	while (true)
	{
		time_point const now = clock_type::now();
		if (now > end_time) return nullptr;

		alert const* ret = nullptr;

		if (alerts.empty())
		{
			ses.wait_for_alert(end_time - now);
			ses.pop_alerts(&alerts);
		}
		for (auto i = alerts.begin(); i != alerts.end(); ++i)
		{
			auto a = *i;
			if (should_print(a))
			{
				std::printf("%s: %s: [%s] %s\n", time_now_string(), name
					, a->what(), a->message().c_str());
			}
			if (a->type() == type)
			{
				ret = a;
				if (p == pop_alerts::pop_all) alerts.clear();
				else alerts.erase(alerts.begin(), std::next(i));
				return ret;
			}
		}
		alerts.clear();
	}
}

int load_file(std::string const& filename, std::vector<char>& v
	, lt::error_code& ec, int limit)
{
	ec.clear();
	FILE* f = fopen(filename.c_str(), "rb");
	if (f == nullptr)
	{
		ec.assign(errno, boost::system::system_category());
		return -1;
	}

	int r = fseek(f, 0, SEEK_END);
	if (r != 0)
	{
		ec.assign(errno, boost::system::system_category());
		fclose(f);
		return -1;
	}
	long s = ftell(f);
	if (s < 0)
	{
		ec.assign(errno, boost::system::system_category());
		fclose(f);
		return -1;
	}

	if (s > limit)
	{
		fclose(f);
		return -2;
	}

	r = fseek(f, 0, SEEK_SET);
	if (r != 0)
	{
		ec.assign(errno, boost::system::system_category());
		fclose(f);
		return -1;
	}

	v.resize(static_cast<std::size_t>(s));
	if (s == 0)
	{
		fclose(f);
		return 0;
	}

	r = int(fread(&v[0], 1, v.size(), f));
	if (r < 0)
	{
		ec.assign(errno, boost::system::system_category());
		fclose(f);
		return -1;
	}

	fclose(f);

	if (r != s) return -3;

	return 0;
}

bool print_alerts(lt::session& ses, char const* name
	, bool allow_no_torrents, bool allow_failed_fastresume
	, std::function<bool(lt::alert const*)> predicate, bool no_output)
{
	TEST_CHECK(!ses.get_torrents().empty() || allow_no_torrents);
	std::vector<alert*> alerts;
	ses.pop_alerts(&alerts);
	for (auto a : alerts)
	{
		if (peer_disconnected_alert const* p = alert_cast<peer_disconnected_alert>(a))
		{
			std::printf("%s: %s: [%s] (%s): %s\n", time_to_string(a->timestamp())
				, name, a->what()
				, print_endpoint(p->endpoint).c_str(), p->message().c_str());
		}
		else if (a->type() == invalid_request_alert::alert_type)
		{
			fprintf(stdout, "peer error: %s\n", a->message().c_str());
			TEST_CHECK(false);
		}
		else if (a->type() == fastresume_rejected_alert::alert_type)
		{
			fprintf(stdout, "resume data error: %s\n", a->message().c_str());
			TEST_CHECK(allow_failed_fastresume);
		}
		else if (should_print(a) && !no_output)
		{
			std::printf("%s: %s: [%s] %s\n", time_now_string(), name, a->what(), a->message().c_str());
		}

		TEST_CHECK(alert_cast<fastresume_rejected_alert>(a) == nullptr || allow_failed_fastresume);

		invalid_request_alert const* ira = alert_cast<invalid_request_alert>(a);
		if (ira)
		{
			std::printf("peer error: %s\n", ira->message().c_str());
			TEST_CHECK(false);
		}
	}
	return predicate && std::any_of(alerts.begin(), alerts.end(), predicate);
}

void wait_for_listen(lt::session& ses, char const* name)
{
	bool listen_done = false;
	alert const* a = nullptr;
	do
	{
		listen_done = print_alerts(ses, name, true, true, [](lt::alert const* al)
			{ return alert_cast<listen_failed_alert>(al) || alert_cast<listen_succeeded_alert>(al); }
			, false);
		if (listen_done) break;
		a = ses.wait_for_alert(milliseconds(500));
	} while (a);
	// we din't receive a listen alert!
	TEST_CHECK(listen_done);
}

void wait_for_downloading(lt::session& ses, char const* name)
{
	time_point start = clock_type::now();
	bool downloading_done = false;
	alert const* a = nullptr;
	do
	{
		downloading_done = print_alerts(ses, name, true, true
			, [](lt::alert const* al)
			{
				state_changed_alert const* sc = alert_cast<state_changed_alert>(al);
				return sc && sc->state == torrent_status::downloading;
			}, false);
		if (downloading_done) break;
		if (total_seconds(clock_type::now() - start) > 10) break;
		a = ses.wait_for_alert(seconds(5));
	} while (a);
	if (!downloading_done)
	{
		std::printf("%s: did not receive a state_changed_alert indicating "
			"the torrent is downloading. waited: %d ms\n"
			, name, int(total_milliseconds(clock_type::now() - start)));
	}
}

void wait_for_seeding(lt::session& ses, char const* name)
{
	time_point start = clock_type::now();
	bool seeding = false;
	alert const* a = nullptr;
	do
	{
		seeding = print_alerts(ses, name, true, true
			, [](lt::alert const* al)
			{
				state_changed_alert const* sc = alert_cast<state_changed_alert>(al);
				return sc && sc->state == torrent_status::seeding;
			}, false);
		if (seeding) break;
		if (total_seconds(clock_type::now() - start) > 10) break;
		a = ses.wait_for_alert(seconds(5));
	} while (a);
	if (!seeding)
	{
		std::printf("%s: did not receive a state_changed_alert indicating "
			"the torrent is seeding. waited: %d ms\n"
			, name, int(total_milliseconds(clock_type::now() - start)));
	}
}

void print_ses_rate(float const time
	, lt::torrent_status const* st1
	, lt::torrent_status const* st2
	, lt::torrent_status const* st3)
{
	if (st1)
	{
		std::printf("%3.1fs | %dkB/s %dkB/s %d%% %d cc:%d%s", static_cast<double>(time)
			, int(st1->download_payload_rate / 1000)
			, int(st1->upload_payload_rate / 1000)
			, int(st1->progress * 100)
			, st1->num_peers
			, st1->connect_candidates
			, st1->errc ? (" [" + st1->errc.message() + "]").c_str() : "");
	}
	if (st2)
		std::printf(" : %3.1fs | %dkB/s %dkB/s %d%% %d cc:%d%s", static_cast<double>(time)
			, int(st2->download_payload_rate / 1000)
			, int(st2->upload_payload_rate / 1000)
			, int(st2->progress * 100)
			, st2->num_peers
			, st2->connect_candidates
			, st2->errc ? (" [" + st1->errc.message() + "]").c_str() : "");
	if (st3)
		std::printf(" : %3.1fs | %dkB/s %dkB/s %d%% %d cc:%d%s", static_cast<double>(time)
			, int(st3->download_payload_rate / 1000)
			, int(st3->upload_payload_rate / 1000)
			, int(st3->progress * 100)
			, st3->num_peers
			, st3->connect_candidates
			, st3->errc ? (" [" + st1->errc.message() + "]").c_str() : "");

	std::printf("\n");
}

#ifdef _WIN32
using pid_type = DWORD;
#else
using pid_type = pid_t;
#endif

namespace {

// returns 0 on failure, otherwise pid
pid_type async_run(char const* cmdline)
{
#ifdef _WIN32
	char buf[2048];
	std::snprintf(buf, sizeof(buf), "%s", cmdline);

	std::printf("CreateProcess %s\n", buf);
	PROCESS_INFORMATION pi;
	STARTUPINFOA startup{};
	startup.cb = sizeof(startup);
	startup.dwFlags = STARTF_USESTDHANDLES;
	startup.hStdInput = GetStdHandle(STD_INPUT_HANDLE);
	startup.hStdOutput = GetStdHandle(STD_OUTPUT_HANDLE);
	startup.hStdError = GetStdHandle(STD_OUTPUT_HANDLE);
	int const ret = CreateProcessA(nullptr, buf, nullptr, nullptr, TRUE
		, 0, nullptr, nullptr, &startup, &pi);

	if (ret == 0)
	{
		int const error = GetLastError();
		std::printf("ERROR: (%d) %s\n", error, error_code(error, system_category()).message().c_str());
		return 0;
	}

	DWORD len = sizeof(buf);
	if (QueryFullProcessImageNameA(pi.hProcess, PROCESS_NAME_NATIVE, buf, &len) == 0)
	{
		int const error = GetLastError();
		std::printf("ERROR: QueryFullProcessImageName (%d) %s\n", error
			, error_code(error, system_category()).message().c_str());
	}
	else
	{
		std::printf("launched: %s\n", buf);
	}
	return pi.dwProcessId;
#else
	pid_type p;
	char arg_storage[4096];
	char* argp = arg_storage;
	std::vector<char*> argv;
	argv.push_back(argp);
	for (char const* in = cmdline; *in != '\0'; ++in)
	{
		if (*in != ' ')
		{
			*argp++ = *in;
			continue;
		}
		*argp++ = '\0';
		argv.push_back(argp);
	}
	*argp = '\0';
	argv.push_back(nullptr);

	int ret = posix_spawnp(&p, argv[0], nullptr, nullptr, &argv[0], nullptr);
	if (ret != 0)
	{
		std::printf("ERROR (%d) %s\n", errno, strerror(errno));
		return 0;
	}
	return p;
#endif
}

void stop_process(pid_type p)
{
#ifdef _WIN32
	HANDLE proc = OpenProcess(PROCESS_TERMINATE | SYNCHRONIZE, FALSE, p);
	if (proc == nullptr) return;
	TerminateProcess(proc, 138);
	WaitForSingleObject(proc, 5000);
	CloseHandle(proc);
#else
	std::printf("killing pid: %d\n", p);
	kill(p, SIGKILL);
#endif
}

} // anonymous namespace

struct proxy_t
{
	pid_type pid;
	int type;
};

// maps port to proxy type
static std::map<int, proxy_t> running_proxies;

void stop_proxy(int port)
{
	auto const it = running_proxies.find(port);

	if (it == running_proxies.end()) return;

	std::printf("stopping proxy on port %d\n", port);

	stop_process(it->second.pid);
	running_proxies.erase(it);
}

void stop_all_proxies()
{
	std::map<int, proxy_t> proxies = running_proxies;
	running_proxies.clear();
	for (auto const& i : proxies)
	{
		stop_process(i.second.pid);
	}
}

namespace {

#ifdef TORRENT_BUILD_SIMULATOR
void wait_for_port(int) {}
#else
void wait_for_port(int const port)
{
	// wait until the python program is ready to accept connections
	int i = 0;
	io_context ios;
	for (;;)
	{
		tcp::socket s(ios);
		error_code ec;
		s.open(tcp::v4(), ec);
		if (ec)
		{
			std::printf("ERROR opening probe socket: (%d) %s\n"
				, ec.value(), ec.message().c_str());
			return;
		}
		s.connect(tcp::endpoint(make_address("127.0.0.1")
			, std::uint16_t(port)), ec);
		if (ec == boost::system::errc::connection_refused)
		{
			if (i == 100)
			{
				std::printf("ERROR: somehow the python program still hasn't "
					"opened its socket on port %d\n", port);
				return;
			}
			++i;
			std::this_thread::sleep_for(lt::milliseconds(500));
			continue;
		}
		if (ec)
		{
			std::printf("ERROR connecting probe socket: (%d) %s\n"
				, ec.value(), ec.message().c_str());
			return;
		}
		return;
	}
}
#endif

std::vector<std::string> get_python()
{
	std::vector<std::string> ret;
#ifdef _WIN32
	char dummy[1];
	DWORD const req_size = GetEnvironmentVariable("PYTHON_INTERPRETER", dummy, sizeof(dummy));
	if (req_size > 1 && req_size < 4096)
	{
		std::vector<char> buf(req_size);
		DWORD const sz = GetEnvironmentVariable("PYTHON_INTERPRETER", buf.data(), buf.size());
		if (sz == buf.size() - 1) ret.emplace_back(buf.data(), buf.size());
	}
#endif
	ret.push_back("python3");
	ret.push_back("python");
	return ret;
}

} // anonymous namespace

// returns a port on success and -1 on failure
int start_proxy(int proxy_type)
{
	using namespace lt;

	std::map<int, proxy_t> :: iterator i = running_proxies.begin();
	for (; i != running_proxies.end(); ++i)
	{
		if (i->second.type == proxy_type) { return i->first; }
	}

	int port = 10000 + static_cast<int>(std::rand() % 50000);
	error_code ec;
	io_context ios;

	// make sure the port we pick is free
	do {
		++port;
		tcp::socket s(ios);
		s.open(tcp::v4(), ec);
		if (ec) break;
		s.bind(tcp::endpoint(make_address("127.0.0.1")
			, std::uint16_t(port)), ec);
	} while (ec);


	char const* type = "";
	char const* auth = "";
	char const* cmd = "";

	switch (proxy_type)
	{
		case settings_pack::socks4:
			type = "socks4";
			auth = " --allow-v4";
			cmd = ".." SEPARATOR "socks.py";
			break;
		case settings_pack::socks5:
			type = "socks5";
			cmd = ".." SEPARATOR "socks.py";
			break;
		case settings_pack::socks5_pw:
			type = "socks5";
			auth = " --username testuser --password testpass";
			cmd = ".." SEPARATOR "socks.py";
			break;
		case settings_pack::http:
			type = "http";
			cmd = ".." SEPARATOR "http_proxy.py";
			break;
		case settings_pack::http_pw:
			type = "http";
			auth = " --basic-auth testuser:testpass";
			cmd = ".." SEPARATOR "http_proxy.py";
			break;
	}
	std::vector<std::string> python_exes = get_python();
	for (auto const& python_exe : python_exes)
	{
		char buf[1024];
		std::snprintf(buf, sizeof(buf), "%s %s --port %d%s", python_exe.c_str(), cmd, port, auth);

		std::printf("%s starting proxy on port %d (%s %s)...\n", time_now_string(), port, type, auth);
		std::printf("%s\n", buf);
		pid_type r = async_run(buf);
		if (r == 0) continue;
		proxy_t t = { r, proxy_type };
		running_proxies.insert(std::make_pair(port, t));
		std::printf("%s launched\n", time_now_string());
		std::this_thread::sleep_for(lt::milliseconds(500));
		wait_for_port(port);
		return port;
	}
	abort();
}

using namespace lt;

std::vector<char> generate_piece(piece_index_t const idx, int const piece_size)
{
	using namespace lt;
	std::vector<char> ret(static_cast<std::size_t>(piece_size));

	std::mt19937 rng(static_cast<std::uint32_t>(static_cast<int>(idx)));
	std::uniform_int_distribution<int> rand(-128, 127);
	for (char& c : ret)
	{
		c = static_cast<char>(rand(rng));
	}
	return ret;
}

lt::file_storage make_file_storage(span<const int> const file_sizes
	, int const piece_size, std::string base_name)
{
	using namespace lt;
	file_storage fs;
	for (std::ptrdiff_t i = 0; i != file_sizes.size(); ++i)
	{
		char filename[200];
		std::snprintf(filename, sizeof(filename), "test%d", int(i));
		char dirname[200];
		std::snprintf(dirname, sizeof(dirname), "%s%d", base_name.c_str()
			, int(i) / 5);
		std::string full_path = combine_path(dirname, filename);

		fs.add_file(full_path, file_sizes[i]);
	}

	fs.set_piece_length(piece_size);
	fs.set_num_pieces(aux::calc_num_pieces(fs));

	return fs;
}

std::shared_ptr<lt::torrent_info> make_torrent(span<const int> const file_sizes
	, int const piece_size)
{
	using namespace lt;
	file_storage fs = make_file_storage(file_sizes, piece_size);
	return make_torrent(fs);
}

std::shared_ptr<lt::torrent_info> make_torrent(lt::file_storage& fs)
{
	lt::create_torrent ct(fs, fs.piece_length());

	for (auto const i : fs.piece_range())
	{
		std::vector<char> piece = generate_piece(i, fs.piece_size(i));
		ct.set_hash(i, hasher(piece).final());

		aux::vector<sha256_hash> tree(merkle_num_nodes(fs.piece_length() / default_block_size));

		int const blocks_per_piece = fs.piece_length() / default_block_size;
		for (int j = 0; j < int(piece.size()); j += default_block_size)
		{
			tree[tree.end_index() - blocks_per_piece + j / default_block_size]
				= hasher256(piece.data() + j, std::min(default_block_size, int(piece.size()) - j)).final();
		}
		merkle_fill_tree(tree, fs.piece_length() / default_block_size);
		file_index_t const f(fs.file_index_at_piece(i));
		ct.set_hash2(f, i - fs.piece_index_at_file(f), tree[0]);
	}

	std::vector<char> buf;
	bencode(std::back_inserter(buf), ct.generate());
	return std::make_shared<torrent_info>(buf, from_span);
}

void create_random_files(std::string const& path, span<const int> file_sizes
	, file_storage* fs)
{
	error_code ec;
	aux::vector<char> random_data(300000);
	for (std::ptrdiff_t i = 0; i != file_sizes.size(); ++i)
	{
		aux::random_bytes(random_data);
		char filename[200];
		std::snprintf(filename, sizeof(filename), "test%d", int(i));
		char dirname[200];
		std::snprintf(dirname, sizeof(dirname), "test_dir%d", int(i) / 5);

		std::string full_path = combine_path(path, dirname);
		lt::create_directories(full_path, ec);
		if (ec) std::printf("create_directory(%s) failed: (%d) %s\n"
			, full_path.c_str(), ec.value(), ec.message().c_str());

		full_path = combine_path(full_path, filename);
		std::printf("creating file: %s\n", full_path.c_str());

		int to_write = file_sizes[i];
		if (fs) fs->add_file(full_path, to_write);
		ofstream f(full_path.c_str());
		std::int64_t offset = 0;
		while (to_write > 0)
		{
			int const s = std::min(to_write, static_cast<int>(random_data.size()));
			f.write(random_data.data(), s);
			offset += s;
			to_write -= s;
		}
	}
}

std::shared_ptr<torrent_info> create_torrent(std::ostream* file
	, char const* name, int piece_size
	, int num_pieces, bool add_tracker, lt::create_flags_t const flags
	, std::string ssl_certificate)
{
	// exercise the path when encountering invalid urls
	char const* invalid_tracker_url = "http:";
	char const* invalid_tracker_protocol = "foo://non/existent-name.com/announce";

	file_storage fs;
	int total_size = piece_size * num_pieces;
	fs.add_file(name, total_size);
	lt::create_torrent t(fs, piece_size, flags);
	if (add_tracker)
	{
		t.add_tracker(invalid_tracker_url);
		t.add_tracker(invalid_tracker_protocol);
	}

	if (!ssl_certificate.empty())
	{
		std::vector<char> file_buf;
		error_code ec;
		int res = load_file(ssl_certificate, file_buf, ec);
		if (ec || res < 0)
		{
			std::printf("failed to load SSL certificate: %s\n", ec.message().c_str());
		}
		else
		{
			std::string pem;
			std::copy(file_buf.begin(), file_buf.end(), std::back_inserter(pem));
			t.set_root_cert(pem);
		}
	}

	aux::vector<char> piece(static_cast<std::size_t>(piece_size));
	for (int i = 0; i < piece.end_index(); ++i)
		piece[i] = (i % 26) + 'A';

	if (!(flags & create_torrent::v2_only))
	{
		// calculate the hash for all pieces
		sha1_hash ph = hasher(piece).final();
		for (auto const i : fs.piece_range())
			t.set_hash(i, ph);
	}

	if (!(flags & create_torrent::v1_only))
	{
		int const blocks_in_piece = piece_size / default_block_size;
		aux::vector<sha256_hash> v2tree(merkle_num_nodes(merkle_num_leafs(blocks_in_piece)));
		for (int i = 0; i < blocks_in_piece; ++i)
		{
			sha256_hash const block_hash = hasher256(span<char>(piece).subspan(i * default_block_size, default_block_size)).final();
			v2tree[v2tree.end_index() - merkle_num_leafs(blocks_in_piece) + i] = block_hash;
		}
		merkle_fill_tree(v2tree, merkle_num_leafs(blocks_in_piece));

		for (piece_index_t i(0); i < t.files().end_piece(); ++i)
			t.set_hash2(file_index_t{ 0 }, i - piece_index_t(0), v2tree[0]);
	}

	if (file)
	{
		while (total_size > 0)
		{
			file->write(piece.data(), std::min(piece.end_index(), total_size));
			total_size -= piece.end_index();
		}
	}

	entry tor = t.generate();

	std::vector<char> tmp;
	bencode(std::back_inserter(tmp), tor);
	error_code ec;
	return std::make_shared<torrent_info>(tmp, ec, from_span);
}

std::tuple<torrent_handle, torrent_handle, torrent_handle>
setup_transfer(lt::session* ses1, lt::session* ses2, lt::session* ses3
	, bool clear_files, bool use_metadata_transfer, bool connect_peers
	, std::string suffix, int piece_size
	, std::shared_ptr<torrent_info>* torrent, bool super_seeding
	, add_torrent_params const* p, bool stop_lsd, bool use_ssl_ports
	, std::shared_ptr<torrent_info>* torrent2, create_flags_t const flags)
{
	TORRENT_ASSERT(ses1);
	TORRENT_ASSERT(ses2);

	if (stop_lsd)
	{
		settings_pack pack;
		pack.set_bool(settings_pack::enable_lsd, false);
		ses1->apply_settings(pack);
		ses2->apply_settings(pack);
		if (ses3) ses3->apply_settings(pack);
	}

	// This has the effect of applying the global
	// rule to all peers, regardless of if they're local or not
	ip_filter f;
	f.add_rule(make_address_v4("0.0.0.0")
		, make_address_v4("255.255.255.255")
		, 1 << static_cast<std::uint32_t>(lt::session::global_peer_class_id));
	ses1->set_peer_class_filter(f);
	ses2->set_peer_class_filter(f);
	if (ses3) ses3->set_peer_class_filter(f);

	settings_pack pack;
	if (ses3) pack.set_bool(settings_pack::allow_multiple_connections_per_ip, true);
	pack.set_int(settings_pack::mixed_mode_algorithm, settings_pack::prefer_tcp);
	pack.set_int(settings_pack::max_failcount, 1);
	ses1->apply_settings(pack);
	ses2->apply_settings(pack);
	if (ses3)
	{
		ses3->apply_settings(pack);
	}

	std::shared_ptr<torrent_info> t;
	if (torrent == nullptr)
	{
		error_code ec;
		create_directory("tmp1" + suffix, ec);
		std::string const file_path = combine_path("tmp1" + suffix, "temporary");
		ofstream file(file_path.c_str());
		t = ::create_torrent(&file, "temporary", piece_size, 9, false, flags);
		file.close();
		if (clear_files)
		{
			remove_all(combine_path("tmp2" + suffix, "temporary"), ec);
			remove_all(combine_path("tmp3" + suffix, "temporary"), ec);
		}
		std::printf("generated torrent: %s %s\n", aux::to_hex(t->info_hashes().v2).c_str(), file_path.c_str());
	}
	else
	{
		t = *torrent;
	}

	// they should not use the same save dir, because the
	// file pool will complain if two torrents are trying to
	// use the same files
	add_torrent_params param;
	param.flags &= ~torrent_flags::paused;
	param.flags &= ~torrent_flags::auto_managed;
	if (p) param = *p;
	param.ti = t;
	param.save_path = "tmp1" + suffix;
	param.flags |= torrent_flags::seed_mode;
	error_code ec;
	torrent_handle tor1 = ses1->add_torrent(param, ec);
	if (ec)
	{
		std::printf("ses1.add_torrent: %s\n", ec.message().c_str());
		return std::make_tuple(torrent_handle(), torrent_handle(), torrent_handle());
	}
	if (super_seeding)
	{
		tor1.set_flags(torrent_flags::super_seeding);
	}

	// the downloader cannot use seed_mode
	param.flags &= ~torrent_flags::seed_mode;

	TEST_CHECK(!ses1->get_torrents().empty());

	torrent_handle tor2;
	torrent_handle tor3;

	if (ses3)
	{
		param.ti = t;
		param.save_path = "tmp3" + suffix;
		tor3 = ses3->add_torrent(param, ec);
		TEST_CHECK(!ses3->get_torrents().empty());
	}

	if (use_metadata_transfer)
	{
		param.ti.reset();
		param.info_hashes = t->info_hashes();
	}
	else if (torrent2)
	{
		param.ti = *torrent2;
	}
	else
	{
		param.ti = t;
	}
	param.save_path = "tmp2" + suffix;

	tor2 = ses2->add_torrent(param, ec);
	TEST_CHECK(!ses2->get_torrents().empty());

	TORRENT_ASSERT(ses1->get_torrents().size() == 1);
	TORRENT_ASSERT(ses2->get_torrents().size() == 1);

//	std::this_thread::sleep_for(lt::milliseconds(100));

	if (connect_peers)
	{
		wait_for_downloading(*ses2, "ses2");

		int port = 0;
		if (use_ssl_ports)
		{
			port = ses2->ssl_listen_port();
			std::printf("%s: ses2->ssl_listen_port(): %d\n", time_now_string(), port);
		}

		if (port == 0)
		{
			port = ses2->listen_port();
			std::printf("%s: ses2->listen_port(): %d\n", time_now_string(), port);
		}

		std::printf("%s: ses1: connecting peer port: %d\n"
			, time_now_string(), port);
		tor1.connect_peer(tcp::endpoint(make_address("127.0.0.1", ec)
			, std::uint16_t(port)));

		if (ses3)
		{
			// give the other peers some time to get an initial
			// set of pieces before they start sharing with each-other

			wait_for_downloading(*ses3, "ses3");

			port = 0;
			int port2 = 0;
			if (use_ssl_ports)
			{
				port = ses2->ssl_listen_port();
				port2 = ses1->ssl_listen_port();
			}

			if (port == 0) port = ses2->listen_port();
			if (port2 == 0) port2 = ses1->listen_port();

			std::printf("ses3: connecting peer port: %d\n", port);
			tor3.connect_peer(tcp::endpoint(
					make_address("127.0.0.1", ec), std::uint16_t(port)));
			std::printf("ses3: connecting peer port: %d\n", port2);
				tor3.connect_peer(tcp::endpoint(
					make_address("127.0.0.1", ec)
					, std::uint16_t(port2)));
		}
	}

	return std::make_tuple(tor1, tor2, tor3);
}

namespace {
pid_type web_server_pid = 0;
}

int start_web_server(bool ssl, bool chunked_encoding, bool keepalive, int min_interval)
{
	int port = 2000 + static_cast<int>(std::rand() % 6000);
	error_code ec;
	io_context ios;

	// make sure the port we pick is free
	do {
		++port;
		tcp::socket s(ios);
		s.open(tcp::v4(), ec);
		if (ec) break;
		s.bind(tcp::endpoint(make_address("127.0.0.1")
			, std::uint16_t(port)), ec);
	} while (ec);

	std::vector<std::string> python_exes = get_python();

<<<<<<< HEAD
	for (auto const& python_exe : python_exes)
	{
		char buf[200];
		std::snprintf(buf, sizeof(buf), "%s ../web_server.py %d %d %d %d %d"
			, python_exe.c_str(), port, chunked_encoding, ssl, keepalive, min_interval);

		std::printf("%s starting web_server on port %d...\n", time_now_string(), port);

		std::printf("%s\n", buf);
		pid_type r = async_run(buf);
		if (r == 0) continue;
		web_server_pid = r;
		std::printf("%s launched\n", time_now_string());
		std::this_thread::sleep_for(lt::milliseconds(1000));
		wait_for_port(port);
		return port;
	}
	abort();
=======
	char buf[200];
	std::snprintf(buf, sizeof(buf), "%s .." SEPARATOR "web_server.py %d %d %d %d %d"
		, python_exe.c_str(), port, chunked_encoding, ssl, keepalive, min_interval);

	std::printf("%s starting web_server on port %d...\n", time_now_string(), port);

	std::printf("%s\n", buf);
	pid_type r = async_run(buf);
	if (r == 0) abort();
	web_server_pid = r;
	std::printf("%s launched\n", time_now_string());
	std::this_thread::sleep_for(lt::milliseconds(1000));
	wait_for_port(port);
	return port;
>>>>>>> 678a610f
}

void stop_web_server()
{
	if (web_server_pid == 0) return;
	std::printf("stopping web server\n");
	stop_process(web_server_pid);
	web_server_pid = 0;
}

tcp::endpoint ep(char const* ip, int port)
{
	error_code ec;
	tcp::endpoint ret(make_address(ip, ec), std::uint16_t(port));
	TEST_CHECK(!ec);
	return ret;
}

udp::endpoint uep(char const* ip, int port)
{
	error_code ec;
	udp::endpoint ret(make_address(ip, ec), std::uint16_t(port));
	TEST_CHECK(!ec);
	return ret;
}

lt::address addr(char const* ip)
{
	lt::error_code ec;
	auto ret = lt::make_address(ip, ec);
	TEST_CHECK(!ec);
	return ret;
}

lt::address_v4 addr4(char const* ip)
{
	lt::error_code ec;
	auto ret = lt::make_address_v4(ip, ec);
	TEST_CHECK(!ec);
	return ret;
}

lt::address_v6 addr6(char const* ip)
{
	lt::error_code ec;
	auto ret = lt::make_address_v6(ip, ec);
	TEST_CHECK(!ec);
	return ret;
}<|MERGE_RESOLUTION|>--- conflicted
+++ resolved
@@ -1151,11 +1151,10 @@
 
 	std::vector<std::string> python_exes = get_python();
 
-<<<<<<< HEAD
 	for (auto const& python_exe : python_exes)
 	{
 		char buf[200];
-		std::snprintf(buf, sizeof(buf), "%s ../web_server.py %d %d %d %d %d"
+		std::snprintf(buf, sizeof(buf), "%s .." SEPARATOR "web_server.py %d %d %d %d %d"
 			, python_exe.c_str(), port, chunked_encoding, ssl, keepalive, min_interval);
 
 		std::printf("%s starting web_server on port %d...\n", time_now_string(), port);
@@ -1170,22 +1169,6 @@
 		return port;
 	}
 	abort();
-=======
-	char buf[200];
-	std::snprintf(buf, sizeof(buf), "%s .." SEPARATOR "web_server.py %d %d %d %d %d"
-		, python_exe.c_str(), port, chunked_encoding, ssl, keepalive, min_interval);
-
-	std::printf("%s starting web_server on port %d...\n", time_now_string(), port);
-
-	std::printf("%s\n", buf);
-	pid_type r = async_run(buf);
-	if (r == 0) abort();
-	web_server_pid = r;
-	std::printf("%s launched\n", time_now_string());
-	std::this_thread::sleep_for(lt::milliseconds(1000));
-	wait_for_port(port);
-	return port;
->>>>>>> 678a610f
 }
 
 void stop_web_server()
