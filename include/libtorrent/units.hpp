--- conflicted
+++ resolved
@@ -49,6 +49,15 @@
 	template <typename Tag>
 	struct difference_tag;
 
+#if TORRENT_USE_IOSTREAM
+	template <typename T>
+	struct type_to_print_as
+	{
+		using type = typename std::conditional<sizeof(T) < sizeof(int), int, T>::type;
+	};
+#endif
+
+
 	template<typename UnderlyingType, typename Tag
 		, typename Cond = typename std::enable_if<std::is_integral<UnderlyingType>::value>::type>
 	struct strong_typedef
@@ -97,7 +106,7 @@
 
 #if TORRENT_USE_IOSTREAM
 		friend std::ostream& operator<<(std::ostream& os, strong_typedef val)
-		{ return os << static_cast<UnderlyingType>(val); }
+		{ return os << static_cast<typename type_to_print_as<UnderlyingType>::type>(static_cast<UnderlyingType>(val)); }
 #endif
 
 	private:
@@ -131,21 +140,6 @@
 	strong_typedef<T, Tag> prev(strong_typedef<T, Tag> v)
 	{ return --v;}
 
-<<<<<<< HEAD
-=======
-#if TORRENT_USE_IOSTREAM
-	template <typename T>
-	struct type_to_print_as
-	{
-		using type = typename std::conditional<sizeof(T) < sizeof(int), int, T>::type;
-	};
-
-	template <typename T, typename Tag>
-	std::ostream& operator<<(std::ostream& os, strong_typedef<T, Tag> val)
-	{ return os << static_cast<typename type_to_print_as<T>::type>(static_cast<T>(val)); }
-#endif
-
->>>>>>> 97c232a6
 } // namespace libtorrent::aux
 
 	// this type represents a piece index in a torrent.
