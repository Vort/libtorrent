--- conflicted
+++ resolved
@@ -59,11 +59,8 @@
 #include "libtorrent/aux_/session_settings.hpp"
 #include "libtorrent/aux_/resolver_interface.hpp"
 #include "libtorrent/ip_filter.hpp"
-<<<<<<< HEAD
+#include "libtorrent/parse_url.hpp"
 #include "libtorrent/aux_/array.hpp"
-=======
-#include "libtorrent/parse_url.hpp"
->>>>>>> 45921025
 
 namespace libtorrent {
 
@@ -300,7 +297,7 @@
 		aux::session_settings const& settings = m_man.settings();
 		bool const ssrf_mitigation = settings.get_bool(settings_pack::tracker_ssrf_mitigation);
 		if (ssrf_mitigation && std::find_if(endpoints.begin(), endpoints.end()
-			, [](tcp::endpoint const& ep) { return is_loopback(ep.address()); }) != endpoints.end())
+			, [](tcp::endpoint const& ep) { return ep.address().is_loopback(); }) != endpoints.end())
 		{
 			// there is at least one loopback address in here. If the request
 			// path for this tracker is not /announce. filter all loopback
@@ -312,7 +309,7 @@
 				= parse_url_components(c.url(), ec);
 			if (ec)
 			{
-				fail(ec);
+				fail(ec, operation_t::parse_address);
 				return;
 			}
 
@@ -323,7 +320,7 @@
 			{
 				for (auto i = endpoints.begin(); i != endpoints.end();)
 				{
-					if (is_loopback(i->address()))
+					if (i->address().is_loopback())
 						i = endpoints.erase(i);
 					else
 						++i;
@@ -332,7 +329,7 @@
 
 			if (endpoints.empty())
 			{
-				fail(errors::banned_by_ip_filter);
+				fail(errors::banned_by_ip_filter, operation_t::bittorrent);
 				return;
 			}
 		}
