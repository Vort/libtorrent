--- conflicted
+++ resolved
@@ -1,5 +1,3 @@
-	* fix DHT announce timer issue
-<<<<<<< HEAD
 
 * 2.0.5 released
 
@@ -91,8 +89,7 @@
 	* added support for GnuTLS for HTTPS and torrents over SSL
 
 
-=======
->>>>>>> 51c25e24
+	* fix DHT announce timer issue
 	* use DSCP_TRAFFIC_TYPE socket option on windows
 	* update default ToS setting according to RFC 8622
 	* keep trying to announce to trackers even when all fail
