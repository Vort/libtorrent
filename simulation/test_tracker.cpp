/*

Copyright (c) 2010, Arvid Norberg
All rights reserved.

Redistribution and use in source and binary forms, with or without
modification, are permitted provided that the following conditions
are met:

    * Redistributions of source code must retain the above copyright
      notice, this list of conditions and the following disclaimer.
    * Redistributions in binary form must reproduce the above copyright
      notice, this list of conditions and the following disclaimer in
      the documentation and/or other materials provided with the distribution.
    * Neither the name of the author nor the names of its
      contributors may be used to endorse or promote products derived
      from this software without specific prior written permission.

THIS SOFTWARE IS PROVIDED BY THE COPYRIGHT HOLDERS AND CONTRIBUTORS "AS IS"
AND ANY EXPRESS OR IMPLIED WARRANTIES, INCLUDING, BUT NOT LIMITED TO, THE
IMPLIED WARRANTIES OF MERCHANTABILITY AND FITNESS FOR A PARTICULAR PURPOSE
ARE DISCLAIMED. IN NO EVENT SHALL THE COPYRIGHT OWNER OR CONTRIBUTORS BE
LIABLE FOR ANY DIRECT, INDIRECT, INCIDENTAL, SPECIAL, EXEMPLARY, OR
CONSEQUENTIAL DAMAGES (INCLUDING, BUT NOT LIMITED TO, PROCUREMENT OF
SUBSTITUTE GOODS OR SERVICES; LOSS OF USE, DATA, OR PROFITS; OR BUSINESS
INTERRUPTION) HOWEVER CAUSED AND ON ANY THEORY OF LIABILITY, WHETHER IN
CONTRACT, STRICT LIABILITY, OR TORT (INCLUDING NEGLIGENCE OR OTHERWISE)
ARISING IN ANY WAY OUT OF THE USE OF THIS SOFTWARE, EVEN IF ADVISED OF THE
POSSIBILITY OF SUCH DAMAGE.

*/

#include "test.hpp"
#include "settings.hpp"
#include "setup_swarm.hpp"
#include "simulator/simulator.hpp"
#include "simulator/http_server.hpp"
#include "simulator/utils.hpp"
#include "libtorrent/alert_types.hpp"
#include "libtorrent/announce_entry.hpp"
#include "libtorrent/session.hpp"
#include "libtorrent/create_torrent.hpp"
#include "libtorrent/file_storage.hpp"
#include "libtorrent/torrent_info.hpp"

using namespace libtorrent;
using namespace sim;
namespace lt = libtorrent;

using chrono::duration_cast;

// seconds
const int duration = 10000;

template <typename Tp1, typename Tp2>
bool eq(Tp1 const lhs, Tp2 const rhs)
{
	return std::abs(lt::duration_cast<seconds>(lhs - rhs).count()) <= 1;
}

void test_interval(int interval)
{
	using sim::asio::ip::address_v4;
	sim::default_config network_cfg;
	sim::simulation sim{network_cfg};

	lt::time_point start = lt::clock_type::now();
	bool ran_to_completion = false;

	sim::asio::io_service web_server(sim, address_v4::from_string("2.2.2.2"));
	// listen on port 8080
	sim::http_server http(web_server, 8080);

	// the timestamps of all announces
	std::vector<lt::time_point> announces;

	http.register_handler("/announce"
		, [&announces,interval,start,&ran_to_completion](std::string /* method */
			, std::string /* req */
		, std::map<std::string, std::string>&)
	{
		// don't collect events once we're done. We're not interested in the
		// tracker stopped announce for instance
		if (!ran_to_completion)
			announces.push_back(lt::clock_type::now());

		char response[500];
		int const size = std::snprintf(response, sizeof(response), "d8:intervali%de5:peers0:e", interval);
		return sim::send_response(200, "OK", size) + response;
	});

	std::vector<lt::time_point> announce_alerts;

	lt::settings_pack default_settings = settings();
	lt::add_torrent_params default_add_torrent;

	setup_swarm(1, swarm_test::upload, sim, default_settings, default_add_torrent
		// add session
		, [](lt::settings_pack&) {}
		// add torrent
		, [](lt::add_torrent_params& params) {
			params.trackers.push_back("http://2.2.2.2:8080/announce");
		}
		// on alert
		, [&](lt::alert const* a, lt::session&) {

			if (ran_to_completion) return;
			if (lt::alert_cast<lt::tracker_announce_alert>(a))
			{
				announce_alerts.push_back(a->timestamp());
			}
		}
		// terminate
		, [&](int const ticks, lt::session& ses) -> bool {
			if (ticks > duration + 1)
			{
				ran_to_completion = true;
				return true;
			}
			return false;
		});

	TEST_CHECK(ran_to_completion);
	TEST_EQUAL(announce_alerts.size(), announces.size());

	lt::time_point last_announce = announces[0];
	lt::time_point last_alert = announce_alerts[0];
	for (int i = 1; i < int(announces.size()); ++i)
	{
		// make sure the interval is within 1 second of what it's supposed to be
		// (this accounts for network latencies, and the second-granularity
		// timestamps)
		TEST_CHECK(eq(duration_cast<lt::seconds>(announces[i] - last_announce), lt::seconds(interval)));
		last_announce = announces[i];

		TEST_CHECK(eq(duration_cast<lt::milliseconds>(announce_alerts[i] - last_alert), lt::seconds(interval)));
		last_alert = announce_alerts[i];
	}
}

TORRENT_TEST(event_completed)
{
	using sim::asio::ip::address_v4;
	sim::default_config network_cfg;
	sim::simulation sim{network_cfg};

	sim::asio::io_service web_server(sim, address_v4::from_string("2.2.2.2"));
	// listen on port 8080
	sim::http_server http(web_server, 8080);

	// the request strings of all announces
	std::vector<std::pair<int, std::string>> announces;

	const int interval = 500;
	lt::time_point start = lt::clock_type::now();

	http.register_handler("/announce"
	, [&](std::string method, std::string req
		, std::map<std::string, std::string>&)
	{
		TEST_EQUAL(method, "GET");
		int const timestamp = int(chrono::duration_cast<lt::seconds>(
			lt::clock_type::now() - start).count());
		announces.push_back({timestamp, req});

		char response[500];
		int const size = std::snprintf(response, sizeof(response), "d8:intervali%de5:peers0:e", interval);
		return sim::send_response(200, "OK", size) + response;
	});

	lt::settings_pack default_settings = settings();
	lt::add_torrent_params default_add_torrent;

	int completion = -1;

	setup_swarm(2, swarm_test::download, sim, default_settings, default_add_torrent
		// add session
		, [](lt::settings_pack&) { }
		// add torrent
		, [](lt::add_torrent_params& params) {
			params.trackers.push_back("http://2.2.2.2:8080/announce");
		}
		// on alert
		, [&](lt::alert const*, lt::session&) {}
		// terminate
		, [&](int const ticks, lt::session& ses) -> bool
		{
			if (completion == -1 && is_seed(ses))
			{
				completion = int(chrono::duration_cast<lt::seconds>(
					lt::clock_type::now() - start).count());
			}

			return ticks > duration;
		});

	// the first announce should be event=started, the second should be
	// event=completed, then all but the last should have no event and the last
	// be event=stopped.
	for (int i = 0; i < int(announces.size()); ++i)
	{
		std::string const& str = announces[i].second;
		int timestamp = announces[i].first;

		const bool has_start = str.find("&event=started")
			!= std::string::npos;
		const bool has_completed = str.find("&event=completed")
			!= std::string::npos;
		const bool has_stopped = str.find("&event=stopped")
			!= std::string::npos;

		// we there can only be one event
		const bool has_event = str.find("&event=") != std::string::npos;

		std::printf("- %s\n", str.c_str());

		// there is exactly 0 or 1 events.
		TEST_EQUAL(int(has_start) + int(has_completed) + int(has_stopped)
			, int(has_event));

		switch (i)
		{
			case 0:
				TEST_CHECK(has_start);
				break;
			case 1:
			{
				// the announce should have come approximately the same time we
				// completed
				TEST_CHECK(std::abs(completion - timestamp) <= 1);
				TEST_CHECK(has_completed);
				break;
			}
			default:
				if (i == int(announces.size()) - 1)
				{
					TEST_CHECK(has_stopped);
				}
				else
				{
					TEST_CHECK(!has_event);
				}
				break;
		}
	}
}

TORRENT_TEST(announce_interval_440)
{
	test_interval(440);
}

TORRENT_TEST(announce_interval_1800)
{
	test_interval(1800);
}

TORRENT_TEST(announce_interval_1200)
{
	test_interval(3600);
}

struct sim_config : sim::default_config
{
	chrono::high_resolution_clock::duration hostname_lookup(
		asio::ip::address const& requestor
		, std::string hostname
		, std::vector<asio::ip::address>& result
		, boost::system::error_code& ec) override
	{
		if (hostname == "tracker.com")
		{
			result.push_back(address_v4::from_string("10.0.0.2"));
			result.push_back(address_v6::from_string("ff::dead:beef"));
			return duration_cast<chrono::high_resolution_clock::duration>(chrono::milliseconds(100));
		}

		return default_config::hostname_lookup(requestor, hostname, result, ec);
	}
};

void on_alert_notify(lt::session* ses)
{
	ses->get_io_service().post([ses] {
		std::vector<lt::alert*> alerts;
		ses->pop_alerts(&alerts);

		for (lt::alert* a : alerts)
		{
			lt::time_duration d = a->timestamp().time_since_epoch();
			std::uint32_t const millis = std::uint32_t(
				lt::duration_cast<lt::milliseconds>(d).count());
			std::printf("%4d.%03d: %s\n", millis / 1000, millis % 1000,
				a->message().c_str());
		}
	});
}

// this test makes sure that a tracker whose host name resolves to both IPv6 and
// IPv4 addresses will be announced to twice, once for each address family
TORRENT_TEST(ipv6_support)
{
	using sim::asio::ip::address_v4;
	sim_config network_cfg;
	sim::simulation sim{network_cfg};

	sim::asio::io_service web_server_v4(sim, address_v4::from_string("10.0.0.2"));
	sim::asio::io_service web_server_v6(sim, address_v6::from_string("ff::dead:beef"));

	// listen on port 8080
	sim::http_server http_v4(web_server_v4, 8080);
	sim::http_server http_v6(web_server_v6, 8080);

	int v4_announces = 0;
	int v6_announces = 0;

	http_v4.register_handler("/announce"
	, [&v4_announces](std::string method, std::string req
		, std::map<std::string, std::string>&)
	{
		++v4_announces;
		TEST_EQUAL(method, "GET");

		char response[500];
		int const size = std::snprintf(response, sizeof(response), "d8:intervali1800e5:peers0:e");
		return sim::send_response(200, "OK", size) + response;
	});

	http_v6.register_handler("/announce"
	, [&v6_announces](std::string method, std::string req
		, std::map<std::string, std::string>&)
	{
		++v6_announces;
		TEST_EQUAL(method, "GET");

		char response[500];
		int const size = std::snprintf(response, sizeof(response), "d8:intervali1800e5:peers0:e");
		return sim::send_response(200, "OK", size) + response;
	});

	{
		lt::session_proxy zombie;

		asio::io_service ios(sim, { address_v4::from_string("10.0.0.3")
			, address_v6::from_string("ffff::1337") });
		lt::settings_pack sett = settings();
		std::unique_ptr<lt::session> ses(new lt::session(sett, ios));

		ses->set_alert_notify(std::bind(&on_alert_notify, ses.get()));

		lt::add_torrent_params p;
		p.name = "test-torrent";
		p.save_path = ".";
		p.info_hash.assign("abababababababababab");

//TODO: parameterize http vs. udp here
		p.trackers.push_back("http://tracker.com:8080/announce");
		ses->async_add_torrent(p);

		// stop the torrent 5 seconds in
		sim::timer t1(sim, lt::seconds(5)
			, [&ses](boost::system::error_code const&)
		{
			std::vector<lt::torrent_handle> torrents = ses->get_torrents();
			for (auto const& t : torrents)
			{
				t.pause();
			}
		});

		// then shut down 10 seconds in
		sim::timer t2(sim, lt::seconds(10)
			, [&ses,&zombie](boost::system::error_code const&)
		{
			zombie = ses->abort();
			ses.reset();
		});

		sim.run();
	}

	// 2 because there's one announce on startup and one when shutting down
	TEST_EQUAL(v4_announces, 2);
	TEST_EQUAL(v6_announces, 2);
}

// this runs a simulation of a torrent with tracker(s), making sure the request
// received by the tracker matches the expectation.
// The Setup function is run first, giving the test an opportunity to add
// trackers to the torrent. It's expected to return the number of seconds to
// wait until test2 is called.
// The Announce function is called on http requests. Test1 is run on the session
// 5 seconds after startup. The tracker is running at 10.0.0.2 (or tracker.com)
// port 8080.
template <typename Setup, typename Announce, typename Test1, typename Test2>
void tracker_test(Setup setup, Announce a, Test1 test1, Test2 test2
	, char const* url_path = "/announce")
{
	using sim::asio::ip::address_v4;
	sim_config network_cfg;
	sim::simulation sim{network_cfg};

	sim::asio::io_service tracker_ios(sim, address_v4::from_string("10.0.0.2"));

	// listen on port 8080
	sim::http_server http(tracker_ios, 8080);

	http.register_handler(url_path, a);

	lt::session_proxy zombie;

	asio::io_service ios(sim, { address_v4::from_string("10.0.0.3")
		, address_v6::from_string("ffff::1337") });
	lt::settings_pack sett = settings();
	std::unique_ptr<lt::session> ses(new lt::session(sett, ios));

	ses->set_alert_notify(std::bind(&on_alert_notify, ses.get()));

	lt::add_torrent_params p;
	p.name = "test-torrent";
	p.save_path = ".";
	p.info_hash.assign("abababababababababab");
	int const delay = setup(p, *ses);
	ses->async_add_torrent(p);

	// run the test 5 seconds in
	sim::timer t1(sim, lt::seconds(5)
		, [&ses,&test1](boost::system::error_code const&)
	{
		std::vector<lt::torrent_handle> torrents = ses->get_torrents();
		TEST_EQUAL(torrents.size(), 1);
		torrent_handle h = torrents.front();
		test1(h);
	});

	sim::timer t2(sim, lt::seconds(5 + delay)
		, [&ses,&test2](boost::system::error_code const&)
	{
		std::vector<lt::torrent_handle> torrents = ses->get_torrents();
		TEST_EQUAL(torrents.size(), 1);
		torrent_handle h = torrents.front();
		test2(h);
	});

	// then shut down 10 seconds in
	sim::timer t3(sim, lt::seconds(10 + delay)
		, [&ses,&zombie](boost::system::error_code const&)
	{
		zombie = ses->abort();
		ses.reset();
	});

	sim.run();
}

template <typename Announce, typename Test1, typename Test2>
void tracker_test(Announce a, Test1 test1, Test2 test2, char const* url_path = "/announce")
{
	tracker_test([](lt::add_torrent_params& p, lt::session&) {
		p.trackers.push_back("http://tracker.com:8080/announce");
		return 5;
	},
	a, test1, test2, url_path);
}

template <typename Announce, typename Test>
void announce_entry_test(Announce a, Test t, char const* url_path = "/announce")
{
	tracker_test(a
		, [&t] (torrent_handle h) {
			std::vector<announce_entry> tr = h.trackers();

			TEST_EQUAL(tr.size(), 1);
			announce_entry const& ae = tr[0];
			t(ae);
		}
		, [](torrent_handle){}
		, url_path);
}

TORRENT_TEST(test_error)
{
	announce_entry_test(
		[](std::string method, std::string req
			, std::map<std::string, std::string>&)
		{
			TEST_EQUAL(method, "GET");

			char response[500];
			int const size = std::snprintf(response, sizeof(response), "d14:failure reason4:teste");
			return sim::send_response(200, "OK", size) + response;
		}
		, [](announce_entry const& ae)
		{
			TEST_EQUAL(ae.is_working(), false);
			TEST_EQUAL(ae.message, "test");
			TEST_EQUAL(ae.url, "http://tracker.com:8080/announce");
			TEST_EQUAL(ae.last_error, error_code(errors::tracker_failure));
			TEST_EQUAL(ae.fails, 1);
		});
}

TORRENT_TEST(test_warning)
{
	announce_entry_test(
		[](std::string method, std::string req
			, std::map<std::string, std::string>&)
		{
			TEST_EQUAL(method, "GET");

			char response[500];
			int const size = std::snprintf(response, sizeof(response), "d5:peers6:aaaaaa15:warning message5:test2e");
			return sim::send_response(200, "OK", size) + response;
		}
		, [](announce_entry const& ae)
		{
			TEST_EQUAL(ae.is_working(), true);
			TEST_EQUAL(ae.message, "test2");
			TEST_EQUAL(ae.url, "http://tracker.com:8080/announce");
			TEST_EQUAL(ae.last_error, error_code());
			TEST_EQUAL(ae.fails, 0);
		});
}

TORRENT_TEST(test_scrape_data_in_announce)
{
	announce_entry_test(
		[](std::string method, std::string req
			, std::map<std::string, std::string>&)
		{
			TEST_EQUAL(method, "GET");

			char response[500];
			int const size = std::snprintf(response, sizeof(response),
				"d5:peers6:aaaaaa8:completei1e10:incompletei2e10:downloadedi3e11:downloadersi4ee");
			return sim::send_response(200, "OK", size) + response;
		}
		, [](announce_entry const& ae)
		{
			TEST_EQUAL(ae.is_working(), true);
			TEST_EQUAL(ae.message, "");
			TEST_EQUAL(ae.url, "http://tracker.com:8080/announce");
			TEST_EQUAL(ae.last_error, error_code());
			TEST_EQUAL(ae.fails, 0);
			TEST_EQUAL(ae.scrape_complete, 1);
			TEST_EQUAL(ae.scrape_incomplete, 2);
			TEST_EQUAL(ae.scrape_downloaded, 3);
		});
}

TORRENT_TEST(test_scrape)
{
	tracker_test(
		[](std::string method, std::string req
			, std::map<std::string, std::string>&)
		{
			TEST_EQUAL(method, "GET");

			char response[500];
			int const size = std::snprintf(response, sizeof(response),
				"d5:filesd20:ababababababababababd8:completei1e10:downloadedi3e10:incompletei2eeee");
			return sim::send_response(200, "OK", size) + response;
		}
		, [](torrent_handle h)
		{
			h.scrape_tracker();
		}
		, [](torrent_handle h)
		{
			std::vector<announce_entry> tr = h.trackers();

			TEST_EQUAL(tr.size(), 1);
			announce_entry const& ae = tr[0];
			TEST_EQUAL(ae.scrape_incomplete, 2);
			TEST_EQUAL(ae.scrape_complete, 1);
			TEST_EQUAL(ae.scrape_downloaded, 3);
		}
		, "/scrape");
}

TORRENT_TEST(test_http_status)
{
	announce_entry_test(
		[](std::string method, std::string req
			, std::map<std::string, std::string>&)
		{
			TEST_EQUAL(method, "GET");
			return sim::send_response(410, "Not A Tracker", 0);
		}
		, [](announce_entry const& ae)
		{
			TEST_EQUAL(ae.is_working(), false);
			TEST_EQUAL(ae.message, "Not A Tracker");
			TEST_EQUAL(ae.url, "http://tracker.com:8080/announce");
			TEST_EQUAL(ae.last_error, error_code(410, http_category()));
			TEST_EQUAL(ae.fails, 1);
		});
}

TORRENT_TEST(test_interval)
{
	announce_entry_test(
		[](std::string method, std::string req
			, std::map<std::string, std::string>&)
		{
			TEST_EQUAL(method, "GET");
			char response[500];
			int const size = std::snprintf(response, sizeof(response)
				, "d10:tracker id8:testteste");
			return sim::send_response(200, "OK", size) + response;
		}
		, [](announce_entry const& ae)
		{
			TEST_EQUAL(ae.is_working(), true);
			TEST_EQUAL(ae.message, "");
			TEST_EQUAL(ae.url, "http://tracker.com:8080/announce");
			TEST_EQUAL(ae.last_error, error_code());
			TEST_EQUAL(ae.fails, 0);

			TEST_EQUAL(ae.trackerid, "testtest");
		});
}

TORRENT_TEST(test_invalid_bencoding)
{
	announce_entry_test(
		[](std::string method, std::string req
			, std::map<std::string, std::string>&)
		{
			TEST_EQUAL(method, "GET");
			char response[500];
			int const size = std::snprintf(response, sizeof(response)
				, "d10:tracer idteste");
			return sim::send_response(200, "OK", size) + response;
		}
		, [](announce_entry const& ae)
		{
			TEST_EQUAL(ae.is_working(), false);
			TEST_EQUAL(ae.message, "");
			TEST_EQUAL(ae.url, "http://tracker.com:8080/announce");
			TEST_EQUAL(ae.last_error, error_code(bdecode_errors::expected_value
				, bdecode_category()));
			TEST_EQUAL(ae.fails, 1);
		});
}

TORRENT_TEST(try_next)
{
// test that we move on to try the next tier if the first one fails

	bool got_announce = false;
	tracker_test(
		[](lt::add_torrent_params& p, lt::session&)
		{
		// TODO: 3 use tracker_tiers here to put the trackers in different tiers
			p.trackers.push_back("udp://failing-tracker.com/announce");
			p.trackers.push_back("http://failing-tracker.com/announce");

			// this is the working tracker
			p.trackers.push_back("http://tracker.com:8080/announce");
			return 60;
		},
		[&](std::string method, std::string req
			, std::map<std::string, std::string>&)
		{
			got_announce = true;
			TEST_EQUAL(method, "GET");

			char response[500];
			// respond with an empty peer list
			int const size = std::snprintf(response, sizeof(response), "d5:peers0:e");
			return sim::send_response(200, "OK", size) + response;
		}
		, [](torrent_handle h) {}
		, [](torrent_handle h)
		{
			torrent_status st = h.status();
			TEST_EQUAL(st.current_tracker, "http://tracker.com:8080/announce");

			std::vector<announce_entry> tr = h.trackers();

			TEST_EQUAL(tr.size(), 3);

			for (int i = 0; i < int(tr.size()); ++i)
			{
				std::printf("tracker \"%s\"\n", tr[i].url.c_str());
				if (tr[i].url == "http://tracker.com:8080/announce")
				{
					TEST_EQUAL(tr[i].fails, 0);
					TEST_EQUAL(tr[i].verified, true);
				}
				else if (tr[i].url == "http://failing-tracker.com/announce")
				{
					TEST_CHECK(tr[i].fails >= 1);
					TEST_EQUAL(tr[i].verified, false);
					TEST_EQUAL(tr[i].last_error
						, error_code(boost::asio::error::host_not_found));
				}
				else if (tr[i].url == "udp://failing-tracker.com/announce")
				{
					TEST_CHECK(tr[i].fails >= 1);
					TEST_EQUAL(tr[i].verified, false);
					TEST_EQUAL(tr[i].last_error
						, error_code(boost::asio::error::host_not_found));
				}
				else
				{
					TEST_ERROR(("unexpected tracker URL: " + tr[i].url).c_str());
				}
			}
		});
	TEST_EQUAL(got_announce, true);
}

std::shared_ptr<torrent_info> make_torrent(bool priv)
{
	file_storage fs;
	fs.add_file("foobar", 13241);
	create_torrent ct(fs);

	ct.add_tracker("http://tracker.com:8080/announce");

	for (piece_index_t i(0); i < piece_index_t(ct.num_pieces()); ++i)
		ct.set_hash(i, sha1_hash(nullptr));

	ct.set_priv(priv);

	entry e = ct.generate();
	std::vector<char> buf;
	bencode(std::back_inserter(buf), e);
	error_code ec;
	return std::make_shared<torrent_info>(buf.data(), int(buf.size()), ec);
}

// make sure we _do_ send our IPv6 address to trackers for private torrents
TORRENT_TEST(tracker_ipv6_argument)
{
	bool got_announce = false;
	bool got_ipv6 = false;
	tracker_test(
		[](lt::add_torrent_params& p, lt::session& ses)
		{
			settings_pack pack;
			pack.set_bool(settings_pack::anonymous_mode, false);
			ses.apply_settings(pack);
			p.ti = make_torrent(true);
			return 60;
		},
		[&](std::string method, std::string req
			, std::map<std::string, std::string>&)
		{
			got_announce = true;
			bool const stop_event = req.find("&event=stopped") != std::string::npos;
			// stop events don't need to advertise the IPv6 address
			std::string::size_type pos = req.find("&ipv6=");
<<<<<<< HEAD
			TEST_CHECK(pos != std::string::npos || stop_event);
			got_ipv6 |= pos != std::string::npos;
=======
			TEST_CHECK(pos != std::string::npos);
			got_ipv6 = pos != std::string::npos;
			// make sure the IPv6 argument is url encoded
			TEST_CHECK(req.substr(pos + 6, req.find_first_of(pos + 6, '&'))
				== "ffff%3a%3a1337");
>>>>>>> 6f650aa7
			return sim::send_response(200, "OK", 11) + "d5:peers0:e";
		}
		, [](torrent_handle) {}
		, [](torrent_handle) {});
	TEST_EQUAL(got_announce, true);
	TEST_EQUAL(got_ipv6, true);
}

// make sure we do _not_ send our IPv6 address to trackers for non-private
// torrents
TORRENT_TEST(tracker_ipv6_argument_non_private)
{
	bool got_announce = false;
	bool got_ipv6 = false;
	tracker_test(
		[](lt::add_torrent_params& p, lt::session& ses)
		{
			settings_pack pack;
			pack.set_bool(settings_pack::anonymous_mode, false);
			ses.apply_settings(pack);
			p.ti = make_torrent(false);
			return 60;
		},
		[&](std::string method, std::string req
			, std::map<std::string, std::string>&)
		{
			got_announce = true;
			std::string::size_type pos = req.find("&ipv6=");
			TEST_CHECK(pos == std::string::npos);
			got_ipv6 |= pos != std::string::npos;
			return sim::send_response(200, "OK", 11) + "d5:peers0:e";
		}
		, [](torrent_handle) {}
		, [](torrent_handle) {});
	TEST_EQUAL(got_announce, true);
	TEST_EQUAL(got_ipv6, false);
}

TORRENT_TEST(tracker_ipv6_argument_privacy_mode)
{
	bool got_announce = false;
	bool got_ipv6 = false;
	tracker_test(
		[](lt::add_torrent_params& p, lt::session& ses)
		{
			settings_pack pack;
			pack.set_bool(settings_pack::anonymous_mode, true);
			ses.apply_settings(pack);
			p.ti = make_torrent(true);
			return 60;
		},
		[&](std::string method, std::string req
			, std::map<std::string, std::string>&)
		{
			got_announce = true;
			std::string::size_type pos = req.find("&ipv6=");
			TEST_CHECK(pos == std::string::npos);
			got_ipv6 |= pos != std::string::npos;
			return sim::send_response(200, "OK", 11) + "d5:peers0:e";
		}
		, [](torrent_handle) {}
		, [](torrent_handle) {});
	TEST_EQUAL(got_announce, true);
	TEST_EQUAL(got_ipv6, false);
}

TORRENT_TEST(tracker_user_agent_privacy_mode_public_torrent)
{
	bool got_announce = false;
	tracker_test(
		[](lt::add_torrent_params& p, lt::session& ses)
		{
			settings_pack pack;
			pack.set_bool(settings_pack::anonymous_mode, true);
			pack.set_str(settings_pack::user_agent, "test_agent/1.2.3");
			ses.apply_settings(pack);
			p.ti = make_torrent(false);
			return 60;
		},
		[&](std::string method, std::string req
			, std::map<std::string, std::string>& headers)
		{
			got_announce = true;

			// in anonymous mode we should not send a user agent
			TEST_CHECK(headers["user-agent"] == "");
			return sim::send_response(200, "OK", 11) + "d5:peers0:e";
		}
		, [](torrent_handle h) {}
		, [](torrent_handle h) {});
	TEST_EQUAL(got_announce, true);
}

TORRENT_TEST(tracker_user_agent_privacy_mode_private_torrent)
{
	bool got_announce = false;
	tracker_test(
		[](lt::add_torrent_params& p, lt::session& ses)
		{
			settings_pack pack;
			pack.set_bool(settings_pack::anonymous_mode, true);
			pack.set_str(settings_pack::user_agent, "test_agent/1.2.3");
			ses.apply_settings(pack);
			p.ti = make_torrent(true);
			return 60;
		},
		[&](std::string method, std::string req
			, std::map<std::string, std::string>& headers)
		{
			got_announce = true;

			// in anonymous mode we should still send the user agent for private
			// torrents (since private trackers sometimes require it)
			TEST_CHECK(headers["user-agent"] == "test_agent/1.2.3");
			return sim::send_response(200, "OK", 11) + "d5:peers0:e";
		}
		, [](torrent_handle h) {}
		, [](torrent_handle h) {});
	TEST_EQUAL(got_announce, true);
}

// TODO: test external IP
// TODO: test with different queuing settings
// TODO: test when a torrent transitions from downloading to finished and
// finished to seeding
// TODO: test that left, downloaded and uploaded are reported correctly

// TODO: test scrape
<|MERGE_RESOLUTION|>--- conflicted
+++ resolved
@@ -753,16 +753,11 @@
 			bool const stop_event = req.find("&event=stopped") != std::string::npos;
 			// stop events don't need to advertise the IPv6 address
 			std::string::size_type pos = req.find("&ipv6=");
-<<<<<<< HEAD
 			TEST_CHECK(pos != std::string::npos || stop_event);
 			got_ipv6 |= pos != std::string::npos;
-=======
-			TEST_CHECK(pos != std::string::npos);
-			got_ipv6 = pos != std::string::npos;
 			// make sure the IPv6 argument is url encoded
 			TEST_CHECK(req.substr(pos + 6, req.find_first_of(pos + 6, '&'))
 				== "ffff%3a%3a1337");
->>>>>>> 6f650aa7
 			return sim::send_response(200, "OK", 11) + "d5:peers0:e";
 		}
 		, [](torrent_handle) {}
