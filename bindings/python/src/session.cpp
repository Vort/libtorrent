// Copyright Daniel Wallin, Arvid Norberg 2006. Use, modification and distribution is
// subject to the Boost Software License, Version 1.0. (See accompanying
// file LICENSE_1_0.txt or copy at http://www.boost.org/LICENSE_1_0.txt)

#include "boost_python.hpp"
#include <list>
#include <string>
#include <libtorrent/session.hpp>
#include <libtorrent/session_params.hpp>
#include <libtorrent/error_code.hpp>
#include <libtorrent/ip_filter.hpp>
#include <libtorrent/extensions.hpp>
#include <libtorrent/bdecode.hpp>
#include <libtorrent/bencode.hpp>
#include <libtorrent/read_resume_data.hpp>
#include <libtorrent/write_resume_data.hpp>
#include <libtorrent/torrent_info.hpp>
#include <libtorrent/kademlia/item.hpp> // for sign_mutable_item
#include <libtorrent/alert.hpp>
#include <libtorrent/time.hpp>
#include <libtorrent/session_stats.hpp>
#include <libtorrent/session_status.hpp>
#include <libtorrent/peer_class_type_filter.hpp>
#include <libtorrent/torrent_status.hpp>

#include <libtorrent/extensions/smart_ban.hpp>
#include <libtorrent/extensions/ut_metadata.hpp>
#include <libtorrent/extensions/ut_pex.hpp>

namespace boost
{
	// this fixes mysterious link error on msvc
	template <>
	inline lt::alert const volatile*
	get_pointer(lt::alert const volatile* p)
	{
		return p;
	}
}

#include "gil.hpp"
#include "bytes.hpp"

#ifdef _MSC_VER
#pragma warning(push)
// warning C4996: X: was declared deprecated
#pragma warning( disable : 4996 )
#endif

using namespace boost::python;
using namespace lt;

// defined in torrent_info.cpp
load_torrent_limits dict_to_limits(dict limits);

namespace
{
#if TORRENT_ABI_VERSION == 1
    struct dummy {};

    void listen_on(lt::session& s, int min_, int max_, char const* interface, int flags)
    {
        allow_threading_guard guard;
        error_code ec;
        s.listen_on(std::make_pair(min_, max_), ec, interface, flags);
#ifndef BOOST_NO_EXCEPTIONS
        if (ec) throw system_error(ec);
#endif
    }

    void outgoing_ports(lt::session& s, int _min, int _max)
    {
        allow_threading_guard guard;
        settings_pack p;
        p.set_int(settings_pack::outgoing_port, _min);
        p.set_int(settings_pack::num_outgoing_ports, _max - _min);
        s.apply_settings(p);
        return;
    }
#endif // TORRENT_ABI_VERSION

#ifndef TORRENT_DISABLE_DHT
    void add_dht_node(lt::session& s, tuple n)
    {
        std::string ip = extract<std::string>(n[0]);
        int port = extract<int>(n[1]);
        allow_threading_guard guard;
        s.add_dht_node(std::make_pair(ip, port));
    }

#if TORRENT_ABI_VERSION == 1
    void add_dht_router(lt::session& s, std::string router_, int port_)
    {
        allow_threading_guard guard;
        return s.add_dht_router(std::make_pair(router_, port_));
    }
#endif

#endif // TORRENT_DISABLE_DHT

    void add_extension(lt::session& s, object const& e)
    {
#ifndef TORRENT_DISABLE_EXTENSIONS
       if (!extract<std::string>(e).check()) return;

       std::string name = extract<std::string>(e);
       if (name == "ut_metadata")
            s.add_extension(create_ut_metadata_plugin);
       else if (name == "ut_pex")
            s.add_extension(create_ut_pex_plugin);
       else if (name == "smart_ban")
            s.add_extension(create_smart_ban_plugin);

#endif // TORRENT_DISABLE_EXTENSIONS
    }

	void make_settings_pack(lt::settings_pack& p, dict const& sett_dict)
	{
		stl_input_iterator<std::string> i(sett_dict.keys()), end;
		for (; i != end; ++i)
		{
			std::string const key = *i;

			int sett = setting_by_name(key);
			if (sett < 0)
			{
				PyErr_SetString(PyExc_KeyError, ("unknown name in settings_pack: " + key).c_str());
				throw_error_already_set();
			}

			TORRENT_TRY
			{
				// if the dictionary doesn't contain "key", it will throw, hence
				// the try-catch here
				object const value = sett_dict[key];
				switch (sett & settings_pack::type_mask)
				{
					case settings_pack::string_type_base:
						p.set_str(sett, extract<std::string>(value));
						break;
					case settings_pack::int_type_base:
					{
						std::int64_t const val = extract<std::int64_t>(value);
						// deliberately truncate and sign-convert here. If we
						// extract an int directly, unsigned ints may throw
						// an exception otherwise, if it doesn't fit. Notably for a
						// flag-type with all bits set.
						p.set_int(sett, static_cast<int>(val));
						break;
					}
					case settings_pack::bool_type_base:
						p.set_bool(sett, extract<bool>(value));
						break;
				}
			}
			TORRENT_CATCH(...) {}
		}
	}

	dict make_dict(lt::settings_pack const& sett)
	{
		dict ret;
		for (int i = settings_pack::string_type_base;
			i < settings_pack::max_string_setting_internal; ++i)
		{
			// deprecated settings are still here, they just have empty names
			char const* name = name_for_setting(i);
			if (name[0] != '\0') ret[name] = sett.get_str(i);
		}

		for (int i = settings_pack::int_type_base;
			i < settings_pack::max_int_setting_internal; ++i)
		{
			char const* name = name_for_setting(i);
			if (name[0] != '\0') ret[name] = sett.get_int(i);
		}

		for (int i = settings_pack::bool_type_base;
			i < settings_pack::max_bool_setting_internal; ++i)
		{
			char const* name = name_for_setting(i);
			if (name[0] != '\0') ret[name] = sett.get_bool(i);
		}
		return ret;
	}

	std::shared_ptr<lt::session> make_session(boost::python::dict sett
		, session_flags_t const flags)
	{
		settings_pack p;
		make_settings_pack(p, sett);
#if TORRENT_ABI_VERSION <= 2
		if (flags & lt::session::add_default_plugins)
		{
			// TODO: this can't really be removed until there is a way to
			// control plugins by exposing session_params.
			// The simplest solution would probably be to make the default
			// plugins not be plugins, but just bake in support for them
//			python_deprecated("add_default_plugins flag is deprecated");
#endif
			session_params params(std::move(p));
			return std::make_shared<lt::session>(std::move(params), flags);
#if TORRENT_ABI_VERSION <= 2
		}
		else
		{
			session_params params(std::move(p), {});
			return std::make_shared<lt::session>(std::move(params), flags);
		}
#endif
	}

	void session_apply_settings(lt::session& ses, dict const& sett_dict)
	{
		settings_pack p;
		make_settings_pack(p, sett_dict);
		allow_threading_guard guard;
		ses.apply_settings(p);
	}

	dict session_get_settings(lt::session const& ses)
	{
		settings_pack sett;
		{
			allow_threading_guard guard;
			sett = ses.get_settings();
		}
		return make_dict(sett);
	}

	dict min_memory_usage_wrapper()
	{
		settings_pack ret = min_memory_usage();
		return make_dict(ret);
	}

	dict default_settings_wrapper()
	{
		return make_dict(default_settings());
	}

	dict high_performance_seed_wrapper()
	{
		settings_pack ret = high_performance_seed();
		return make_dict(ret);
	}

#ifndef BOOST_NO_EXCEPTIONS
#if TORRENT_ABI_VERSION == 1
    torrent_handle add_torrent_depr(lt::session& s, torrent_info const& ti
        , std::string const& save, entry const& resume
        , storage_mode_t storage_mode, bool paused)
    {
        allow_threading_guard guard;
        return s.add_torrent(ti, save, resume, storage_mode, paused);
    }
#endif
#endif
}

    void dict_to_add_torrent_params(dict params, add_torrent_params& p)
    {
        list items = params.items();
        int const len = int(boost::python::len(items));
        for (int i = 0; i < len; i++)
        {
            boost::python::api::object_item item = items[i];
            std::string const key = extract<std::string>(item[0]);
            object const value = item[1];
            // torrent_info objects are always held by a shared_ptr in the
            // python binding, skip it if it is a object
            if (key == "ti" && value != boost::python::object())
            {
                // make a copy here. We don't want to end up holding a python-owned
                // object inside libtorrent. If the last reference goes out of scope
                // on the C++ side, it will end up freeing the python object
                // without holding the GIL and likely crash.
                // https://mail.python.org/pipermail/cplusplus-sig/2007-June/012130.html
                p.ti = std::make_shared<torrent_info>(
                    extract<torrent_info const&>(value));
                continue;
            }
#if TORRENT_ABI_VERSION < 3
            else if (key == "info_hash")
            {
                if (boost::python::len(value) == sha1_hash::size())
                {
                    p.info_hash = sha1_hash(bytes(extract<bytes>(value)).arr.data());
                }
            }
#endif
            else if (key == "info_hashes")
            {
                if (boost::python::len(value) == sha1_hash::size())
                {
                    p.info_hashes = info_hash_t(sha1_hash(
                            bytes(extract<bytes>(value)).arr.data()));
                }
                else if (boost::python::len(value) == sha256_hash::size())
                {
                    p.info_hashes = info_hash_t(sha256_hash(
                            bytes(extract<bytes>(value)).arr.data()));
                }
                else
                {
                    p.info_hashes = boost::python::extract<info_hash_t>(value);
                }
                continue;
            }
            else if(key == "name")
            {
                p.name = extract<std::string>(value);
                continue;
            }
            else if(key == "save_path")
            {
                p.save_path = extract<std::string>(value);
                continue;
            }
#if TORRENT_ABI_VERSION == 1
            else if(key == "resume_data")
            {
                python_deprecated("the resume_data member is deprecated");
                std::string resume = extract<std::string>(value);
                p.resume_data.assign(resume.begin(), resume.end());
                continue;
            }
#endif
            else if(key == "storage_mode")
            {
                p.storage_mode = extract<storage_mode_t>(value);
                continue;
            }
            else if(key == "trackers")
            {
                p.trackers = extract<std::vector<std::string>>(value);
                continue;
            }
            else if(key == "url_seeds")
            {
                p.url_seeds = extract<std::vector<std::string>>(value);
                continue;
            }
            else if(key == "http_seeds")
            {
                p.http_seeds =
                    extract<decltype(add_torrent_params::http_seeds)>(value);
                continue;
            }
            else if(key == "dht_nodes")
            {
                p.dht_nodes =
                    extract<std::vector<std::pair<std::string, int>>>(value);
                continue;
            }
            else if(key == "banned_peers")
            {
                p.banned_peers = extract<std::vector<lt::tcp::endpoint>>(value);
                continue;
            }
            else if(key == "peers")
            {
                p.peers = extract<std::vector<lt::tcp::endpoint>>(value);
                continue;
            }
            else if(key == "flags")
            {
                p.flags = extract<lt::torrent_flags_t>(value);
                continue;
            }
            else if(key == "trackerid")
            {
                p.trackerid = extract<std::string>(value);
                continue;
            }
#if TORRENT_ABI_VERSION == 1
            else if(key == "url")
            {
                python_deprecated("the url member is deprecated");
                p.url = extract<std::string>(value);
                continue;
            }
#endif
            else if(key == "renamed_files")
            {
                p.renamed_files =
                    extract<std::map<lt::file_index_t, std::string>>(value);
            }
            else if(key == "file_priorities")
            {
                p.file_priorities = extract<std::vector<download_priority_t>>(value);
            }
            else
            {
                PyErr_SetString(PyExc_KeyError,
                    ("unknown name in torrent params: " + key).c_str());
                throw_error_already_set();
            }
        }
    }

namespace
{

    torrent_handle add_torrent(lt::session& s, dict params)
    {
        add_torrent_params p;
        dict_to_add_torrent_params(params, p);

        allow_threading_guard guard;

#ifndef BOOST_NO_EXCEPTIONS
        return s.add_torrent(std::move(p));
#else
        error_code ec;
        return s.add_torrent(std::move(p), ec);
#endif
    }

    void async_add_torrent(lt::session& s, dict params)
    {
        add_torrent_params p;
        dict_to_add_torrent_params(params, p);

        allow_threading_guard guard;

        s.async_add_torrent(std::move(p));
    }

    torrent_handle wrap_add_torrent(lt::session& s, lt::add_torrent_params const& p)
    {
        add_torrent_params atp = p;
        if (p.ti)
            atp.ti = std::make_shared<torrent_info>(*p.ti);

        allow_threading_guard guard;

#ifndef BOOST_NO_EXCEPTIONS
        return s.add_torrent(std::move(p));
#else
        error_code ec;
        return s.add_torrent(std::move(p), ec);
#endif
    }

    void wrap_async_add_torrent(lt::session& s, lt::add_torrent_params const& p)
    {
        add_torrent_params atp = p;
        if (p.ti)
            atp.ti = std::make_shared<torrent_info>(*p.ti);

        allow_threading_guard guard;

        s.async_add_torrent(std::move(p));
    }

#if TORRENT_ABI_VERSION == 1
    void start_natpmp(lt::session& s)
    {
        allow_threading_guard guard;
        s.start_natpmp();
    }

    void start_upnp(lt::session& s)
    {
        allow_threading_guard guard;
        s.start_upnp();
    }
#endif // TORRENT_ABI_VERSION

    void alert_notify(object cb) try
    {
        lock_gil lock;
        if (cb)
        {
            cb();
        }
    }
    catch (boost::python::error_already_set const&)
    {
        // this callback isn't supposed to throw an error.
        // just swallow and ignore the exception
        TORRENT_ASSERT_FAIL_VAL("python notify callback threw exception");
    }

    void set_alert_notify(lt::session& s, object cb)
    {
        s.set_alert_notify(std::bind(&alert_notify, cb));
    }

#ifdef TORRENT_WINDOWS
    void alert_socket_notify(SOCKET const fd)
    {
        std::uint8_t dummy = 0;
        ::send(fd, reinterpret_cast<char const*>(&dummy), 1, 0);
    }
#endif

    void alert_fd_notify(int const fd)
    {
        std::uint8_t dummy = 0;
        while (::write(fd, &dummy, 1) < 0 && errno == EINTR);
    }

    void set_alert_fd(lt::session& s, std::intptr_t const fd)
    {
#ifdef TORRENT_WINDOWS
        auto const sock = static_cast<SOCKET>(fd);
        int res;
        int res_size = sizeof(res);
        if (sock != INVALID_SOCKET
            && ::getsockopt(sock, SOL_SOCKET, SO_ERROR,
                (char *)&res, &res_size) == 0)
        {
            s.set_alert_notify(std::bind(&alert_socket_notify, sock));
        }
        else
#endif
        {
            s.set_alert_notify(std::bind(&alert_fd_notify, fd));
        }
    }

    alert const*
    wait_for_alert(lt::session& s, int ms)
    {
        alert const* a;
        {
            allow_threading_guard guard;
            a = s.wait_for_alert(milliseconds(ms));
        }
        return a;
    }

    list get_torrents(lt::session& s)
    {
        std::vector<torrent_handle> torrents;
        {
           allow_threading_guard guard;
           torrents = s.get_torrents();
        }

        list ret;
        for (std::vector<torrent_handle>::iterator i = torrents.begin(); i != torrents.end(); ++i)
            ret.append(*i);
        return ret;
    }

    bool wrap_pred(object pred, torrent_status const& st)
    {
        return pred(st);
    }

    list get_torrent_status(lt::session& s, object pred, int const flags)
    {
        // keep a reference to the predicate here, in the python thread, to
        // ensure it's freed in this thread at the end. If we move it into the
        // libtorrent thread the python predicate will be freed from that
        // thread, which won't work
        auto wrapped_pred = std::bind(&wrap_pred, pred, std::placeholders::_1);
        std::vector<torrent_status> torrents
            = s.get_torrent_status(std::ref(wrapped_pred), status_flags_t(flags));

        list ret;
        for (std::vector<torrent_status>::iterator i = torrents.begin(); i != torrents.end(); ++i)
            ret.append(*i);
        return ret;
    }

    list refresh_torrent_status(lt::session& s, list in_torrents, int const flags)
    {
        std::vector<torrent_status> torrents;
        int const n = int(boost::python::len(in_torrents));
        for (int i = 0; i < n; ++i)
           torrents.push_back(extract<torrent_status>(in_torrents[i]));

        {
           allow_threading_guard guard;
           s.refresh_torrent_status(&torrents, status_flags_t(flags));
        }

        list ret;
        for (std::vector<torrent_status>::iterator i = torrents.begin(); i != torrents.end(); ++i)
            ret.append(*i);
        return ret;
    }

#if TORRENT_ABI_VERSION == 1
    dict get_utp_stats(session_status const& st)
    {
        python_deprecated("session_status is deprecated");
        dict ret;
        ret["num_idle"] = st.utp_stats.num_idle;
        ret["num_syn_sent"] = st.utp_stats.num_syn_sent;
        ret["num_connected"] = st.utp_stats.num_connected;
        ret["num_fin_sent"] = st.utp_stats.num_fin_sent;
        ret["num_close_wait"] = st.utp_stats.num_close_wait;
        return ret;
    }
#endif

    entry save_state(lt::session const& s, std::uint32_t const flags)
    {
        entry e;
#if TORRENT_ABI_VERSION <= 2
        allow_threading_guard guard;
        s.save_state(e, save_state_flags_t(flags));
#endif
        return e;
    }

    list pop_alerts(lt::session& ses)
    {
        std::vector<alert*> alerts;
        {
            allow_threading_guard guard;
            ses.pop_alerts(&alerts);
        }

        list ret;
        for (alert* a : alerts)
        {
            ret.append(boost::python::ptr(a));
        }
        return ret;
    }

	void load_state(lt::session& ses, entry const& st, std::uint32_t const flags)
	{
#if TORRENT_ABI_VERSION <= 2
		allow_threading_guard guard;

		std::vector<char> buf;
		bencode(std::back_inserter(buf), st);
		bdecode_node e;
		error_code ec;
		bdecode(&buf[0], &buf[0] + buf.size(), e, ec);
		TORRENT_ASSERT(!ec);
		ses.load_state(e, save_state_flags_t(flags));
#endif
	}

	dict get_peer_class(lt::session& ses, lt::peer_class_t const pc)
	{
		lt::peer_class_info pci;
		{
			allow_threading_guard guard;
			pci = ses.get_peer_class(pc);
		}
		dict ret;
		ret["ignore_unchoke_slots"] = pci.ignore_unchoke_slots;
		ret["connection_limit_factor"] = pci.connection_limit_factor;
		ret["label"] = pci.label;
		ret["upload_limit"] = pci.upload_limit;
		ret["download_limit"] = pci.download_limit;
		ret["upload_priority"] = pci.upload_priority;
		ret["download_priority"] = pci.download_priority;
		return ret;
	}

	void set_peer_class(lt::session& ses, peer_class_t const pc, dict info)
	{
		lt::peer_class_info pci;
		stl_input_iterator<std::string> i(info.keys()), end;
		for (; i != end; ++i)
		{
			std::string const key = *i;

			object const value = info[key];
			if (key == "ignore_unchoke_slots")
			{
				pci.ignore_unchoke_slots = extract<bool>(value);
			}
			else if (key == "connection_limit_factor")
			{
				pci.connection_limit_factor = extract<int>(value);
			}
			else if (key == "label")
			{
				pci.label = extract<std::string>(value);
			}
			else if (key == "upload_limit")
			{
				pci.upload_limit = extract<int>(value);
			}
			else if (key == "download_limit")
			{
				pci.download_limit = extract<int>(value);
			}
			else if (key == "upload_priority")
			{
				pci.upload_priority = extract<int>(value);
			}
			else if (key == "download_priority")
			{
				pci.download_priority = extract<int>(value);
			}
			else
			{
				PyErr_SetString(PyExc_KeyError, ("unknown name in peer_class_info: " + key).c_str());
				throw_error_already_set();
			}
		}

		allow_threading_guard guard;
		ses.set_peer_class(pc, pci);
	}

#ifndef TORRENT_DISABLE_DHT
    void dht_get_mutable_item(lt::session& ses, std::string key, std::string salt)
    {
        TORRENT_ASSERT(key.size() == 32);
        std::array<char, 32> public_key;
        std::copy(key.begin(), key.end(), public_key.begin());
        ses.dht_get_item(public_key, salt);
    }

    void put_string(entry& e, std::array<char, 64>& sig, std::int64_t& seq
        , std::string const& salt, std::string pk, std::string sk
        , std::string data)
    {
        using lt::dht::sign_mutable_item;

        e = data;
        std::vector<char> buf;
        bencode(std::back_inserter(buf), e);
        ++seq;
        dht::signature sign = sign_mutable_item(buf, salt
            , dht::sequence_number(seq)
            , dht::public_key(pk.data())
            , dht::secret_key(sk.data()));
        sig = sign.bytes;
    }

    void dht_put_mutable_item(lt::session& ses, std::string private_key, std::string public_key,
        std::string data, std::string salt)
    {
        TORRENT_ASSERT(private_key.size() == 64);
        TORRENT_ASSERT(public_key.size() == 32);
        std::array<char, 32> key;
        std::copy(public_key.begin(), public_key.end(), key.begin());
        ses.dht_put_item(key
            , [pk=std::move(public_key), sk=std::move(private_key), d=std::move(data)]
            (entry& e, std::array<char, 64>& sig, std::int64_t& seq, std::string const& salt)
            {
                put_string(e, sig, seq, salt, pk, sk, d);
            }
            , salt);
    }
#endif

    add_torrent_params read_resume_data_wrapper0(bytes const& b)
    {
        return read_resume_data(b.arr);
    }

    add_torrent_params read_resume_data_wrapper1(bytes const& b, dict cfg)
    {
        return read_resume_data(b.arr, dict_to_limits(cfg));
    }

	 int find_metric_idx_wrap(char const* name)
	 {
		 return lt::find_metric_idx(name);
	 }

	bytes write_resume_data_buf_(add_torrent_params const& atp)
	{
		bytes ret;
		auto buf = write_resume_data_buf(atp);
		ret.arr.resize(buf.size());
		std::copy(buf.begin(), buf.end(), ret.arr.begin());
		return ret;
	}

    session_params read_session_params_entry(dict e
        , save_state_flags_t flags)
    {
        entry ent = extract<entry>(e);
        std::vector<char> buf;
        bencode(std::back_inserter(buf), ent);
        return lt::read_session_params(buf, flags);
    }

    session_params read_session_params_buffer(bytes const& bytes
        , save_state_flags_t flags)
    {
        return lt::read_session_params(bytes.arr, flags);
    }

    bytes write_session_params_bytes(session_params const& sp
        , save_state_flags_t flags)
    {
        auto buf = write_session_params_buf(sp, flags);
        return bytes(buf.data(), buf.size());
    }

    dict get_settings(session_params const& sp)
    {
        return make_dict(sp.settings);
    }

    void set_settings(session_params& sp, dict d)
    {
        settings_pack p;
        make_settings_pack(p, d);
        sp.settings = p;
    }

} // anonymous namespace

struct dummy1 {};
#if TORRENT_ABI_VERSION == 1
struct dummy2 {};
#endif
struct dummy9 {};
struct dummy10 {};
struct dummy11 {};

void bind_session()
{
#ifndef TORRENT_DISABLE_DHT
    void (lt::session::*dht_get_immutable_item)(sha1_hash const&) = &lt::session::dht_get_item;
    sha1_hash (lt::session::*dht_put_immutable_item)(entry data) = &lt::session::dht_put_item;
#endif // TORRENT_DISABLE_DHT

#if TORRENT_ABI_VERSION == 1
#ifndef TORRENT_DISABLE_DHT
    void (lt::session::*start_dht0)() = &lt::session::start_dht;
    void (lt::session::*start_dht1)(entry const&) = &lt::session::start_dht;
#endif

    class_<session_status>("session_status")
        .def_readonly("has_incoming_connections", &session_status::has_incoming_connections)

        .def_readonly("upload_rate", &session_status::upload_rate)
        .def_readonly("download_rate", &session_status::download_rate)
        .def_readonly("total_download", &session_status::total_download)
        .def_readonly("total_upload", &session_status::total_upload)

        .def_readonly("payload_upload_rate", &session_status::payload_upload_rate)
        .def_readonly("payload_download_rate", &session_status::payload_download_rate)
        .def_readonly("total_payload_download", &session_status::total_payload_download)
        .def_readonly("total_payload_upload", &session_status::total_payload_upload)

        .def_readonly("ip_overhead_upload_rate", &session_status::ip_overhead_upload_rate)
        .def_readonly("ip_overhead_download_rate", &session_status::ip_overhead_download_rate)
        .def_readonly("total_ip_overhead_download", &session_status::total_ip_overhead_download)
        .def_readonly("total_ip_overhead_upload", &session_status::total_ip_overhead_upload)

        .def_readonly("dht_upload_rate", &session_status::dht_upload_rate)
        .def_readonly("dht_download_rate", &session_status::dht_download_rate)
        .def_readonly("total_dht_download", &session_status::total_dht_download)
        .def_readonly("total_dht_upload", &session_status::total_dht_upload)

        .def_readonly("tracker_upload_rate", &session_status::tracker_upload_rate)
        .def_readonly("tracker_download_rate", &session_status::tracker_download_rate)
        .def_readonly("total_tracker_download", &session_status::total_tracker_download)
        .def_readonly("total_tracker_upload", &session_status::total_tracker_upload)

        .def_readonly("total_redundant_bytes", &session_status::total_redundant_bytes)
        .def_readonly("total_failed_bytes", &session_status::total_failed_bytes)

        .def_readonly("num_peers", &session_status::num_peers)
        .def_readonly("num_unchoked", &session_status::num_unchoked)
        .def_readonly("allowed_upload_slots", &session_status::allowed_upload_slots)

        .def_readonly("up_bandwidth_queue", &session_status::up_bandwidth_queue)
        .def_readonly("down_bandwidth_queue", &session_status::down_bandwidth_queue)

        .def_readonly("up_bandwidth_bytes_queue", &session_status::up_bandwidth_bytes_queue)
        .def_readonly("down_bandwidth_bytes_queue", &session_status::down_bandwidth_bytes_queue)

        .def_readonly("optimistic_unchoke_counter", &session_status::optimistic_unchoke_counter)
        .def_readonly("unchoke_counter", &session_status::unchoke_counter)

#ifndef TORRENT_DISABLE_DHT
        .def_readonly("dht_nodes", &session_status::dht_nodes)
        .def_readonly("dht_node_cache", &session_status::dht_node_cache)
        .def_readonly("dht_torrents", &session_status::dht_torrents)
        .def_readonly("dht_global_nodes", &session_status::dht_global_nodes)
        .add_property("active_requests", make_getter(&session_status::active_requests, return_value_policy<return_by_value>()))
        .def_readonly("dht_total_allocations", &session_status::dht_total_allocations)
#endif // TORRENT_DISABLE_DHT
        .add_property("utp_stats", &get_utp_stats)
        ;

#ifndef TORRENT_DISABLE_DHT
    class_<dht_lookup>("dht_lookup")
        .def_readonly("type", &dht_lookup::type)
        .def_readonly("outstanding_requests", &dht_lookup::outstanding_requests)
        .def_readonly("timeouts", &dht_lookup::timeouts)
        .def_readonly("response", &dht_lookup::responses)
        .def_readonly("branch_factor", &dht_lookup::branch_factor)
    ;
#endif // TORRENT_DISABLE_DHT
#endif // TORRENT_ABI_VERSION

#define PROP(val) \
    make_getter(val, return_value_policy<return_by_value>()), \
    make_setter(val, return_value_policy<return_by_value>())

    class_<add_torrent_params>("add_torrent_params")
        .def_readwrite("version", &add_torrent_params::version)
        .def_readwrite("ti", &add_torrent_params::ti)
        .add_property("trackers", PROP(&add_torrent_params::trackers))
        .add_property("tracker_tiers", PROP(&add_torrent_params::tracker_tiers))
        .add_property("dht_nodes", PROP(&add_torrent_params::dht_nodes))
        .def_readwrite("name", &add_torrent_params::name)
        .def_readwrite("save_path", &add_torrent_params::save_path)
        .def_readwrite("storage_mode", &add_torrent_params::storage_mode)
//        .def_readwrite("storage", &add_torrent_params::storage)
        .add_property("file_priorities", PROP(&add_torrent_params::file_priorities))
        .def_readwrite("trackerid", &add_torrent_params::trackerid)
        .add_property("flags", PROP(&add_torrent_params::flags))
        .def_readwrite("max_uploads", &add_torrent_params::max_uploads)
        .def_readwrite("max_connections", &add_torrent_params::max_connections)
        .def_readwrite("upload_limit", &add_torrent_params::upload_limit)
        .def_readwrite("download_limit", &add_torrent_params::download_limit)
        .def_readwrite("total_uploaded", &add_torrent_params::total_uploaded)
        .def_readwrite("total_downloaded", &add_torrent_params::total_downloaded)
        .def_readwrite("active_time", &add_torrent_params::active_time)
        .def_readwrite("finished_time", &add_torrent_params::finished_time)
        .def_readwrite("seeding_time", &add_torrent_params::seeding_time)
        .def_readwrite("added_time", &add_torrent_params::added_time)
        .def_readwrite("completed_time", &add_torrent_params::completed_time)
        .def_readwrite("last_seen_complete", &add_torrent_params::last_seen_complete)
        .def_readwrite("last_download", &add_torrent_params::last_download)
        .def_readwrite("last_upload", &add_torrent_params::last_upload)
        .def_readwrite("num_complete", &add_torrent_params::num_complete)
        .def_readwrite("num_incomplete", &add_torrent_params::num_incomplete)
        .def_readwrite("num_downloaded", &add_torrent_params::num_downloaded)
#if TORRENT_ABI_VERSION < 3
        .def_readwrite("info_hash", &add_torrent_params::info_hash)
#endif
        .def_readwrite("info_hashes", &add_torrent_params::info_hashes)
        .add_property("http_seeds", PROP(&add_torrent_params::http_seeds))
        .add_property("url_seeds", PROP(&add_torrent_params::url_seeds))
        .add_property("peers", PROP(&add_torrent_params::peers))
        .add_property("banned_peers", PROP(&add_torrent_params::banned_peers))
        .add_property("unfinished_pieces", PROP(&add_torrent_params::unfinished_pieces))
        .add_property("have_pieces", PROP(&add_torrent_params::have_pieces))
        .add_property("verified_pieces", PROP(&add_torrent_params::verified_pieces))
        .add_property("piece_priorities", PROP(&add_torrent_params::piece_priorities))
#if TORRENT_ABI_VERSION <= 2
        .add_property("merkle_tree", PROP(&add_torrent_params::merkle_tree))
#endif
        .add_property("renamed_files", PROP(&add_torrent_params::renamed_files))

#if TORRENT_ABI_VERSION == 1
        .def_readwrite("url", &add_torrent_params::url)
        .add_property("resume_data", PROP(&add_torrent_params::resume_data))
#endif
      ;

    class_<session_params>("session_params")
        .def(init<settings_pack const&>())
        .def(init<>())
        .add_property("settings", &get_settings, &set_settings)
        .add_property("dht_state", PROP(&session_params::dht_state))
        .add_property("ext_state", PROP(&session_params::ext_state))
        .add_property("ip_filter", PROP(&session_params::ip_filter))
        ;

    def("read_session_params", &read_session_params_entry, (arg("dict"), arg("flags")=save_state_flags_t::all()));
    def("read_session_params", &read_session_params_buffer, (arg("buffer"), arg("flags")=save_state_flags_t::all()));
    def("write_session_params", &lt::write_session_params, (arg("entry"), arg("flags")=save_state_flags_t::all()));
    def("write_session_params_buf", &write_session_params_bytes, (arg("buffer"), arg("flags")=save_state_flags_t::all()));

    enum_<storage_mode_t>("storage_mode_t")
        .value("storage_mode_allocate", storage_mode_allocate)
        .value("storage_mode_sparse", storage_mode_sparse)
    ;

    {
        scope s = class_<dummy11>("options_t");
        s.attr("delete_files") = lt::session::delete_files;
    }

    {
        scope s = class_<dummy10>("session_flags_t");
        s.attr("paused") = lt::session::paused;
#if TORRENT_ABI_VERSION <= 2
        s.attr("add_default_plugins") = lt::session::add_default_plugins;
#endif
#if TORRENT_ABI_VERSION == 1
        s.attr("start_default_features") = lt::session::start_default_features;
#endif
    }

    {
    scope s = class_<dummy1>("torrent_flags");
    s.attr("seed_mode") = torrent_flags::seed_mode;
    s.attr("upload_mode") = torrent_flags::upload_mode;
    s.attr("share_mode") = torrent_flags::share_mode;
    s.attr("apply_ip_filter") = torrent_flags::apply_ip_filter;
    s.attr("paused") = torrent_flags::paused;
    s.attr("auto_managed") = torrent_flags::auto_managed;
    s.attr("duplicate_is_error") = torrent_flags::duplicate_is_error;
    s.attr("update_subscribe") = torrent_flags::update_subscribe;
    s.attr("super_seeding") = torrent_flags::super_seeding;
    s.attr("sequential_download") = torrent_flags::sequential_download;
    s.attr("stop_when_ready") = torrent_flags::stop_when_ready;
    s.attr("override_trackers") = torrent_flags::override_trackers;
    s.attr("override_web_seeds") = torrent_flags::override_web_seeds;
    s.attr("disable_dht") = torrent_flags::disable_dht;
    s.attr("disable_lsd") = torrent_flags::disable_lsd;
    s.attr("disable_pex") = torrent_flags::disable_pex;
    s.attr("no_verify_files") = torrent_flags::no_verify_files;
    s.attr("default_flags") = torrent_flags::default_flags;
    }

#if TORRENT_ABI_VERSION == 1
    {
    scope s = class_<dummy2>("add_torrent_params_flags_t");
    s.attr("flag_seed_mode") = add_torrent_params::flag_seed_mode;
    s.attr("flag_upload_mode") = add_torrent_params::flag_upload_mode;
    s.attr("flag_share_mode") = add_torrent_params::flag_share_mode;
    s.attr("flag_apply_ip_filter") = add_torrent_params::flag_apply_ip_filter;
    s.attr("flag_paused") = add_torrent_params::flag_paused;
    s.attr("flag_auto_managed") = add_torrent_params::flag_auto_managed;
    s.attr("flag_duplicate_is_error") = add_torrent_params::flag_duplicate_is_error;
    s.attr("flag_update_subscribe") = add_torrent_params::flag_update_subscribe;
    s.attr("flag_super_seeding") = add_torrent_params::flag_super_seeding;
    s.attr("flag_sequential_download") = add_torrent_params::flag_sequential_download;
    s.attr("flag_stop_when_ready") = add_torrent_params::flag_stop_when_ready;
    s.attr("flag_override_trackers") = add_torrent_params::flag_override_trackers;
    s.attr("flag_override_web_seeds") = add_torrent_params::flag_override_web_seeds;
    s.attr("flag_pinned") = add_torrent_params::flag_pinned;
    s.attr("flag_override_resume_data") = add_torrent_params::flag_override_resume_data;
    s.attr("flag_merge_resume_trackers") = add_torrent_params::flag_merge_resume_trackers;
    s.attr("flag_use_resume_save_path") = add_torrent_params::flag_use_resume_save_path;
    s.attr("flag_merge_resume_http_seeds") = add_torrent_params::flag_merge_resume_http_seeds;
    s.attr("default_flags") = add_torrent_params::flag_default_flags;
    }
#endif
    ;

    enum_<lt::portmap_protocol>("portmap_protocol")
        .value("none", lt::portmap_protocol::none)
        .value("udp", lt::portmap_protocol::udp)
        .value("tcp", lt::portmap_protocol::tcp)
    ;

    enum_<lt::portmap_transport>("portmap_transport")
      .value("natpmp", lt::portmap_transport::natpmp)
      .value("upnp", lt::portmap_transport::upnp)
      ;

    enum_<lt::peer_class_type_filter::socket_type_t>("peer_class_type_filter_socket_type_t")
        .value("tcp_socket", peer_class_type_filter::tcp_socket)
        .value("utp_socket", peer_class_type_filter::utp_socket)
        .value("ssl_tcp_socket", peer_class_type_filter::ssl_tcp_socket)
        .value("ssl_utp_socket", peer_class_type_filter::ssl_utp_socket)
        .value("i2p_socket", peer_class_type_filter::i2p_socket)
        ;

    {
    scope s = class_<lt::peer_class_type_filter>("peer_class_type_filter")
        .def(init<>())
        .def("add", &lt::peer_class_type_filter::add)
        .def("remove", &lt::peer_class_type_filter::remove)
        .def("disallow", &lt::peer_class_type_filter::disallow)
        .def("allow", &lt::peer_class_type_filter::allow)
        .def("apply", &lt::peer_class_type_filter::apply)
        ;
    s.attr("tcp_socket") = peer_class_type_filter::tcp_socket;
    s.attr("utp_socket") = peer_class_type_filter::utp_socket;
    s.attr("ssl_tcp_socket") = peer_class_type_filter::ssl_tcp_socket;
    s.attr("ssl_utp_socket") = peer_class_type_filter::ssl_utp_socket;
    s.attr("i2p_socket") = peer_class_type_filter::i2p_socket;
    }

    {
    scope s = class_<lt::session, boost::noncopyable>("session", no_init)
<<<<<<< HEAD
        .def(init<lt::session_params>())
=======
        .def(init<>())
>>>>>>> 22af326f
        .def("__init__", boost::python::make_constructor(&make_session
                , default_call_policies()
                , (arg("settings"), arg("flags")=
#if TORRENT_ABI_VERSION <= 2
                    lt::session::add_default_plugins
#else
                    lt::session_flags_t{}
#endif
                    ))
              )
#if TORRENT_ABI_VERSION == 1
        .def(
            init<fingerprint, session_flags_t, alert_category_t>((
                arg("fingerprint")=fingerprint("LT",0,1,0,0)
                , arg("flags")=lt::session::start_default_features | lt::session::add_default_plugins
                , arg("alert_mask")=alert::error_notification))
        )
        .def("outgoing_ports", depr(&outgoing_ports))
#endif
        .def("post_torrent_updates", allow_threads(&lt::session::post_torrent_updates), arg("flags") = 0xffffffff)
        .def("post_dht_stats", allow_threads(&lt::session::post_dht_stats))
        .def("post_session_stats", allow_threads(&lt::session::post_session_stats))
        .def("is_listening", allow_threads(&lt::session::is_listening))
        .def("listen_port", allow_threads(&lt::session::listen_port))
#ifndef TORRENT_DISABLE_DHT
        .def("add_dht_node", &add_dht_node)
#if TORRENT_ABI_VERSION == 1
        .def(
            "add_dht_router", depr(&add_dht_router)
          , (arg("router"), "port")
        )
#endif // TORRENT_ABI_VERSION
        .def("is_dht_running", allow_threads(&lt::session::is_dht_running))
#if TORRENT_ABI_VERSION <= 2
        .def("set_dht_settings", allow_threads(&lt::session::set_dht_settings))
        .def("get_dht_settings", allow_threads(&lt::session::get_dht_settings))
#endif
        .def("dht_get_immutable_item", allow_threads(dht_get_immutable_item))
        .def("dht_get_mutable_item", &dht_get_mutable_item)
        .def("dht_put_immutable_item", allow_threads(dht_put_immutable_item))
        .def("dht_put_mutable_item", &dht_put_mutable_item)
        .def("dht_get_peers", allow_threads(&lt::session::dht_get_peers))
        .def("dht_announce", allow_threads(&lt::session::dht_announce))
        .def("dht_live_nodes", allow_threads(&lt::session::dht_live_nodes))
        .def("dht_sample_infohashes", allow_threads(&lt::session::dht_sample_infohashes))
#endif // TORRENT_DISABLE_DHT
        .def("add_torrent", &add_torrent)
        .def("async_add_torrent", &async_add_torrent)
        .def("async_add_torrent", &wrap_async_add_torrent)
        .def("add_torrent", &wrap_add_torrent)
#ifndef BOOST_NO_EXCEPTIONS
#if TORRENT_ABI_VERSION == 1
        .def(
            "add_torrent", depr(&add_torrent_depr)
          , (
                arg("resume_data") = entry(),
                arg("storage_mode") = storage_mode_sparse,
                arg("paused") = false
            )
        )
#endif // TORRENT_ABI_VERSION
#endif // BOOST_NO_EXCEPTIONS
        .def("remove_torrent", allow_threads(&lt::session::remove_torrent), arg("option") = 0)
#if TORRENT_ABI_VERSION == 1
        .def("status", depr(&lt::session::status))
#endif
        .def("get_settings", &session_get_settings)
        .def("apply_settings", &session_apply_settings)
#if TORRENT_ABI_VERSION == 1
#ifndef TORRENT_DISABLE_ENCRYPTION
        .def("set_pe_settings", depr(&lt::session::set_pe_settings))
        .def("get_pe_settings", depr(&lt::session::get_pe_settings))
#endif
#endif
        .def("load_state", &load_state, (arg("entry"), arg("flags") = 0xffffffff))
        .def("save_state", &save_state, (arg("entry"), arg("flags") = 0xffffffff))
        .def("pop_alerts", &pop_alerts)
        .def("wait_for_alert", &wait_for_alert, return_internal_reference<>())
        .def("set_alert_notify", &set_alert_notify)
        .def("set_alert_fd", &set_alert_fd)
        .def("add_extension", &add_extension)
#if TORRENT_ABI_VERSION == 1
#if TORRENT_USE_I2P
        .def("set_i2p_proxy", depr(&lt::session::set_i2p_proxy))
        .def("i2p_proxy", depr(&lt::session::i2p_proxy))
#endif
#endif
        .def("set_ip_filter", allow_threads(&lt::session::set_ip_filter))
        .def("get_ip_filter", allow_threads(&lt::session::get_ip_filter))
        .def("find_torrent", allow_threads(&lt::session::find_torrent))
        .def("get_torrents", &get_torrents)
        .def("get_torrent_status", &get_torrent_status, (arg("session"), arg("pred"), arg("flags") = 0))
        .def("refresh_torrent_status", &refresh_torrent_status, (arg("session"), arg("torrents"), arg("flags") = 0))
        .def("pause", allow_threads(&lt::session::pause))
        .def("resume", allow_threads(&lt::session::resume))
        .def("is_paused", allow_threads(&lt::session::is_paused))
        .def("add_port_mapping", allow_threads(&lt::session::add_port_mapping))
        .def("delete_port_mapping", allow_threads(&lt::session::delete_port_mapping))
        .def("reopen_network_sockets", allow_threads(&lt::session::reopen_network_sockets))
        .def("set_peer_class_filter", &lt::session::set_peer_class_filter)
        .def("set_peer_class_type_filter", &lt::session::set_peer_class_type_filter)
        .def("create_peer_class", &lt::session::create_peer_class)
        .def("delete_peer_class", &lt::session::delete_peer_class)
        .def("get_peer_class", &get_peer_class)
        .def("set_peer_class", &set_peer_class)

#if TORRENT_ABI_VERSION == 1
        .def("id", depr(&lt::session::id))
        .def(
            "listen_on", depr(&listen_on)
          , (arg("min"), "max", arg("interface") = (char const*)nullptr, arg("flags") = 0)
        )
#ifndef TORRENT_DISABLE_DHT
        .def("start_dht", depr(start_dht0))
        .def("stop_dht", depr(&lt::session::stop_dht))
        .def("start_dht", depr(start_dht1))
        .def("dht_state", depr(&lt::session::dht_state))
        .def("set_dht_proxy", depr(&lt::session::set_dht_proxy))
        .def("dht_proxy", depr(&lt::session::dht_proxy))
#endif
        .def("set_local_download_rate_limit", depr(&lt::session::set_local_download_rate_limit))
        .def("local_download_rate_limit", depr(&lt::session::local_download_rate_limit))
        .def("set_local_upload_rate_limit", depr(&lt::session::set_local_upload_rate_limit))
        .def("local_upload_rate_limit", depr(&lt::session::local_upload_rate_limit))
        .def("set_download_rate_limit", depr(&lt::session::set_download_rate_limit))
        .def("download_rate_limit", depr(&lt::session::download_rate_limit))
        .def("set_upload_rate_limit", depr(&lt::session::set_upload_rate_limit))
        .def("upload_rate_limit", depr(&lt::session::upload_rate_limit))
        .def("set_max_uploads", depr(&lt::session::set_max_uploads))
        .def("set_max_connections", depr(&lt::session::set_max_connections))
        .def("max_connections", depr(&lt::session::max_connections))
        .def("num_connections", depr(&lt::session::num_connections))
        .def("set_max_half_open_connections", depr(&lt::session::set_max_half_open_connections))
        .def("set_alert_queue_size_limit", depr(&lt::session::set_alert_queue_size_limit))
        .def("set_alert_mask", depr(&lt::session::set_alert_mask))
        .def("set_peer_proxy", depr(&lt::session::set_peer_proxy))
        .def("set_tracker_proxy", depr(&lt::session::set_tracker_proxy))
        .def("set_web_seed_proxy", depr(&lt::session::set_web_seed_proxy))
        .def("peer_proxy", depr(&lt::session::peer_proxy))
        .def("tracker_proxy", depr(&lt::session::tracker_proxy))
        .def("web_seed_proxy", depr(&lt::session::web_seed_proxy))
        .def("set_proxy", depr(&lt::session::set_proxy))
        .def("proxy", depr(&lt::session::proxy))
        .def("start_upnp", depr(&start_upnp))
        .def("stop_upnp", depr(&lt::session::stop_upnp))
        .def("start_lsd", depr(&lt::session::start_lsd))
        .def("stop_lsd", depr(&lt::session::stop_lsd))
        .def("start_natpmp", depr(&start_natpmp))
        .def("stop_natpmp", depr(&lt::session::stop_natpmp))
        .def("set_peer_id", depr(&lt::session::set_peer_id))
#endif // TORRENT_ABI_VERSION
        ;

    s.attr("tcp") = lt::portmap_protocol::tcp;
    s.attr("udp") = lt::portmap_protocol::udp;

    s.attr("global_peer_class_id") = session::global_peer_class_id;
    s.attr("tcp_peer_class_id") = session::tcp_peer_class_id;
    s.attr("local_peer_class_id") = session::local_peer_class_id;

    s.attr("reopen_map_ports") = lt::session::reopen_map_ports;

    s.attr("delete_files") = lt::session::delete_files;
    s.attr("delete_partfile") = lt::session::delete_partfile;
    }

#if TORRENT_ABI_VERSION == 1
    {
    scope s = class_<dummy>("protocol_type");
    s.attr("udp") = lt::portmap_protocol::udp;
    s.attr("tcp") =  lt::portmap_protocol::tcp;
    }
#endif

    {
        scope s = class_<dummy9>("save_state_flags_t");
        s.attr("save_settings") = lt::session::save_settings;
#if TORRENT_ABI_VERSION <= 2
        s.attr("save_dht_settings") = lt::session::save_dht_settings;
#endif
        s.attr("save_dht_state") = lt::session::save_dht_state;
#if TORRENT_ABI_VERSION == 1
        s.attr("save_encryption_settings") = lt::session:: save_encryption_settings;
        s.attr("save_as_map") = lt::session::save_as_map;
        s.attr("save_i2p_proxy") = lt::session::save_i2p_proxy;
        s.attr("save_proxy") = lt::session::save_proxy;
        s.attr("save_dht_proxy") = lt::session::save_dht_proxy;
        s.attr("save_peer_proxy") = lt::session::save_peer_proxy;
        s.attr("save_web_proxy") = lt::session::save_web_proxy;
        s.attr("save_tracker_proxy") = lt::session::save_tracker_proxy;
#endif
    }

#if TORRENT_ABI_VERSION == 1
    enum_<lt::session::listen_on_flags_t>("listen_on_flags_t")
        .value("listen_reuse_address", lt::session::listen_reuse_address)
        .value("listen_no_system_port", lt::session::listen_no_system_port)
    ;
#endif

    def("high_performance_seed", high_performance_seed_wrapper);
    def("min_memory_usage", min_memory_usage_wrapper);
    def("default_settings", default_settings_wrapper);
    def("read_resume_data", read_resume_data_wrapper0);
    def("read_resume_data", read_resume_data_wrapper1);
    def("write_resume_data", write_resume_data);
    def("write_resume_data_buf", write_resume_data_buf_);

	class_<stats_metric>("stats_metric")
		.def_readonly("name", &stats_metric::name)
		.def_readonly("value_index", &stats_metric::value_index)
		.def_readonly("type", &stats_metric::type)
	;

	enum_<metric_type_t>("metric_type_t")
		.value("counter", metric_type_t::counter)
		.value("gauge", metric_type_t::gauge)
		;

    def("session_stats_metrics", session_stats_metrics);
    def("find_metric_idx", find_metric_idx_wrap);

    scope().attr("create_ut_metadata_plugin") = "ut_metadata";
    scope().attr("create_ut_pex_plugin") = "ut_pex";
    scope().attr("create_smart_ban_plugin") = "smart_ban";
}

#ifdef _MSC_VER
#pragma warning(pop)
#endif<|MERGE_RESOLUTION|>--- conflicted
+++ resolved
@@ -1073,11 +1073,8 @@
 
     {
     scope s = class_<lt::session, boost::noncopyable>("session", no_init)
-<<<<<<< HEAD
         .def(init<lt::session_params>())
-=======
         .def(init<>())
->>>>>>> 22af326f
         .def("__init__", boost::python::make_constructor(&make_session
                 , default_call_policies()
                 , (arg("settings"), arg("flags")=
