/*

Copyright (c) 2014-2019, Arvid Norberg
Copyright (c) 2016-2017, Steven Siloti
Copyright (c) 2016-2018, Alden Torres
Copyright (c) 2018, d-komarov
All rights reserved.

Redistribution and use in source and binary forms, with or without
modification, are permitted provided that the following conditions
are met:

    * Redistributions of source code must retain the above copyright
      notice, this list of conditions and the following disclaimer.
    * Redistributions in binary form must reproduce the above copyright
      notice, this list of conditions and the following disclaimer in
      the documentation and/or other materials provided with the distribution.
    * Neither the name of the author nor the names of its
      contributors may be used to endorse or promote products derived
      from this software without specific prior written permission.

THIS SOFTWARE IS PROVIDED BY THE COPYRIGHT HOLDERS AND CONTRIBUTORS "AS IS"
AND ANY EXPRESS OR IMPLIED WARRANTIES, INCLUDING, BUT NOT LIMITED TO, THE
IMPLIED WARRANTIES OF MERCHANTABILITY AND FITNESS FOR A PARTICULAR PURPOSE
ARE DISCLAIMED. IN NO EVENT SHALL THE COPYRIGHT OWNER OR CONTRIBUTORS BE
LIABLE FOR ANY DIRECT, INDIRECT, INCIDENTAL, SPECIAL, EXEMPLARY, OR
CONSEQUENTIAL DAMAGES (INCLUDING, BUT NOT LIMITED TO, PROCUREMENT OF
SUBSTITUTE GOODS OR SERVICES; LOSS OF USE, DATA, OR PROFITS; OR BUSINESS
INTERRUPTION) HOWEVER CAUSED AND ON ANY THEORY OF LIABILITY, WHETHER IN
CONTRACT, STRICT LIABILITY, OR TORT (INCLUDING NEGLIGENCE OR OTHERWISE)
ARISING IN ANY WAY OUT OF THE USE OF THIS SOFTWARE, EVEN IF ADVISED OF THE
POSSIBILITY OF SUCH DAMAGE.

*/


/*

  The part_file file format is an array of piece sized blocks with
  a simple header. For a given number of pieces, the header has a
  fixed size. The header size is rounded up to an even multiple of
  1024, in an attempt at improving disk I/O performance by aligning
  reads and writes to clusters on the drive. This is the file header
  format. All values are stored big endian on disk.


  // the size of the torrent (and can be used to calculate the size
  // of the file header)
  uint32_t num_pieces;

  // the number of bytes in each piece. This determines the size of
  // each slot in the part file. This is typically an even power of 2,
  // but it is not guaranteed to be.
  uint32_t piece_size;

  // this is an array specifying which slots a particular piece resides in,
  // A value of 0xffffffff (-1 if you will) means the piece is not in the part_file
  // Any other value means the piece resides in the slot with that index
  uint32_t piece[num_pieces];

  // unused, n is defined as the number to align the size of this
  // header to an even multiple of 1024 bytes.
  uint8_t padding[n];

*/

#include "libtorrent/part_file.hpp"
#include "libtorrent/io.hpp"
#include "libtorrent/assert.hpp"
#include "libtorrent/aux_/vector.hpp"
#include "libtorrent/aux_/path.hpp"

#include <functional> // for std::function
#include <cstdint>

namespace {

	// round up to even kilobyte
	int round_up(int n)
	{ return (n + 1023) & ~0x3ff; }
}

namespace libtorrent {

	part_file::part_file(std::string path, std::string name
		, int const num_pieces, int const piece_size)
		: m_path(std::move(path))
		, m_name(std::move(name))
		, m_max_pieces(num_pieces)
		, m_piece_size(piece_size)
		, m_header_size(round_up((2 + num_pieces) * 4))
	{
		TORRENT_ASSERT(num_pieces > 0);
		TORRENT_ASSERT(m_piece_size > 0);

		error_code ec;
<<<<<<< HEAD
		std::string fn = combine_path(m_path, m_name);
		auto f = std::make_shared<file>(fn, aux::open_mode::read_only, ec);
=======
		auto f = open_file(open_mode::read_only, ec);
>>>>>>> 11517b5f
		if (ec) return;

		// parse header
		std::vector<char> header(static_cast<std::size_t>(m_header_size));
		iovec_t b = header;
<<<<<<< HEAD
		int const n = int(f->readv(0, b, ec));
=======
		int n = int(f.readv(0, b, ec));
>>>>>>> 11517b5f
		if (ec) return;

		// we don't have a full header. consider the file empty
		if (n < m_header_size) return;
		using namespace libtorrent::aux;

		char* ptr = header.data();
		// we have a header. Parse it
		int const num_pieces_ = int(read_uint32(ptr));
		int const piece_size_ = int(read_uint32(ptr));

		// if there is a mismatch in number of pieces or piece size
		// consider the file empty and overwrite anything in there
		if (num_pieces != num_pieces_ || m_piece_size != piece_size_) return;

		// this is used to determine which slots are free, and how many
		// slots are allocated
		aux::vector<bool, slot_index_t> free_slots;
		free_slots.resize(num_pieces, true);

		for (piece_index_t i = piece_index_t(0); i < piece_index_t(num_pieces); ++i)
		{
			slot_index_t const slot(read_int32(ptr));
			if (static_cast<int>(slot) < 0) continue;

			// invalid part-file
			TORRENT_ASSERT(slot < slot_index_t(num_pieces));
			if (slot >= slot_index_t(num_pieces)) continue;

			if (slot >= m_num_allocated)
				m_num_allocated = next(slot);

			free_slots[slot] = false;
			m_piece_map[i] = slot;
		}

		// now, populate the free_list with the "holes"
		for (slot_index_t i(0); i < m_num_allocated; ++i)
		{
			if (free_slots[i]) m_free_slots.push_back(i);
		}
	}

	part_file::~part_file()
	{
		error_code ec;
		flush_metadata_impl(ec);
	}

	slot_index_t part_file::allocate_slot(piece_index_t const piece)
	{
		// the mutex is assumed to be held here, since this is a private function

		TORRENT_ASSERT(m_piece_map.find(piece) == m_piece_map.end());
		slot_index_t slot(-1);
		if (!m_free_slots.empty())
		{
			slot = m_free_slots.front();
			m_free_slots.erase(m_free_slots.begin());
		}
		else
		{
			slot = m_num_allocated;
			++m_num_allocated;
		}

		m_piece_map[piece] = slot;
		m_dirty_metadata = true;
		return slot;
	}

	int part_file::writev(span<iovec_t const> bufs, piece_index_t const piece
		, int const offset, error_code& ec)
	{
		TORRENT_ASSERT(offset >= 0);
		TORRENT_ASSERT(int(bufs.size()) + offset <= m_piece_size);
		std::unique_lock<std::mutex> l(m_mutex);

<<<<<<< HEAD
		open_file(aux::open_mode::write | aux::open_mode::hidden, ec);
=======
		auto f = open_file(open_mode::read_write | open_mode::attribute_hidden, ec);
>>>>>>> 11517b5f
		if (ec) return -1;

		auto const i = m_piece_map.find(piece);
		slot_index_t const slot = (i == m_piece_map.end())
			? allocate_slot(piece) : i->second;

		l.unlock();

		return int(f.writev(slot_offset(slot) + offset, bufs, ec));
	}

	int part_file::readv(span<iovec_t const> bufs
		, piece_index_t const piece
		, int const offset, error_code& ec)
	{
		TORRENT_ASSERT(offset >= 0);
		TORRENT_ASSERT(int(bufs.size()) + offset <= m_piece_size);
		std::unique_lock<std::mutex> l(m_mutex);

		auto const i = m_piece_map.find(piece);
		if (i == m_piece_map.end())
		{
			ec = make_error_code(boost::system::errc::no_such_file_or_directory);
			return -1;
		}

		slot_index_t const slot = i->second;
<<<<<<< HEAD
		open_file(aux::open_mode::read_only | aux::open_mode::hidden, ec);
		if (ec) return -1;

		auto const f = m_file;
=======
>>>>>>> 11517b5f
		l.unlock();

		auto f = open_file(open_mode::read_only | open_mode::attribute_hidden, ec);
		if (ec) return -1;

		return int(f.readv(slot_offset(slot) + offset, bufs, ec));
	}

<<<<<<< HEAD
	int part_file::hashv(hasher& ph
		, std::ptrdiff_t const len
		, piece_index_t const piece
		, int const offset, error_code& ec)
	{
		return do_hashv(ph, len, piece, offset, ec);
	}

	int part_file::hashv2(hasher256& ph
		, std::ptrdiff_t const len
		, piece_index_t const piece
		, int const offset, error_code& ec)
	{
		return do_hashv(ph, len, piece, offset, ec);
	}

	template <typename Hasher>
	int part_file::do_hashv(Hasher& ph
		, std::ptrdiff_t const len
		, piece_index_t const piece
		, int const offset, error_code& ec)
	{
		TORRENT_ASSERT(offset >= 0);
		TORRENT_ASSERT(len >= 0);
		TORRENT_ASSERT(int(len) + offset <= m_piece_size);
		std::unique_lock<std::mutex> l(m_mutex);

		auto const i = m_piece_map.find(piece);
		if (i == m_piece_map.end())
		{
			ec = error_code(boost::system::errc::no_such_file_or_directory
				, boost::system::generic_category());
			return -1;
		}

		slot_index_t const slot = i->second;
		open_file(aux::open_mode::write, ec);
		if (ec) return -1;

		auto const f = m_file;

		l.unlock();

		std::vector<char> buffer(static_cast<std::size_t>(len));
		iovec_t v = buffer;
		std::int64_t const slot_offset = std::int64_t(m_header_size) + std::int64_t(static_cast<int>(slot)) * m_piece_size;
		int const ret = int(f->readv(slot_offset + offset, v, ec));
		ph.update(buffer);
		return ret;
	}

	void part_file::open_file(aux::open_mode_t const mode, error_code& ec)
	{
		if (m_file && m_file->is_open()
			&& (!(mode & aux::open_mode::write)
			|| (m_file->open_mode() & aux::open_mode::write)))
			return;

		std::string const fn = combine_path(m_path, m_name);
		auto f = std::make_shared<file>(fn, mode, ec);
		if ((mode & aux::open_mode::write)
=======
	file part_file::open_file(open_mode_t const mode, error_code& ec)
	{
		std::string const fn = combine_path(m_path, m_name);
		file f(fn, mode, ec);
		if (((mode & open_mode::rw_mask) != open_mode::read_only)
>>>>>>> 11517b5f
			&& ec == boost::system::errc::no_such_file_or_directory)
		{
			// this means the directory the file is in doesn't exist.
			// so create it
			ec.clear();
			create_directories(m_path, ec);

			if (ec) return {};
			f = file(fn, mode, ec);
		}
		if (ec) return {};
		return f;
	}

	void part_file::free_piece(piece_index_t const piece)
	{
		std::lock_guard<std::mutex> l(m_mutex);

		auto const i = m_piece_map.find(piece);
		if (i == m_piece_map.end()) return;

		// TODO: what do we do if someone is currently reading from the disk
		// from this piece? does it matter? Since we won't actively erase the
		// data from disk, but it may be overwritten soon, it's probably not that
		// big of a deal

		m_free_slots.push_back(i->second);
		m_piece_map.erase(i);
		m_dirty_metadata = true;
	}

	void part_file::move_partfile(std::string const& path, error_code& ec)
	{
		std::lock_guard<std::mutex> l(m_mutex);

		flush_metadata_impl(ec);
		if (ec) return;

		if (!m_piece_map.empty())
		{
			std::string old_path = combine_path(m_path, m_name);
			std::string new_path = combine_path(path, m_name);

			rename(old_path, new_path, ec);
			if (ec == boost::system::errc::no_such_file_or_directory)
				ec.clear();

			if (ec)
			{
				copy_file(old_path, new_path, ec);
				if (ec) return;
				remove(old_path, ec);
			}
		}
		m_path = path;
	}

	void part_file::export_file(std::function<void(std::int64_t, span<char>)> f
		, std::int64_t const offset, std::int64_t size, error_code& ec)
	{
		std::unique_lock<std::mutex> l(m_mutex);

		// there's nothing stored in the part_file. Nothing to do
		if (m_piece_map.empty()) return;

		piece_index_t piece(int(offset / m_piece_size));
		piece_index_t const end = piece_index_t(int(((offset + size) + m_piece_size - 1) / m_piece_size));

		std::unique_ptr<char[]> buf;

		std::int64_t piece_offset = offset - std::int64_t(static_cast<int>(piece))
			* m_piece_size;
		std::int64_t file_offset = 0;
		auto file = open_file(open_mode::read_only, ec);
		if (ec) return;

		for (; piece < end; ++piece)
		{
			auto const i = m_piece_map.find(piece);
			int const block_to_copy = int(std::min(m_piece_size - piece_offset, size));
			if (i != m_piece_map.end())
			{
				slot_index_t const slot = i->second;
<<<<<<< HEAD
				open_file(aux::open_mode::read_only, ec);
				if (ec) return;
				auto const local_file = m_file;
=======
>>>>>>> 11517b5f

				if (!buf) buf.reset(new char[std::size_t(m_piece_size)]);

				// don't hold the lock during disk I/O
				l.unlock();

				iovec_t v = {buf.get(), block_to_copy};
				auto bytes_read = file.readv(slot_offset(slot) + piece_offset, v, ec);
				v = v.first(static_cast<std::ptrdiff_t>(bytes_read));
				TORRENT_ASSERT(!ec);
				if (ec || v.empty()) return;

				f(file_offset, {buf.get(), block_to_copy});

				// we're done with the disk I/O, grab the lock again to update
				// the slot map
				l.lock();

				if (block_to_copy == m_piece_size)
				{
					// since we released the lock, it's technically possible that
					// another thread removed this slot map entry, and invalidated
					// our iterator. Now that we hold the lock again, perform
					// another lookup to be sure.
					auto const j = m_piece_map.find(piece);
					if (j != m_piece_map.end())
					{
						// if the slot moved, that's really suspicious
						TORRENT_ASSERT(j->second == slot);
						m_free_slots.push_back(j->second);
						m_piece_map.erase(j);
						m_dirty_metadata = true;
					}
				}
			}
			file_offset += block_to_copy;
			piece_offset = 0;
			size -= block_to_copy;
		}
	}

	void part_file::flush_metadata(error_code& ec)
	{
		std::lock_guard<std::mutex> l(m_mutex);

		flush_metadata_impl(ec);
	}

	// TODO: instead of rebuilding the whole file header
	// and flushing it, update the slot entries as we go
	void part_file::flush_metadata_impl(error_code& ec)
	{
		// do we need to flush the metadata?
		if (m_dirty_metadata == false) return;

		if (m_piece_map.empty())
		{
			// if we don't have any pieces left in the
			// part file, remove it
			std::string const p = combine_path(m_path, m_name);
			remove(p, ec);

			if (ec == boost::system::errc::no_such_file_or_directory)
				ec.clear();
			return;
		}

<<<<<<< HEAD
		open_file(aux::open_mode::write | aux::open_mode::hidden, ec);
=======
		auto f = open_file(open_mode::read_write | open_mode::attribute_hidden, ec);
>>>>>>> 11517b5f
		if (ec) return;

		std::vector<char> header(static_cast<std::size_t>(m_header_size));

		using namespace libtorrent::aux;

		char* ptr = header.data();
		write_uint32(m_max_pieces, ptr);
		write_uint32(m_piece_size, ptr);

		for (piece_index_t piece(0); piece < piece_index_t(m_max_pieces); ++piece)
		{
			auto const i = m_piece_map.find(piece);
			slot_index_t const slot(i == m_piece_map.end()
				? slot_index_t(-1) : i->second);
			write_int32(static_cast<int>(slot), ptr);
		}
		std::memset(ptr, 0, std::size_t(m_header_size - (ptr - header.data())));
		iovec_t b = header;
		f.writev(0, b, ec);
		if (ec) return;
		m_dirty_metadata = false;
	}
}<|MERGE_RESOLUTION|>--- conflicted
+++ resolved
@@ -94,22 +94,13 @@
 		TORRENT_ASSERT(m_piece_size > 0);
 
 		error_code ec;
-<<<<<<< HEAD
-		std::string fn = combine_path(m_path, m_name);
-		auto f = std::make_shared<file>(fn, aux::open_mode::read_only, ec);
-=======
-		auto f = open_file(open_mode::read_only, ec);
->>>>>>> 11517b5f
+		auto f = open_file(aux::open_mode::read_only, ec);
 		if (ec) return;
 
 		// parse header
 		std::vector<char> header(static_cast<std::size_t>(m_header_size));
 		iovec_t b = header;
-<<<<<<< HEAD
-		int const n = int(f->readv(0, b, ec));
-=======
-		int n = int(f.readv(0, b, ec));
->>>>>>> 11517b5f
+		int const n = int(f.readv(0, b, ec));
 		if (ec) return;
 
 		// we don't have a full header. consider the file empty
@@ -188,11 +179,7 @@
 		TORRENT_ASSERT(int(bufs.size()) + offset <= m_piece_size);
 		std::unique_lock<std::mutex> l(m_mutex);
 
-<<<<<<< HEAD
-		open_file(aux::open_mode::write | aux::open_mode::hidden, ec);
-=======
-		auto f = open_file(open_mode::read_write | open_mode::attribute_hidden, ec);
->>>>>>> 11517b5f
+		auto f = open_file(aux::open_mode::write | aux::open_mode::hidden, ec);
 		if (ec) return -1;
 
 		auto const i = m_piece_map.find(piece);
@@ -220,22 +207,14 @@
 		}
 
 		slot_index_t const slot = i->second;
-<<<<<<< HEAD
-		open_file(aux::open_mode::read_only | aux::open_mode::hidden, ec);
+		l.unlock();
+
+		auto f = open_file(aux::open_mode::read_only | aux::open_mode::hidden, ec);
 		if (ec) return -1;
 
-		auto const f = m_file;
-=======
->>>>>>> 11517b5f
-		l.unlock();
-
-		auto f = open_file(open_mode::read_only | open_mode::attribute_hidden, ec);
-		if (ec) return -1;
-
 		return int(f.readv(slot_offset(slot) + offset, bufs, ec));
 	}
 
-<<<<<<< HEAD
 	int part_file::hashv(hasher& ph
 		, std::ptrdiff_t const len
 		, piece_index_t const piece
@@ -272,38 +251,24 @@
 		}
 
 		slot_index_t const slot = i->second;
-		open_file(aux::open_mode::write, ec);
+		auto f = open_file(aux::open_mode::read_only | aux::open_mode::hidden, ec);
 		if (ec) return -1;
-
-		auto const f = m_file;
 
 		l.unlock();
 
 		std::vector<char> buffer(static_cast<std::size_t>(len));
 		iovec_t v = buffer;
 		std::int64_t const slot_offset = std::int64_t(m_header_size) + std::int64_t(static_cast<int>(slot)) * m_piece_size;
-		int const ret = int(f->readv(slot_offset + offset, v, ec));
+		int const ret = int(f.readv(slot_offset + offset, v, ec));
 		ph.update(buffer);
 		return ret;
 	}
 
-	void part_file::open_file(aux::open_mode_t const mode, error_code& ec)
-	{
-		if (m_file && m_file->is_open()
-			&& (!(mode & aux::open_mode::write)
-			|| (m_file->open_mode() & aux::open_mode::write)))
-			return;
-
-		std::string const fn = combine_path(m_path, m_name);
-		auto f = std::make_shared<file>(fn, mode, ec);
-		if ((mode & aux::open_mode::write)
-=======
-	file part_file::open_file(open_mode_t const mode, error_code& ec)
+	file part_file::open_file(aux::open_mode_t const mode, error_code& ec)
 	{
 		std::string const fn = combine_path(m_path, m_name);
 		file f(fn, mode, ec);
-		if (((mode & open_mode::rw_mask) != open_mode::read_only)
->>>>>>> 11517b5f
+		if ((mode & aux::open_mode::write)
 			&& ec == boost::system::errc::no_such_file_or_directory)
 		{
 			// this means the directory the file is in doesn't exist.
@@ -377,7 +342,7 @@
 		std::int64_t piece_offset = offset - std::int64_t(static_cast<int>(piece))
 			* m_piece_size;
 		std::int64_t file_offset = 0;
-		auto file = open_file(open_mode::read_only, ec);
+		auto file = open_file(aux::open_mode::read_only, ec);
 		if (ec) return;
 
 		for (; piece < end; ++piece)
@@ -387,12 +352,6 @@
 			if (i != m_piece_map.end())
 			{
 				slot_index_t const slot = i->second;
-<<<<<<< HEAD
-				open_file(aux::open_mode::read_only, ec);
-				if (ec) return;
-				auto const local_file = m_file;
-=======
->>>>>>> 11517b5f
 
 				if (!buf) buf.reset(new char[std::size_t(m_piece_size)]);
 
@@ -460,11 +419,7 @@
 			return;
 		}
 
-<<<<<<< HEAD
-		open_file(aux::open_mode::write | aux::open_mode::hidden, ec);
-=======
-		auto f = open_file(open_mode::read_write | open_mode::attribute_hidden, ec);
->>>>>>> 11517b5f
+		auto f = open_file(aux::open_mode::write | aux::open_mode::hidden, ec);
 		if (ec) return;
 
 		std::vector<char> header(static_cast<std::size_t>(m_header_size));
