/*

Copyright (c) 2007-2018, Arvid Norberg, Steven Siloti
All rights reserved.

Redistribution and use in source and binary forms, with or without
modification, are permitted provided that the following conditions
are met:

    * Redistributions of source code must retain the above copyright
      notice, this list of conditions and the following disclaimer.
    * Redistributions in binary form must reproduce the above copyright
      notice, this list of conditions and the following disclaimer in
      the documentation and/or other materials provided with the distribution.
    * Neither the name of the author nor the names of its
      contributors may be used to endorse or promote products derived
      from this software without specific prior written permission.

THIS SOFTWARE IS PROVIDED BY THE COPYRIGHT HOLDERS AND CONTRIBUTORS "AS IS"
AND ANY EXPRESS OR IMPLIED WARRANTIES, INCLUDING, BUT NOT LIMITED TO, THE
IMPLIED WARRANTIES OF MERCHANTABILITY AND FITNESS FOR A PARTICULAR PURPOSE
ARE DISCLAIMED. IN NO EVENT SHALL THE COPYRIGHT OWNER OR CONTRIBUTORS BE
LIABLE FOR ANY DIRECT, INDIRECT, INCIDENTAL, SPECIAL, EXEMPLARY, OR
CONSEQUENTIAL DAMAGES (INCLUDING, BUT NOT LIMITED TO, PROCUREMENT OF
SUBSTITUTE GOODS OR SERVICES; LOSS OF USE, DATA, OR PROFITS; OR BUSINESS
INTERRUPTION) HOWEVER CAUSED AND ON ANY THEORY OF LIABILITY, WHETHER IN
CONTRACT, STRICT LIABILITY, OR TORT (INCLUDING NEGLIGENCE OR OTHERWISE)
ARISING IN ANY WAY OUT OF THE USE OF THIS SOFTWARE, EVEN IF ADVISED OF THE
POSSIBILITY OF SUCH DAMAGE.

*/

#include "libtorrent/config.hpp"
#include "libtorrent/storage.hpp"
#include "libtorrent/disk_io_thread.hpp"
#include "libtorrent/string_util.hpp" // for allocate_string_copy
#include "libtorrent/disk_buffer_holder.hpp"
#include "libtorrent/aux_/alloca.hpp"
#include "libtorrent/aux_/throw.hpp"
#include "libtorrent/error_code.hpp"
#include "libtorrent/error.hpp"
#include "libtorrent/file_pool.hpp"
#include "libtorrent/torrent_info.hpp"
#include "libtorrent/platform_util.hpp"
#include "libtorrent/time.hpp"
#include "libtorrent/disk_buffer_pool.hpp"
#include "libtorrent/disk_io_job.hpp"
#include "libtorrent/alert_types.hpp"
#include "libtorrent/performance_counters.hpp"
#include "libtorrent/alert_manager.hpp"
#include "libtorrent/debug.hpp"
#include "libtorrent/units.hpp"
#include "libtorrent/hasher.hpp"
#include "libtorrent/aux_/array.hpp"

#include <functional>

#include "libtorrent/aux_/disable_warnings_push.hpp"
#include <boost/variant/get.hpp>
#include "libtorrent/aux_/disable_warnings_pop.hpp"

#define DEBUG_DISK_THREAD 0

#if DEBUG_DISK_THREAD
#include <cstdarg> // for va_list
#include <sstream>
#include <cstdio> // for vsnprintf

#define DLOG(...) debug_log(__VA_ARGS__)
#else
#define DLOG(...) do {} while(false)
#endif

namespace libtorrent {

#if TORRENT_USE_ASSERTS

#define TORRENT_PIECE_ASSERT(cond, piece) \
	do { if (!(cond)) { assert_print_piece(piece); assert_fail(#cond, __LINE__, __FILE__, TORRENT_FUNCTION, nullptr); } } TORRENT_WHILE_0

#define TORRENT_PIECE_ASSERT_FAIL(piece) \
	do { assert_print_piece(piece); assert_fail("<unconditional>", __LINE__, __FILE__, TORRENT_FUNCTION, nullptr); } TORRENT_WHILE_0

#else
#define TORRENT_PIECE_ASSERT(cond, piece) do {} TORRENT_WHILE_0
#define TORRENT_PIECE_ASSERT_FAIL(piece) do {} TORRENT_WHILE_0
#endif // TORRENT_USE_ASSERTS


	namespace {

#if DEBUG_DISK_THREAD

	void debug_log(char const* fmt, ...)
	{
		static std::mutex log_mutex;
		static const time_point start = clock_type::now();
		va_list v;
		va_start(v, fmt);

		char usr[2048];
		int len = std::vsnprintf(usr, sizeof(usr), fmt, v);

		static bool prepend_time = true;
		if (!prepend_time)
		{
			prepend_time = (usr[len-1] == '\n');
			std::unique_lock<std::mutex> l(log_mutex);
			fputs(usr, stderr);
			return;
		}
		va_end(v);
		char buf[2300];
		int const t = int(total_milliseconds(clock_type::now() - start));
		std::snprintf(buf, sizeof(buf), "%05d: [%p] %s", t, pthread_self(), usr);
		prepend_time = (usr[len-1] == '\n');
		std::unique_lock<std::mutex> l(log_mutex);
		fputs(buf, stderr);
	}

#endif // DEBUG_DISK_THREAD

	open_mode_t file_flags_for_job(disk_io_job* j
		, bool const coalesce_buffers)
	{
		open_mode_t ret = open_mode_t{};
		if (!(j->flags & disk_interface::sequential_access)) ret |= open_mode::random_access;
		if (coalesce_buffers) ret |= open_mode::coalesce_buffers;
		return ret;
	}

	// the do_* functions can return this to indicate the disk
	// job did not complete immediately, and shouldn't be posted yet
	constexpr status_t defer_handler = static_cast<status_t>(200);

	// the job cannot be completed right now, put it back in the
	// queue and try again later
	constexpr status_t retry_job = static_cast<status_t>(201);


	struct piece_refcount_holder
	{
		explicit piece_refcount_holder(cached_piece_entry* p) : m_pe(p)
		{ ++m_pe->piece_refcount; }
		~piece_refcount_holder()
		{
			if (!m_executed)
			{
				TORRENT_PIECE_ASSERT(m_pe->piece_refcount > 0, m_pe);
				--m_pe->piece_refcount;
			}
		}
		piece_refcount_holder(piece_refcount_holder const&) = delete;
		piece_refcount_holder& operator=(piece_refcount_holder const&) = delete;
		void release()
		{
			TORRENT_ASSERT(!m_executed);
			m_executed = true;
			TORRENT_PIECE_ASSERT(m_pe->piece_refcount > 0, m_pe);
			--m_pe->piece_refcount;
		}
	private:
		cached_piece_entry* m_pe;
		bool m_executed = false;
	};

	template <typename Lock>
	struct scoped_unlocker_impl
	{
		explicit scoped_unlocker_impl(Lock& l) : m_lock(&l) { m_lock->unlock(); }
		~scoped_unlocker_impl() { if (m_lock) m_lock->lock(); }
		scoped_unlocker_impl(scoped_unlocker_impl&& rhs) noexcept : m_lock(rhs.m_lock)
		{ rhs.m_lock = nullptr; }
		scoped_unlocker_impl& operator=(scoped_unlocker_impl&& rhs) noexcept
		{
			if (&rhs == this) return *this;
			if (m_lock) m_lock->lock();
			m_lock = rhs.m_lock;
			rhs.m_lock = nullptr;
			return *this;
		}
	private:
		Lock* m_lock;
	};

	template <typename Lock>
	scoped_unlocker_impl<Lock> scoped_unlock(Lock& l)
	{ return scoped_unlocker_impl<Lock>(l); }

	} // anonymous namespace

constexpr disk_job_flags_t disk_interface::force_copy;
constexpr disk_job_flags_t disk_interface::sequential_access;
constexpr disk_job_flags_t disk_interface::volatile_read;
constexpr disk_job_flags_t disk_interface::cache_hit;

// ------- disk_io_thread ------

	disk_io_thread::disk_io_thread(io_service& ios, counters& cnt)
		: m_generic_io_jobs(*this)
		, m_generic_threads(m_generic_io_jobs, ios)
		, m_hash_io_jobs(*this)
		, m_hash_threads(m_hash_io_jobs, ios)
		, m_disk_cache(ios, std::bind(&disk_io_thread::trigger_cache_trim, this))
		, m_stats_counters(cnt)
		, m_ios(ios)
	{
		m_disk_cache.set_settings(m_settings);
	}

	storage_interface* disk_io_thread::get_torrent(storage_index_t const storage)
	{
		TORRENT_ASSERT(m_magic == 0x1337);
		return m_torrents[storage].get();
	}

	std::vector<open_file_state> disk_io_thread::get_status(storage_index_t const st) const
	{
		return m_file_pool.get_status(st);
	}

	storage_holder disk_io_thread::new_torrent(storage_constructor_type sc
		, storage_params p, std::shared_ptr<void> const& owner)
	{
		std::unique_ptr<storage_interface> storage(sc(p, m_file_pool));
		storage->set_owner(owner);

		TORRENT_ASSERT(storage);
		if (m_free_slots.empty())
		{
			// make sure there's always space in here to add another free slot.
			// stopping a torrent should never fail because it needs to allocate memory
			m_free_slots.reserve(m_torrents.size() + 1);
			storage_index_t const idx = m_torrents.end_index();
			m_torrents.emplace_back(std::move(storage));
			m_torrents.back()->set_storage_index(idx);
			return storage_holder(idx, *this);
		}
		else
		{
			storage_index_t const idx = m_free_slots.back();
			m_free_slots.pop_back();
			(m_torrents[idx] = std::move(storage))->set_storage_index(idx);
			return storage_holder(idx, *this);
		}
	}

	void disk_io_thread::remove_torrent(storage_index_t const idx)
	{
		auto& pos = m_torrents[idx];
		if (pos->dec_refcount() == 0)
		{
<<<<<<< HEAD
			pos.reset();
			m_free_slots.push_back(idx);
=======
			while (m_num_threads < i)
			{
				int thread_id = (++m_num_threads) - 1;
				thread_type_t type = generic_thread;

				// this keeps the io_service::run() call blocked from returning.
				// When shutting down, it's possible that the event queue is drained
				// before the disk_io_thread has posted its last callback. When this
				// happens, the io_service will have a pending callback from the
				// disk_io_thread, but the event loop is not running. this means
				// that the event is destructed after the disk_io_thread. If the
				// event refers to a disk buffer it will try to free it, but the
				// buffer pool won't exist anymore, and crash. This prevents that.
				boost::shared_ptr<io_service::work> work =
					boost::make_shared<io_service::work>(boost::ref(m_ios));

				// every 4:th thread is a hasher thread
				if ((thread_id & hasher_thread_mask) == hasher_thread_mask) type = hasher_thread;
				m_threads.push_back(boost::shared_ptr<thread>(
					new thread(boost::bind(&disk_io_thread::thread_fun, this
						, thread_id, type, work))));
			}
		}
		else
		{
			while (m_num_threads > i) { --m_num_threads; }
			mutex::scoped_lock l(m_job_mutex);
			m_job_cond.notify_all();
			m_hash_job_cond.notify_all();
			l.unlock();
			if (wait) for (int j = m_num_threads; j < m_threads.size(); ++j) m_threads[j]->join();
			// this will detach the threads
			m_threads.resize(m_num_threads);
>>>>>>> b7f23031
		}
	}

#if TORRENT_USE_ASSERTS
	disk_io_thread::~disk_io_thread()
	{
		DLOG("destructing disk_io_thread\n");

		TORRENT_ASSERT(m_magic == 0x1337);
		m_magic = 0xdead;
	}
#endif

	void disk_io_thread::abort(bool const wait)
	{
		// abuse the job mutex to make setting m_abort and checking the thread count atomic
		// see also the comment in thread_fun
		std::unique_lock<std::mutex> l(m_job_mutex);
		if (m_abort.exchange(true)) return;
		bool const no_threads = m_num_running_threads == 0;
		// abort outstanding jobs belonging to this torrent

		for (auto i = m_hash_io_jobs.m_queued_jobs.iterate(); i.get(); i.next())
			i.get()->flags |= disk_io_job::aborted;
		l.unlock();

		// if there are no disk threads, we can't wait for the jobs here, because
		// we'd stall indefinitely
		if (no_threads)
		{
			abort_jobs();
		}

		// even if there are no threads it doesn't hurt to abort the pools
		// it prevents threads from being started after an abort which is a good
		// defensive programming measure
		m_generic_threads.abort(wait);
		m_hash_threads.abort(wait);
	}

	void disk_io_thread::reclaim_blocks(span<aux::block_cache_reference> refs)
	{
		TORRENT_ASSERT(m_magic == 0x1337);

		std::unique_lock<std::mutex> l(m_cache_mutex);
		for (auto ref : refs)
		{
			auto& pos = m_torrents[ref.storage];
			storage_interface* st = pos.get();
			TORRENT_ASSERT(st != nullptr);
			m_disk_cache.reclaim_block(st, ref);
			if (st->dec_refcount() == 0)
			{
				pos.reset();
				m_free_slots.push_back(ref.storage);
			}
		}
	}

	void disk_io_thread::set_settings(settings_pack const* pack)
	{
		TORRENT_ASSERT(m_magic == 0x1337);
		std::unique_lock<std::mutex> l(m_cache_mutex);
		apply_pack(pack, m_settings);
		m_disk_cache.set_settings(m_settings);
		m_file_pool.resize(m_settings.get_int(settings_pack::file_pool_size));

		int const num_threads = m_settings.get_int(settings_pack::aio_threads);
		// add one hasher thread for every three generic threads
		int const num_hash_threads = num_threads / 4;
		m_generic_threads.set_max_threads(num_threads - num_hash_threads);
		m_hash_threads.set_max_threads(num_hash_threads);
	}

	// flush all blocks that are below p->hash.offset, since we've
	// already hashed those blocks, they won't cause any read-back
	int disk_io_thread::try_flush_hashed(cached_piece_entry* p, int const cont_block
		, jobqueue_t& completed_jobs, std::unique_lock<std::mutex>& l)
	{
		TORRENT_ASSERT(m_magic == 0x1337);
		TORRENT_ASSERT(l.owns_lock());
		TORRENT_ASSERT(cont_block > 0);
		if (p->hash == nullptr && !p->hashing_done)
		{
			DLOG("try_flush_hashed: (%d) no hash\n", int(p->piece));
			return 0;
		}

		if (p->num_dirty == 0)
		{
			DLOG("try_flush_hashed: no dirty blocks\n");
			return 0;
		}

		// end is one past the end
		// round offset up to include the last block, which might
		// have an odd size
		int end = p->hashing_done ? int(p->blocks_in_piece) : (p->hash->offset + default_block_size - 1) / default_block_size;

		// nothing has been hashed yet, don't flush anything
		if (end == 0 && !p->need_readback) return 0;

		// the number of contiguous blocks we need to be allowed to flush
		int block_limit = std::min(cont_block, int(p->blocks_in_piece));

		// if everything has been hashed, we might as well flush everything
		// regardless of the contiguous block restriction
		if (end == int(p->blocks_in_piece)) block_limit = 1;

		if (p->need_readback)
		{
			// if this piece needs a read-back already, don't
			// try to keep it from being flushed, since we'll
			// need to read it back regardless. Flushing will
			// save blocks that can be used to "save" other
			// pieces from being flushed prematurely
			end = int(p->blocks_in_piece);
		}

		TORRENT_ASSERT(end <= p->blocks_in_piece);

		// count number of blocks that would be flushed
		int num_blocks = 0;
		for (int i = end - 1; i >= 0; --i)
			num_blocks += (p->blocks[i].dirty && !p->blocks[i].pending);

		// we did not satisfy the block_limit requirement
		// i.e. too few blocks would be flushed at this point, put it off
		if (block_limit > num_blocks) return 0;

		// if the cache line size is larger than a whole piece, hold
		// off flushing this piece until enough adjacent pieces are
		// full as well.
		int cont_pieces = int(cont_block / p->blocks_in_piece);

		// at this point, we may enforce flushing full cache stripes even when
		// they span multiple pieces. This won't necessarily work in the general
		// case, because it assumes that the piece picker will have an affinity
		// to download whole stripes at a time. This is why this setting is turned
		// off by default, flushing only one piece at a time

		if (cont_pieces <= 1 || m_settings.get_bool(settings_pack::allow_partial_disk_writes))
		{
			DLOG("try_flush_hashed: (%d) blocks_in_piece: %d end: %d\n"
				, int(p->piece), int(p->blocks_in_piece), end);

			return flush_range(p, 0, end, completed_jobs, l);
		}

		// piece range
		piece_index_t const range_start((static_cast<int>(p->piece) / cont_pieces) * cont_pieces);
		piece_index_t const range_end(std::min(static_cast<int>(range_start)
			+ cont_pieces, p->storage->files().num_pieces()));

		// look through all the pieces in this range to see if
		// they are ready to be flushed. If so, flush them all,
		// otherwise, hold off
		bool range_full = true;

		cached_piece_entry* first_piece = nullptr;
		DLOG("try_flush_hashed: multi-piece: ");
		for (piece_index_t i = range_start; i != range_end; ++i)
		{
			if (i == p->piece)
			{
				if (i == range_start) first_piece = p;
				DLOG("[%d self] ", static_cast<int>(i));
				continue;
			}
			cached_piece_entry* pe = m_disk_cache.find_piece(p->storage.get(), i);
			if (pe == nullptr)
			{
				DLOG("[%d nullptr] ", static_cast<int>(i));
				range_full = false;
				break;
			}
			if (i == range_start) first_piece = pe;

			// if this is a read-cache piece, it has already been flushed
			if (pe->cache_state != cached_piece_entry::write_lru)
			{
				DLOG("[%d read-cache] ", static_cast<int>(i));
				continue;
			}
			int hash_cursor = pe->hash ? pe->hash->offset / default_block_size : 0;

			// if the piece has all blocks, and they're all dirty, and they've
			// all been hashed, then this piece is eligible for flushing
			if (pe->num_dirty == pe->blocks_in_piece
				&& (pe->hashing_done
					|| hash_cursor == pe->blocks_in_piece
					|| m_settings.get_bool(settings_pack::disable_hash_checks)))
			{
				DLOG("[%d hash-done] ", static_cast<int>(i));
				continue;
			}

#if DEBUG_DISK_THREAD
			if (pe->num_dirty < pe->blocks_in_piece)
			{
				DLOG("[%d dirty:%d] ", static_cast<int>(i), int(pe->num_dirty));
			}
			else if (pe->hashing_done == 0 && hash_cursor < pe->blocks_in_piece)
			{
				DLOG("[%d cursor:%d] ", static_cast<int>(i), hash_cursor);
			}
			else
			{
				DLOG("[%d xx] ", static_cast<int>(i));
			}
#endif

			// TODO: in this case, the piece should probably not be flushed yet. are there
			// any more cases where it should?

			range_full = false;
			break;
		}

		if (!range_full)
		{
			DLOG("not flushing\n");
			return 0;
		}
		DLOG("\n");

		// now, build a iovec for all pieces that we want to flush, so that they
		// can be flushed in a single atomic operation. This is especially important
		// when there are more than 1 disk thread, to make sure they don't
		// interleave in undesired places.
		// in order to remember where each piece boundary ended up in the iovec,
		// we keep the indices in the iovec_offset array

		cont_pieces = static_cast<int>(range_end) - static_cast<int>(range_start);
		int const blocks_to_flush = int(p->blocks_in_piece * cont_pieces);
		TORRENT_ALLOCA(iov, iovec_t, blocks_to_flush);
		TORRENT_ALLOCA(flushing, int, blocks_to_flush);
		// this is the offset into iov and flushing for each piece
		TORRENT_ALLOCA(iovec_offset, int, cont_pieces + 1);
		int iov_len = 0;
		// this is the block index each piece starts at
		int block_start = 0;
		// keep track of the pieces that have had their refcount incremented
		// so we know to decrement them later
		TORRENT_ALLOCA(refcount_pieces, int, cont_pieces);
		piece_index_t piece = range_start;
		for (int i = 0; i < cont_pieces; ++i, ++piece)
		{
			cached_piece_entry* pe;
			if (piece == p->piece) pe = p;
			else pe = m_disk_cache.find_piece(p->storage.get(), piece);
			if (pe == nullptr
				|| pe->cache_state != cached_piece_entry::write_lru)
			{
				refcount_pieces[i] = 0;
				iovec_offset[i] = iov_len;
				block_start += int(p->blocks_in_piece);
				continue;
			}

			iovec_offset[i] = iov_len;
			refcount_pieces[i] = 1;
			TORRENT_ASSERT_VAL(pe->cache_state <= cached_piece_entry::read_lru1 || pe->cache_state == cached_piece_entry::read_lru2, pe);
#if TORRENT_USE_ASSERTS
			pe->piece_log.push_back(piece_log_t(piece_log_t::flushing, -1));
#endif
			++pe->piece_refcount;

			iov_len += build_iovec(pe, 0, p->blocks_in_piece
				, iov.subspan(iov_len), flushing.subspan(iov_len), block_start);

			block_start += int(p->blocks_in_piece);
		}
		iovec_offset[cont_pieces] = iov_len;

		// ok, now we have one (or more, but hopefully one) contiguous
		// iovec array. Now, flush it to disk

		TORRENT_ASSERT(first_piece != nullptr);

		if (iov_len == 0)
		{
			// we may not exit here if we incremented any piece refcounters
			TORRENT_ASSERT(cont_pieces == 0);
			DLOG("  iov_len: 0 cont_pieces: %d range_start: %d range_end: %d\n"
				, cont_pieces, static_cast<int>(range_start), static_cast<int>(range_end));
			return 0;
		}

		storage_error error;
		{
			// unlock while we're performing the actual disk I/O
			// then lock again
			auto unlock = scoped_unlock(l);
			flush_iovec(first_piece, iov, flushing, iov_len, error);
		}

		block_start = 0;

		piece = range_start;
		for (int i = 0; i < cont_pieces; ++i, ++piece)
		{
			cached_piece_entry* pe;
			if (piece == p->piece) pe = p;
			else pe = m_disk_cache.find_piece(p->storage.get(), piece);
			if (pe == nullptr)
			{
				DLOG("iovec_flushed: piece %d gone!\n", static_cast<int>(piece));
				TORRENT_PIECE_ASSERT(refcount_pieces[i] == 0, pe);
				block_start += int(p->blocks_in_piece);
				continue;
			}
			if (refcount_pieces[i])
			{
				TORRENT_PIECE_ASSERT(pe->piece_refcount > 0, pe);
				--pe->piece_refcount;
				m_disk_cache.maybe_free_piece(pe);
			}
			const int block_diff = iovec_offset[i + 1] - iovec_offset[i];
			iovec_flushed(pe, flushing.subspan(iovec_offset[i]).data(), block_diff
				, block_start, error, completed_jobs);
			block_start += int(p->blocks_in_piece);
		}

		// if the cache is under high pressure, we need to evict
		// the blocks we just flushed to make room for more write pieces
		int evict = m_disk_cache.num_to_evict(0);
		if (evict > 0) m_disk_cache.try_evict_blocks(evict);

		return iov_len;
	}

	// iov and flushing are expected to be arrays to at least pe->blocks_in_piece
	// items in them. Returns the number of iovecs written to the iov array.
	// The same number of block indices are written to the flushing array. These
	// are block indices that the respective iovec structure refers to, since
	// we might not be able to flush everything as a single contiguous block,
	// the block indices indicates where the block run is broken
	// the cache needs to be locked when calling this function
	// block_base_index is the offset added to every block index written to
	// the flushing array. This can be used when building iovecs spanning
	// multiple pieces, the subsequent pieces after the first one, must have
	// their block indices start where the previous one left off
	int disk_io_thread::build_iovec(cached_piece_entry* pe, int const start, int end
		, span<iovec_t> iov, span<int> flushing, int const block_base_index)
	{
		DLOG("build_iovec: piece=%d [%d, %d)\n"
			, int(pe->piece), start, end);
		TORRENT_PIECE_ASSERT(start >= 0, pe);
		TORRENT_PIECE_ASSERT(start < end, pe);
		end = std::min(end, int(pe->blocks_in_piece));

		int const piece_size = pe->storage->files().piece_size(pe->piece);
		TORRENT_PIECE_ASSERT(piece_size > 0, pe);

		std::size_t iov_len = 0;
		// the blocks we're flushing
		std::size_t num_flushing = 0;

#if DEBUG_DISK_THREAD
		DLOG("build_iov: piece: %d [", int(pe->piece));
		for (int i = 0; i < start; ++i) DLOG(".");
#endif

		int size_left = piece_size;
		for (int i = start; i < end; ++i, size_left -= default_block_size)
		{
			TORRENT_PIECE_ASSERT(size_left > 0, pe);
			// don't flush blocks that are empty (buf == 0), not dirty
			// (read cache blocks), or pending (already being written)
			if (pe->blocks[i].buf == nullptr
				|| pe->blocks[i].pending
				|| !pe->blocks[i].dirty)
			{
				DLOG("-");
				continue;
			}

			// if we fail to lock the block, it' no longer in the cache
			bool locked = m_disk_cache.inc_block_refcount(pe, i, block_cache::ref_flushing);

			// it should always succeed, since it's a dirty block, and
			// should never have been marked as volatile
			TORRENT_ASSERT(locked);
			TORRENT_ASSERT(pe->cache_state != cached_piece_entry::volatile_read_lru);
			TORRENT_UNUSED(locked);

			flushing[num_flushing++] = i + block_base_index;
			iov[iov_len] = { pe->blocks[i].buf, aux::numeric_cast<std::size_t>(std::min(default_block_size, size_left)) };
			++iov_len;
			pe->blocks[i].pending = true;

			DLOG("x");
		}
		DLOG("]\n");

		TORRENT_PIECE_ASSERT(iov_len == num_flushing, pe);
		return aux::numeric_cast<int>(iov_len);
	}

	// does the actual writing to disk
	// the cached_piece_entry is supposed to point to the
	// first piece, if the iovec spans multiple pieces
	void disk_io_thread::flush_iovec(cached_piece_entry* pe
		, span<iovec_t const> iov, span<int const> flushing
		, int const num_blocks, storage_error& error)
	{
		TORRENT_PIECE_ASSERT(!error, pe);
		TORRENT_PIECE_ASSERT(num_blocks > 0, pe);
		m_stats_counters.inc_stats_counter(counters::num_writing_threads, 1);

		time_point const start_time = clock_type::now();

#if DEBUG_DISK_THREAD
		DLOG("flush_iovec: piece: %d [ ", int(pe->piece));
		for (int i = 0; i < num_blocks; ++i)
			DLOG("%d ", flushing[i]);
		DLOG("]\n");
#endif

		open_mode_t const file_flags = m_settings.get_bool(settings_pack::coalesce_writes)
			? open_mode::coalesce_buffers : open_mode_t{};

		// issue the actual write operation
		auto iov_start = iov;
		std::size_t flushing_start = 0;
		piece_index_t const piece = pe->piece;
		int const blocks_in_piece = int(pe->blocks_in_piece);
		bool failed = false;
		std::size_t const n_blocks = aux::numeric_cast<std::size_t>(num_blocks);
		for (std::size_t i = 1; i <= n_blocks; ++i)
		{
			if (i < n_blocks && flushing[i] == flushing[i - 1] + 1) continue;
			int const ret = pe->storage->writev(
				iov_start.first(i - flushing_start)
				, piece_index_t(static_cast<int>(piece) + flushing[flushing_start] / blocks_in_piece)
				, (flushing[flushing_start] % blocks_in_piece) * default_block_size
				, file_flags, error);
			if (ret < 0 || error) failed = true;
			iov_start = iov.subspan(i);
			flushing_start = i;
		}

		m_stats_counters.inc_stats_counter(counters::num_writing_threads, -1);

		{
			std::lock_guard<std::mutex> l(m_need_tick_mutex);
			if (!pe->storage->set_need_tick())
				m_need_tick.emplace_back(aux::time_now() + minutes(2), pe->storage);
		}

		if (!failed)
		{
			TORRENT_PIECE_ASSERT(!error, pe);
			std::int64_t const write_time = total_microseconds(clock_type::now() - start_time);

			m_stats_counters.inc_stats_counter(counters::num_blocks_written, num_blocks);
			m_stats_counters.inc_stats_counter(counters::num_write_ops);
			m_stats_counters.inc_stats_counter(counters::disk_write_time, write_time);
			m_stats_counters.inc_stats_counter(counters::disk_job_time, write_time);
#if DEBUG_DISK_THREAD
			DLOG("flush_iovec: %d\n", num_blocks);
#endif
		}
#if DEBUG_DISK_THREAD
		else
		{
			DLOG("flush_iovec: error: (%d) %s\n"
				, error.ec.value(), error.ec.message().c_str());
		}
#endif
	}

	// It is necessary to call this function with the blocks produced by
	// build_iovec, to reset their state to not being flushed anymore
	// the cache needs to be locked when calling this function
	bool disk_io_thread::iovec_flushed(cached_piece_entry* pe
		, int* flushing, int const num_blocks, int const block_offset
		, storage_error const& error
		, jobqueue_t& completed_jobs)
	{
		for (int i = 0; i < num_blocks; ++i)
			flushing[i] -= block_offset;

#if DEBUG_DISK_THREAD
		DLOG("iovec_flushed: piece: %d block_offset: %d [ "
			, static_cast<int>(pe->piece), block_offset);
		for (int i = 0; i < num_blocks; ++i)
			DLOG("%d ", flushing[i]);
		DLOG("]\n");
#endif
		if (m_disk_cache.blocks_flushed(pe, flushing, num_blocks))
			return true;

		if (error)
		{
			fail_jobs_impl(error, pe->jobs, completed_jobs);
		}
		else
		{
			disk_io_job* j = pe->jobs.get_all();
			while (j)
			{
				disk_io_job* next = j->next;
				j->next = nullptr;
				TORRENT_PIECE_ASSERT((j->flags & disk_io_job::in_progress) || !j->storage, pe);
				TORRENT_PIECE_ASSERT(j->piece == pe->piece, pe);
				if (j->completed(pe))
				{
					j->ret = status_t::no_error;
					j->error = error;
					completed_jobs.push_back(j);
				}
				else
				{
					pe->jobs.push_back(j);
				}
				j = next;
			}
		}

		return false;
	}

	// issues write operations for blocks in the given
	// range on the given piece.
	int disk_io_thread::flush_range(cached_piece_entry* pe, int const start, int const end
		, jobqueue_t& completed_jobs, std::unique_lock<std::mutex>& l)
	{
		TORRENT_ASSERT(l.owns_lock());

		DLOG("flush_range: piece=%d [%d, %d)\n"
			, static_cast<int>(pe->piece), start, end);
		TORRENT_PIECE_ASSERT(start >= 0, pe);
		TORRENT_PIECE_ASSERT(start < end, pe);

		TORRENT_ALLOCA(iov, iovec_t, pe->blocks_in_piece);
		TORRENT_ALLOCA(flushing, int, pe->blocks_in_piece);
		int const iov_len = build_iovec(pe, start, end, iov, flushing, 0);
		if (iov_len == 0) return 0;

		TORRENT_PIECE_ASSERT(pe->cache_state <= cached_piece_entry::read_lru1 || pe->cache_state == cached_piece_entry::read_lru2, pe);
#if TORRENT_USE_ASSERTS
		pe->piece_log.push_back(piece_log_t(piece_log_t::flush_range, -1));
#endif

		storage_error error;
		{
			piece_refcount_holder refcount_holder(pe);
			auto unlocker = scoped_unlock(l);

			flush_iovec(pe, iov, flushing, iov_len, error);
		}

		if (!iovec_flushed(pe, flushing.data(), iov_len, 0, error, completed_jobs))
			m_disk_cache.maybe_free_piece(pe);

		// if the cache is under high pressure, we need to evict
		// the blocks we just flushed to make room for more write pieces
		int const evict = m_disk_cache.num_to_evict(0);
		if (evict > 0) m_disk_cache.try_evict_blocks(evict);

		return iov_len;
	}

	void disk_io_thread::fail_jobs(storage_error const& e, jobqueue_t& jobs_)
	{
		jobqueue_t jobs;
		fail_jobs_impl(e, jobs_, jobs);
		if (jobs.size()) add_completed_jobs(jobs);
	}

	void disk_io_thread::fail_jobs_impl(storage_error const& e, jobqueue_t& src, jobqueue_t& dst)
	{
		while (src.size())
		{
			disk_io_job* j = src.pop_front();
			TORRENT_ASSERT((j->flags & disk_io_job::in_progress) || !j->storage);
			j->ret = status_t::fatal_disk_error;
			j->error = e;
			dst.push_back(j);
		}
	}

	void disk_io_thread::flush_piece(cached_piece_entry* pe, std::uint32_t const flags
		, jobqueue_t& completed_jobs, std::unique_lock<std::mutex>& l)
	{
		TORRENT_ASSERT(l.owns_lock());
		if (flags & flush_delete_cache)
		{
			// delete dirty blocks and post handlers with
			// operation_aborted error code
			fail_jobs_impl(storage_error(boost::asio::error::operation_aborted)
				, pe->jobs, completed_jobs);
			fail_jobs_impl(storage_error(boost::asio::error::operation_aborted)
				, pe->read_jobs, completed_jobs);
			m_disk_cache.abort_dirty(pe);
		}
		else if ((flags & flush_write_cache) && pe->num_dirty > 0)
		{
			// issue write commands
			flush_range(pe, 0, INT_MAX, completed_jobs, l);

			// if we're also flushing the read cache, this piece
			// should be removed as soon as all write jobs finishes
			// otherwise it will turn into a read piece
		}

		// mark_for_eviction may erase the piece from the cache, that's
		// why we don't have the 'i' iterator referencing it at this point
		if (flags & (flush_read_cache | flush_delete_cache))
		{
			fail_jobs_impl(storage_error(boost::asio::error::operation_aborted), pe->jobs, completed_jobs);
			// we're removing the torrent, don't keep any entries around in the
			// ghost list
			m_disk_cache.mark_for_eviction(pe, block_cache::disallow_ghost);
		}
	}

	void disk_io_thread::flush_cache(storage_interface* storage, std::uint32_t const flags
		, jobqueue_t& completed_jobs, std::unique_lock<std::mutex>& l)
	{
		if (storage != nullptr)
		{
			auto const& pieces = storage->cached_pieces();
			std::vector<piece_index_t> piece_index;
			piece_index.reserve(pieces.size());
			for (auto const& p : pieces)
			{
				TORRENT_ASSERT(p.get_storage() == storage);
				if (p.get_storage() != storage) continue;
				piece_index.push_back(p.piece);
			}

			for (auto idx : piece_index)
			{
				cached_piece_entry* pe = m_disk_cache.find_piece(storage, idx);
				if (pe == nullptr) continue;
				TORRENT_PIECE_ASSERT(pe->storage.get() == storage, pe);
				flush_piece(pe, flags, completed_jobs, l);
			}
#if TORRENT_USE_ASSERTS
			TORRENT_ASSERT(l.owns_lock());
			// if the user asked to delete the cache for this storage
			// we really should not have any pieces left. This is only called
			// from disk_io_thread::do_delete, which is a fence job and should
			// have any other jobs active, i.e. there should not be any references
			// keeping pieces or blocks alive
			if ((flags & flush_delete_cache) && (flags & flush_expect_clear))
			{
				auto const& storage_pieces = storage->cached_pieces();
				for (auto const& p : storage_pieces)
				{
					cached_piece_entry* pe = m_disk_cache.find_piece(storage, p.piece);
					TORRENT_PIECE_ASSERT(pe->num_dirty == 0, pe);
				}
			}
#endif
		}
		else
		{
			auto range = m_disk_cache.all_pieces();
			while (range.first != range.second)
			{
				// TODO: it would be nice to optimize this by having the cache
				// pieces also ordered by
				if ((flags & (flush_read_cache | flush_delete_cache)) == 0)
				{
					// if we're not flushing the read cache, and not deleting the
					// cache, skip pieces with no dirty blocks, i.e. read cache
					// pieces
					while (range.first->num_dirty == 0)
					{
						++range.first;
						if (range.first == range.second) return;
					}
				}
				cached_piece_entry* pe = const_cast<cached_piece_entry*>(&*range.first);
				flush_piece(pe, flags, completed_jobs, l);
				range = m_disk_cache.all_pieces();
			}
		}
	}

	// this is called if we're exceeding (or about to exceed) the cache
	// size limit. This means we should not restrict ourselves to contiguous
	// blocks of write cache line size, but try to flush all old blocks
	// this is why we pass in 1 as cont_block to the flushing functions
	void disk_io_thread::try_flush_write_blocks(int num, jobqueue_t& completed_jobs
		, std::unique_lock<std::mutex>& l)
	{
		DLOG("try_flush_write_blocks: %d\n", num);

		auto const range = m_disk_cache.write_lru_pieces();
		aux::vector<std::pair<std::shared_ptr<storage_interface>, piece_index_t>> pieces;
		pieces.reserve(m_disk_cache.num_write_lru_pieces());

		for (auto p = range; p.get() && num > 0; p.next())
		{
			cached_piece_entry* e = p.get();
			if (e->num_dirty == 0) continue;
			pieces.emplace_back(e->storage, e->piece);
		}

		for (auto const& p : pieces)
		{
			// TODO: instead of doing a lookup each time through the loop, save
			// cached_piece_entry pointers with piece_refcount incremented to pin them
			cached_piece_entry* pe = m_disk_cache.find_piece(p.first.get(), p.second);
			if (pe == nullptr) continue;

			// another thread may flush this piece while we're looping and
			// evict it into a read piece and then also evict it to ghost
			if (pe->cache_state != cached_piece_entry::write_lru) continue;

#if TORRENT_USE_ASSERTS
			pe->piece_log.push_back(piece_log_t(piece_log_t::try_flush_write_blocks, -1));
#endif
			++pe->piece_refcount;
			kick_hasher(pe, l);
			num -= try_flush_hashed(pe, 1, completed_jobs, l);
			--pe->piece_refcount;

			m_disk_cache.maybe_free_piece(pe);
		}

		// when the write cache is under high pressure, it is likely
		// counter productive to actually do this, since a piece may
		// not have had its flush_hashed job run on it
		// so only do it if no other thread is currently flushing

		if (num == 0 || m_stats_counters[counters::num_writing_threads] > 0) return;

		// if we still need to flush blocks, start over and flush
		// everything in LRU order (degrade to lru cache eviction)
		for (auto const& p : pieces)
		{
			cached_piece_entry* pe = m_disk_cache.find_piece(p.first.get(), p.second);
			if (pe == nullptr) continue;
			if (pe->num_dirty == 0) continue;

			// another thread may flush this piece while we're looping and
			// evict it into a read piece and then also evict it to ghost
			if (pe->cache_state != cached_piece_entry::write_lru) continue;

			// don't flush blocks that are being hashed by another thread
			if (pe->num_dirty == 0 || pe->hashing) continue;

#if TORRENT_USE_ASSERTS
			pe->piece_log.push_back(piece_log_t(piece_log_t::try_flush_write_blocks2, -1));
#endif
			++pe->piece_refcount;

			num -= flush_range(pe, 0, INT_MAX, completed_jobs, l);
			--pe->piece_refcount;

			m_disk_cache.maybe_free_piece(pe);
		}
	}

	void disk_io_thread::flush_expired_write_blocks(jobqueue_t& completed_jobs
		, std::unique_lock<std::mutex>& l)
	{
		DLOG("flush_expired_write_blocks\n");

		time_point const now = aux::time_now();
		time_duration const expiration_limit = seconds(m_settings.get_int(settings_pack::cache_expiry));

#if TORRENT_USE_ASSERTS
		time_point timeout = min_time();
#endif

		TORRENT_ALLOCA(to_flush, cached_piece_entry*, 200);
		int num_flush = 0;

		for (list_iterator<cached_piece_entry> p = m_disk_cache.write_lru_pieces(); p.get(); p.next())
		{
			cached_piece_entry* e = p.get();
#if TORRENT_USE_ASSERTS
			TORRENT_PIECE_ASSERT(e->expire >= timeout, e);
			timeout = e->expire;
#endif

			// since we're iterating in order of last use, if this piece
			// shouldn't be evicted, none of the following ones will either
			if (now - e->expire < expiration_limit) break;
			if (e->num_dirty == 0) continue;

			TORRENT_PIECE_ASSERT(e->cache_state <= cached_piece_entry::read_lru1 || e->cache_state == cached_piece_entry::read_lru2, e);
#if TORRENT_USE_ASSERTS
			e->piece_log.push_back(piece_log_t(piece_log_t::flush_expired, -1));
#endif
			++e->piece_refcount;
			// We can rely on the piece entry not being removed by
			// incrementing the piece_refcount
			to_flush[num_flush++] = e;
			if (num_flush == 200) break;
		}

		for (int i = 0; i < num_flush; ++i)
		{
			flush_range(to_flush[i], 0, INT_MAX, completed_jobs, l);
			TORRENT_ASSERT(to_flush[i]->piece_refcount > 0);
			--to_flush[i]->piece_refcount;
			m_disk_cache.maybe_free_piece(to_flush[i]);
		}
	}

	namespace {

	using disk_io_fun_t = status_t (disk_io_thread::*)(disk_io_job*, jobqueue_t&);

	// this is a jump-table for disk I/O jobs
	std::array<disk_io_fun_t, 15> const job_functions =
	{{
		&disk_io_thread::do_read,
		&disk_io_thread::do_write,
		&disk_io_thread::do_hash,
		&disk_io_thread::do_move_storage,
		&disk_io_thread::do_release_files,
		&disk_io_thread::do_delete_files,
		&disk_io_thread::do_check_fastresume,
		&disk_io_thread::do_rename_file,
		&disk_io_thread::do_stop_torrent,
		&disk_io_thread::do_flush_piece,
		&disk_io_thread::do_flush_hashed,
		&disk_io_thread::do_flush_storage,
		&disk_io_thread::do_trim_cache,
		&disk_io_thread::do_file_priority,
		&disk_io_thread::do_clear_piece
	}};

	} // anonymous namespace

	// evict and/or flush blocks if we're exceeding the cache size
	// or used to exceed it and haven't dropped below the low watermark yet
	// the low watermark is dynamic, based on the number of peers waiting
	// on buffers to free up. The more waiters, the lower the low watermark
	// is. Because of this, the target for flushing jobs may have dropped
	// below the number of blocks we flushed by the time we're done flushing
	// that's why we need to call this fairly often. Both before and after
	// a disk job is executed
	void disk_io_thread::check_cache_level(std::unique_lock<std::mutex>& l, jobqueue_t& completed_jobs)
	{
		// when the read cache is disabled, always try to evict all read cache
		// blocks
		if (!m_settings.get_bool(settings_pack::use_read_cache))
		{
			int const evict = m_disk_cache.read_cache_size();
			m_disk_cache.try_evict_blocks(evict);
		}

		int evict = m_disk_cache.num_to_evict(0);
		if (evict > 0)
		{
			evict = m_disk_cache.try_evict_blocks(evict);
			// don't evict write jobs if at least one other thread
			// is flushing right now. Doing so could result in
			// unnecessary flushing of the wrong pieces
			if (evict > 0 && m_stats_counters[counters::num_writing_threads] == 0)
			{
				try_flush_write_blocks(evict, completed_jobs, l);
			}
		}
	}

	void disk_io_thread::perform_job(disk_io_job* j, jobqueue_t& completed_jobs)
	{
		TORRENT_ASSERT(j->next == nullptr);
		TORRENT_ASSERT((j->flags & disk_io_job::in_progress) || !j->storage);

#if DEBUG_DISK_THREAD
		{
			std::unique_lock<std::mutex> l(m_cache_mutex);

			DLOG("perform_job job: %s ( %s%s) piece: %d offset: %d outstanding: %d\n"
				, job_action_name[j->action]
				, (j->flags & disk_io_job::fence) ? "fence ": ""
				, (j->flags & disk_io_job::force_copy) ? "force_copy ": ""
				, static_cast<int>(j->piece), j->d.io.offset
				, j->storage ? j->storage->num_outstanding_jobs() : -1);
		}
#endif

		std::shared_ptr<storage_interface> storage = j->storage;

		// TODO: 4 instead of doing this. pass in the settings to each storage_interface
		// call. Each disk thread could hold its most recent understanding of the settings
		// in a shared_ptr, and update it every time it wakes up from a job. That way
		// each access to the settings won't require a std::mutex to be held.
		if (storage && storage->m_settings == nullptr)
			storage->m_settings = &m_settings;

		TORRENT_ASSERT(static_cast<int>(j->action) < int(job_functions.size()));

		m_stats_counters.inc_stats_counter(counters::num_running_disk_jobs, 1);

		// call disk function
		// TODO: in the future, propagate exceptions back to the handlers
		status_t ret = status_t::no_error;
		try
		{
			int const idx = static_cast<int>(j->action);
			ret = (this->*(job_functions[static_cast<std::size_t>(idx)]))(j, completed_jobs);
		}
		catch (boost::system::system_error const& err)
		{
			ret = status_t::fatal_disk_error;
			j->error.ec = err.code();
			j->error.operation = operation_t::exception;
		}
		catch (std::bad_alloc const&)
		{
			ret = status_t::fatal_disk_error;
			j->error.ec = errors::no_memory;
			j->error.operation = operation_t::exception;
		}
		catch (std::exception const&)
		{
			ret = status_t::fatal_disk_error;
			j->error.ec = boost::asio::error::fault;
			j->error.operation = operation_t::exception;
		}

		// note that -2 errors are OK
		TORRENT_ASSERT(ret != status_t::fatal_disk_error
			|| (j->error.ec && j->error.operation != operation_t::unknown));

		m_stats_counters.inc_stats_counter(counters::num_running_disk_jobs, -1);

		std::unique_lock<std::mutex> l(m_cache_mutex);
		if (m_cache_check_state == cache_check_idle)
		{
			m_cache_check_state = cache_check_active;
			while (m_cache_check_state != cache_check_idle)
			{
				check_cache_level(l, completed_jobs);
				TORRENT_ASSERT(l.owns_lock());
				--m_cache_check_state;
			}
		}
		else
		{
			m_cache_check_state = cache_check_reinvoke;
		}
		l.unlock();

		if (ret == retry_job)
		{
			job_queue& q = queue_for_job(j);

			std::unique_lock<std::mutex> l2(m_job_mutex);
			// to avoid busy looping here, give up
			// our quanta in case there aren't any other
			// jobs to run in between

			// TODO: a potentially more efficient solution would be to have a special
			// queue for retry jobs, that's only ever run when a job completes, in
			// any thread. It would only work if counters::num_running_disk_jobs > 0

			TORRENT_ASSERT((j->flags & disk_io_job::in_progress) || !j->storage);

			bool const need_sleep = q.m_queued_jobs.empty();
			q.m_queued_jobs.push_back(j);
			l2.unlock();
			if (need_sleep) std::this_thread::yield();
			return;
		}

		if (ret == defer_handler) return;

		j->ret = ret;

		completed_jobs.push_back(j);
	}

	status_t disk_io_thread::do_uncached_read(disk_io_job* j)
	{
		j->argument = disk_buffer_holder(*this, m_disk_cache.allocate_buffer("send buffer"), 0x4000);
		auto& buffer = boost::get<disk_buffer_holder>(j->argument);
		if (buffer.get() == nullptr)
		{
			j->error.ec = error::no_memory;
			j->error.operation = operation_t::alloc_cache_piece;
			return status_t::fatal_disk_error;
		}

		time_point const start_time = clock_type::now();

		open_mode_t const file_flags = file_flags_for_job(j
			, m_settings.get_bool(settings_pack::coalesce_reads));
		iovec_t b = {buffer.get(), std::size_t(j->d.io.buffer_size)};

		int const ret = j->storage->readv(b
			, j->piece, j->d.io.offset, file_flags, j->error);

		TORRENT_ASSERT(ret >= 0 || j->error.ec);
		TORRENT_UNUSED(ret);

		if (!j->error.ec)
		{
			std::int64_t const read_time = total_microseconds(clock_type::now() - start_time);

			m_stats_counters.inc_stats_counter(counters::num_read_back);
			m_stats_counters.inc_stats_counter(counters::num_blocks_read);
			m_stats_counters.inc_stats_counter(counters::num_read_ops);
			m_stats_counters.inc_stats_counter(counters::disk_read_time, read_time);
			m_stats_counters.inc_stats_counter(counters::disk_job_time, read_time);
		}
		return status_t::no_error;
	}

	status_t disk_io_thread::do_read(disk_io_job* j, jobqueue_t& completed_jobs)
	{
		int const piece_size = j->storage->files().piece_size(j->piece);
		int const blocks_in_piece = (piece_size + default_block_size - 1) / default_block_size;
		int const iov_len = m_disk_cache.pad_job(j, blocks_in_piece
			, m_settings.get_int(settings_pack::read_cache_line_size));

		TORRENT_ALLOCA(iov, iovec_t, iov_len);

		std::unique_lock<std::mutex> l(m_cache_mutex);

		int const evict = m_disk_cache.num_to_evict(iov_len);
		if (evict > 0) m_disk_cache.try_evict_blocks(evict);

		cached_piece_entry* pe = m_disk_cache.find_piece(j);
		if (pe == nullptr)
		{
			l.unlock();
			return do_uncached_read(j);
		}
		TORRENT_PIECE_ASSERT(pe->outstanding_read == 1, pe);

		l.unlock();

		// then we'll actually allocate the buffers
		int ret = m_disk_cache.allocate_iovec(iov);

		if (ret < 0)
		{
			status_t const s = do_uncached_read(j);

			std::unique_lock<std::mutex> l2(m_cache_mutex);
			pe = m_disk_cache.find_piece(j);
			if (pe != nullptr) maybe_issue_queued_read_jobs(pe, completed_jobs);
			return s;
		}

		// this is the offset that's aligned to block boundaries
		std::int64_t const adjusted_offset = j->d.io.offset & ~(default_block_size - 1);

		// if this is the last piece, adjust the size of the
		// last buffer to match up
		iov[iov_len - 1] = iov[iov_len - 1].first(aux::numeric_cast<std::size_t>(
				std::min(piece_size - (iov_len - 1) * default_block_size, default_block_size)));
		TORRENT_ASSERT(iov[iov_len - 1].size() > 0);

		// at this point, all the buffers are allocated and iov is initialized
		// and the blocks have their refcounters incremented, so no other thread
		// can remove them. We can now release the cache std::mutex and dive into the
		// disk operations.

		open_mode_t const file_flags = file_flags_for_job(j
			, m_settings.get_bool(settings_pack::coalesce_reads));
		time_point const start_time = clock_type::now();

		ret = j->storage->readv(iov
			, j->piece, int(adjusted_offset), file_flags, j->error);

		if (!j->error.ec)
		{
			std::int64_t const read_time = total_microseconds(clock_type::now() - start_time);

			m_stats_counters.inc_stats_counter(counters::num_blocks_read, iov_len);
			m_stats_counters.inc_stats_counter(counters::num_read_ops);
			m_stats_counters.inc_stats_counter(counters::disk_read_time, read_time);
			m_stats_counters.inc_stats_counter(counters::disk_job_time, read_time);
		}

		l.lock();

		if (ret < 0)
		{
			// read failed. free buffers and return error
			m_disk_cache.free_iovec(iov);

			pe = m_disk_cache.find_piece(j);
			if (pe == nullptr)
			{
				// the piece is supposed to be allocated when the
				// disk job is allocated
				TORRENT_ASSERT_FAIL();
				return status_t::fatal_disk_error;
			}
			TORRENT_PIECE_ASSERT(pe->outstanding_read == 1, pe);

			if (pe->read_jobs.size() > 0)
				fail_jobs_impl(j->error, pe->read_jobs, completed_jobs);
			TORRENT_PIECE_ASSERT(pe->read_jobs.size() == 0, pe);
			pe->outstanding_read = 0;
#if TORRENT_USE_ASSERTS
			pe->piece_log.push_back(piece_log_t(piece_log_t::clear_outstanding_jobs));
#endif
			m_disk_cache.maybe_free_piece(pe);
			return status_t::fatal_disk_error;
		}

		int block = j->d.io.offset / default_block_size;
#if TORRENT_USE_ASSERTS
		pe->piece_log.push_back(piece_log_t(j->action, block));
#endif
		// as soon we insert the blocks they may be evicted
		// (if using purgeable memory). In order to prevent that
		// until we can read from them, increment the refcounts
		m_disk_cache.insert_blocks(pe, block, iov, j, block_cache::blocks_inc_refcount);

		TORRENT_ASSERT(pe->blocks[block].buf);

		int const tmp = m_disk_cache.try_read(j, *this, true);

		// This should always succeed because we just checked to see there is a
		// buffer for this block
		TORRENT_ASSERT(tmp >= 0);
		TORRENT_UNUSED(tmp);

		maybe_issue_queued_read_jobs(pe, completed_jobs);

		for (int i = 0; i < iov_len; ++i, ++block)
			m_disk_cache.dec_block_refcount(pe, block, block_cache::ref_reading);

		return status_t::no_error;
	}

	void disk_io_thread::maybe_issue_queued_read_jobs(cached_piece_entry* pe
		, jobqueue_t& completed_jobs)
	{
		TORRENT_PIECE_ASSERT(pe->outstanding_read == 1, pe);

		// if we're shutting down, just cancel the jobs
		if (m_abort)
		{
			fail_jobs_impl(storage_error(boost::asio::error::operation_aborted)
				, pe->read_jobs, completed_jobs);
			TORRENT_PIECE_ASSERT(pe->read_jobs.size() == 0, pe);
			pe->outstanding_read = 0;
#if TORRENT_USE_ASSERTS
			pe->piece_log.push_back(piece_log_t(piece_log_t::clear_outstanding_jobs));
#endif
			m_disk_cache.maybe_free_piece(pe);
			return;
		}

		// while we were reading, there may have been a few jobs
		// that got queued up also wanting to read from this piece.
		// Any job that is a cache hit now, complete it immediately.
		// Then, issue the first non-cache-hit job. Once it complete
		// it will keep working off this list
		jobqueue_t stalled_jobs;
		pe->read_jobs.swap(stalled_jobs);

		// the next job to issue (i.e. this is a cache-miss)
		disk_io_job* next_job = nullptr;

		while (stalled_jobs.size() > 0)
		{
			disk_io_job* j = stalled_jobs.pop_front();
			TORRENT_ASSERT(j->flags & disk_io_job::in_progress);

			int ret = m_disk_cache.try_read(j, *this);
			if (ret >= 0)
			{
				// cache-hit
				m_stats_counters.inc_stats_counter(counters::num_blocks_cache_hits);
				DLOG("do_read: cache hit\n");
				j->flags |= disk_interface::cache_hit;
				j->ret = status_t::no_error;
				completed_jobs.push_back(j);
			}
			else if (ret == -2)
			{
				// error
				j->ret = status_t::fatal_disk_error;
				completed_jobs.push_back(j);
			}
			else
			{
				// cache-miss, issue the first one
				// put back the rest
				if (next_job == nullptr)
				{
					next_job = j;
				}
				else
				{
					TORRENT_PIECE_ASSERT(j->piece == pe->piece, pe);
					pe->read_jobs.push_back(j);
				}
			}
		}

		if (next_job)
		{
			add_job(next_job, false);
		}
		else
		{
			TORRENT_PIECE_ASSERT(pe->read_jobs.size() == 0, pe);
			pe->outstanding_read = 0;
#if TORRENT_USE_ASSERTS
			pe->piece_log.push_back(piece_log_t(piece_log_t::clear_outstanding_jobs));
#endif
			m_disk_cache.maybe_free_piece(pe);
		}
	}

	status_t disk_io_thread::do_uncached_write(disk_io_job* j)
	{
		time_point const start_time = clock_type::now();
		auto buffer = std::move(boost::get<disk_buffer_holder>(j->argument));

		iovec_t const b = { buffer.get(), std::size_t(j->d.io.buffer_size)};
		open_mode_t const file_flags = file_flags_for_job(j
			, m_settings.get_bool(settings_pack::coalesce_writes));

		m_stats_counters.inc_stats_counter(counters::num_writing_threads, 1);

		// the actual write operation
		int const ret = j->storage->writev(b
			, j->piece, j->d.io.offset, file_flags, j->error);

		m_stats_counters.inc_stats_counter(counters::num_writing_threads, -1);

		if (!j->error.ec)
		{
			std::int64_t const write_time = total_microseconds(clock_type::now() - start_time);

			m_stats_counters.inc_stats_counter(counters::num_blocks_written);
			m_stats_counters.inc_stats_counter(counters::num_write_ops);
			m_stats_counters.inc_stats_counter(counters::disk_write_time, write_time);
			m_stats_counters.inc_stats_counter(counters::disk_job_time, write_time);
		}

		{
			std::lock_guard<std::mutex> l(m_need_tick_mutex);
			if (!j->storage->set_need_tick())
				m_need_tick.emplace_back(aux::time_now() + minutes(2), j->storage);
		}

		return ret != j->d.io.buffer_size
			? status_t::fatal_disk_error : status_t::no_error;
	}

	status_t disk_io_thread::do_write(disk_io_job* j, jobqueue_t& completed_jobs)
	{
		TORRENT_ASSERT(j->d.io.buffer_size <= default_block_size);

		std::unique_lock<std::mutex> l(m_cache_mutex);

		cached_piece_entry* pe = m_disk_cache.find_piece(j);
		if (pe != nullptr && pe->hashing_done)
		{
#if TORRENT_USE_ASSERTS
			print_piece_log(pe->piece_log);
#endif
			TORRENT_ASSERT(pe->blocks[j->d.io.offset / 16 / 1024].buf
				!= boost::get<disk_buffer_holder>(j->argument).get());
			TORRENT_ASSERT(pe->blocks[j->d.io.offset / 16 / 1024].buf != nullptr);
			j->error.ec = error::operation_aborted;
			j->error.operation = operation_t::file_write;
			return status_t::fatal_disk_error;
		}

		pe = m_disk_cache.add_dirty_block(j);

		if (pe)
		{
#if TORRENT_USE_ASSERTS
			pe->piece_log.push_back(piece_log_t(j->action, j->d.io.offset / 0x4000));
#endif

			if (!pe->hashing_done
				&& pe->hash == nullptr
				&& !m_settings.get_bool(settings_pack::disable_hash_checks))
			{
				pe->hash.reset(new partial_hash);
				m_disk_cache.update_cache_state(pe);
			}

			TORRENT_PIECE_ASSERT(pe->cache_state <= cached_piece_entry::read_lru1 || pe->cache_state == cached_piece_entry::read_lru2, pe);
			++pe->piece_refcount;

			// see if we can progress the hash cursor with this new block
			kick_hasher(pe, l);

			TORRENT_PIECE_ASSERT(pe->cache_state <= cached_piece_entry::read_lru1 || pe->cache_state == cached_piece_entry::read_lru2, pe);

			// flushes the piece to disk in case
			// it satisfies the condition for a write
			// piece to be flushed
			try_flush_hashed(pe, m_settings.get_int(
				settings_pack::write_cache_line_size), completed_jobs, l);

			--pe->piece_refcount;
			m_disk_cache.maybe_free_piece(pe);

			return defer_handler;
		}

		// ok, we should just perform this job right now.
		return do_uncached_write(j);
	}

	void disk_io_thread::async_read(storage_index_t storage, peer_request const& r
		, std::function<void(disk_buffer_holder block, disk_job_flags_t const flags
		, storage_error const& se)> handler, disk_job_flags_t const flags)
	{
		TORRENT_ASSERT(r.length <= default_block_size);
		TORRENT_ASSERT(r.length <= 16 * 1024);

		DLOG("do_read piece: %d block: %d\n", static_cast<int>(r.piece)
			, r.start / default_block_size);

		disk_io_job* j = allocate_job(job_action_t::read);
		j->storage = m_torrents[storage]->shared_from_this();
		j->piece = r.piece;
		j->d.io.offset = r.start;
		j->d.io.buffer_size = std::uint16_t(r.length);
		j->argument = disk_buffer_holder(*this, nullptr, 0);
		j->flags = flags;
		j->callback = std::move(handler);

		std::unique_lock<std::mutex> l(m_cache_mutex);
		int const ret = prep_read_job_impl(j);
		l.unlock();

		switch (ret)
		{
			case 0:
				j->call_callback();
				free_job(j);
				break;
			case 1:
				add_job(j);
				break;
		}
	}

	// this function checks to see if a read job is a cache hit,
	// and if it doesn't have a piece allocated, it allocates
	// one and it sets outstanding_read flag and possibly queues
	// up the job in the piece read job list
	// the cache std::mutex must be held when calling this
	//
	// returns 0 if the job succeeded immediately
	// 1 if it needs to be added to the job queue
	// 2 if it was deferred and will be performed later (no need to
	//   add it to the queue)
	int disk_io_thread::prep_read_job_impl(disk_io_job* j, bool const check_fence)
	{
		TORRENT_ASSERT(j->action == job_action_t::read);

		int const ret = m_disk_cache.try_read(j, *this);
		if (ret >= 0)
		{
			m_stats_counters.inc_stats_counter(counters::num_blocks_cache_hits);
			DLOG("do_read: cache hit\n");
			j->flags |= disk_interface::cache_hit;
			j->ret = status_t::no_error;
			return 0;
		}
		else if (ret == -2)
		{
			j->error.ec = error::no_memory;
			j->error.operation = operation_t::alloc_cache_piece;
			j->ret = status_t::fatal_disk_error;
			return 0;
		}

		if (check_fence && j->storage->is_blocked(j))
		{
			// this means the job was queued up inside storage
			m_stats_counters.inc_stats_counter(counters::blocked_disk_jobs);
			DLOG("blocked job: %s (torrent: %d total: %d)\n"
				, job_action_name[j->action], j->storage ? j->storage->num_blocked() : 0
				, int(m_stats_counters[counters::blocked_disk_jobs]));
			return 2;
		}

		if (!m_settings.get_bool(settings_pack::use_read_cache)
			|| m_settings.get_int(settings_pack::cache_size) == 0)
		{
			// if the read cache is disabled then we can skip going through the cache
			// but only if there is no existing piece entry. Otherwise there may be a
			// partial hit on one-or-more dirty buffers so we must use the cache
			// to avoid reading bogus data from storage
			if (m_disk_cache.find_piece(j) == nullptr)
				return 1;
		}

		cached_piece_entry* pe = m_disk_cache.allocate_piece(j, cached_piece_entry::read_lru1);

		if (pe == nullptr)
		{
			j->ret = status_t::fatal_disk_error;
			j->error.ec = error::no_memory;
			j->error.operation = operation_t::file_read;
			return 0;
		}
		if (pe->outstanding_read)
		{
			TORRENT_PIECE_ASSERT(j->piece == pe->piece, pe);
			pe->read_jobs.push_back(j);
			return 2;
		}

#if TORRENT_USE_ASSERTS
		pe->piece_log.push_back(piece_log_t(piece_log_t::set_outstanding_jobs));
#endif
		pe->outstanding_read = 1;

		return 1;
	}

	bool disk_io_thread::async_write(storage_index_t const storage, peer_request const& r
		, char const* buf, std::shared_ptr<disk_observer> o
		, std::function<void(storage_error const&)> handler
		, disk_job_flags_t const flags)
	{
		TORRENT_ASSERT(r.length <= default_block_size);
		TORRENT_ASSERT(r.length <= 16 * 1024);
		TORRENT_ASSERT(buf != nullptr);

		bool exceeded = false;
		disk_buffer_holder buffer(*this, m_disk_cache.allocate_buffer(exceeded, o, "receive buffer"), 0x4000);
		if (!buffer) aux::throw_ex<std::bad_alloc>();
		std::memcpy(buffer.get(), buf, aux::numeric_cast<std::size_t>(r.length));

		disk_io_job* j = allocate_job(job_action_t::write);
		j->storage = m_torrents[storage]->shared_from_this();
		j->piece = r.piece;
		j->d.io.offset = r.start;
		j->d.io.buffer_size = std::uint16_t(r.length);
		j->argument = std::move(buffer);
		j->callback = std::move(handler);
		j->flags = flags;

#if TORRENT_USE_ASSERTS
		std::unique_lock<std::mutex> l3_(m_cache_mutex);
		cached_piece_entry* pe = m_disk_cache.find_piece(j);
		if (pe)
		{
			// we should never add a new dirty block to a piece
			// whose hash we have calculated. The piece needs
			// to be cleared first, (async_clear_piece).
			TORRENT_ASSERT(pe->hashing_done == 0);

			TORRENT_ASSERT(pe->blocks[r.start / 0x4000].refcount == 0 || pe->blocks[r.start / 0x4000].buf == nullptr);
		}
		l3_.unlock();
#endif

#if TORRENT_USE_ASSERTS && defined TORRENT_EXPENSIVE_INVARIANT_CHECKS
		std::unique_lock<std::mutex> l2_(m_cache_mutex);
		auto range = m_disk_cache.all_pieces();
		for (auto i = range.first; i != range.second; ++i)
		{
			cached_piece_entry const& p = *i;
			int const piece_size = p.storage->files().piece_size(p.piece);
			int const blocks_in_piece = (piece_size + default_block_size - 1) / default_block_size;
			for (int k = 0; k < blocks_in_piece; ++k)
				TORRENT_PIECE_ASSERT(p.blocks[k].buf != boost::get<disk_buffer_holder>(j->argument).get(), &p);
		}
		l2_.unlock();
#endif

		TORRENT_ASSERT((r.start % default_block_size) == 0);

		if (j->storage->is_blocked(j))
		{
			// this means the job was queued up inside storage
			m_stats_counters.inc_stats_counter(counters::blocked_disk_jobs);
			DLOG("blocked job: %s (torrent: %d total: %d)\n"
				, job_action_name[j->action], j->storage ? j->storage->num_blocked() : 0
				, int(m_stats_counters[counters::blocked_disk_jobs]));
			return exceeded;
		}

		std::unique_lock<std::mutex> l(m_cache_mutex);
		// if we succeed in adding the block to the cache, the job will
		// be added along with it. we may not free j if so
		cached_piece_entry* dpe = m_disk_cache.add_dirty_block(j);

		if (dpe != nullptr)
		{
			if (dpe->outstanding_flush == 0)
			{
				dpe->outstanding_flush = 1;
				l.unlock();

				// the block and write job were successfully inserted
				// into the cache. Now, see if we should trigger a flush
				j = allocate_job(job_action_t::flush_hashed);
				j->storage = m_torrents[storage]->shared_from_this();
				j->piece = r.piece;
				j->flags = flags;
				add_job(j);
			}

			// if we added the block (regardless of whether we also
			// issued a flush job or not), we're done.
			return exceeded;
		}
		l.unlock();

		add_job(j);
		return exceeded;
	}

	void disk_io_thread::async_hash(storage_index_t const storage
		, piece_index_t piece, disk_job_flags_t const flags
		, std::function<void(piece_index_t, sha1_hash const&, storage_error const&)> handler)
	{
		disk_io_job* j = allocate_job(job_action_t::hash);
		j->storage = m_torrents[storage]->shared_from_this();
		j->piece = piece;
		j->callback = std::move(handler);
		j->flags = flags;

		int const piece_size = j->storage->files().piece_size(piece);

		// first check to see if the hashing is already done
		std::unique_lock<std::mutex> l(m_cache_mutex);
		cached_piece_entry* pe = m_disk_cache.find_piece(j);
		if (pe != nullptr && !pe->hashing && pe->hash && pe->hash->offset == piece_size)
		{
			sha1_hash result = pe->hash->h.final();
			j->d.piece_hash = result;

			pe->hash.reset();

			if (pe->cache_state != cached_piece_entry::volatile_read_lru)
				pe->hashing_done = 1;

#if TORRENT_USE_ASSERTS
			++pe->hash_passes;
#endif

			l.unlock();
			j->call_callback();
			free_job(j);
			return;
		}
		l.unlock();
		add_job(j);
	}

	void disk_io_thread::async_move_storage(storage_index_t const storage
		, std::string p, move_flags_t const flags
		, std::function<void(status_t, std::string const&, storage_error const&)> handler)
	{
		disk_io_job* j = allocate_job(job_action_t::move_storage);
		j->storage = m_torrents[storage]->shared_from_this();
		j->argument = std::move(p);
		j->callback = std::move(handler);
		j->move_flags = flags;

		add_fence_job(j);
	}

	void disk_io_thread::async_release_files(storage_index_t const storage
		, std::function<void()> handler)
	{
		disk_io_job* j = allocate_job(job_action_t::release_files);
		j->storage = m_torrents[storage]->shared_from_this();
		j->callback = std::move(handler);

		add_fence_job(j);
	}

	void disk_io_thread::abort_hash_jobs(storage_index_t const storage)
	{
		// abort outstanding hash jobs belonging to this torrent
		std::unique_lock<std::mutex> l(m_job_mutex);

		std::shared_ptr<storage_interface> st
			= m_torrents[storage]->shared_from_this();
		// hash jobs
		for (auto i = m_hash_io_jobs.m_queued_jobs.iterate(); i.get(); i.next())
		{
			disk_io_job *j = i.get();
			if (j->storage != st) continue;
			j->flags |= disk_io_job::aborted;
		}
	}

	void disk_io_thread::async_delete_files(storage_index_t const storage
		, remove_flags_t const options
		, std::function<void(storage_error const&)> handler)
	{
		abort_hash_jobs(storage);
		disk_io_job* j = allocate_job(job_action_t::delete_files);
		j->storage = m_torrents[storage]->shared_from_this();
		j->callback = std::move(handler);
		j->argument = options;
		add_fence_job(j);
	}

	void disk_io_thread::async_check_files(storage_index_t const storage
		, add_torrent_params const* resume_data
		, aux::vector<std::string, file_index_t>& links
		, std::function<void(status_t, storage_error const&)> handler)
	{
		auto links_vector = new aux::vector<std::string, file_index_t>();
		links_vector->swap(links);

		disk_io_job* j = allocate_job(job_action_t::check_fastresume);
		j->storage = m_torrents[storage]->shared_from_this();
		j->argument = resume_data;
		j->d.links = links_vector;
		j->callback = std::move(handler);

		add_fence_job(j);
	}

	void disk_io_thread::async_rename_file(storage_index_t const storage
		, file_index_t index, std::string name
		, std::function<void(std::string const&, file_index_t, storage_error const&)> handler)
	{
		disk_io_job* j = allocate_job(job_action_t::rename_file);
		j->storage = m_torrents[storage]->shared_from_this();
		j->file_index = index;
		j->argument = std::move(name);
		j->callback = std::move(handler);
		add_fence_job(j);
	}

	void disk_io_thread::async_stop_torrent(storage_index_t const storage
		, std::function<void()> handler)
	{
		abort_hash_jobs(storage);
		disk_io_job* j = allocate_job(job_action_t::stop_torrent);
		j->storage = m_torrents[storage]->shared_from_this();
		j->callback = std::move(handler);
		add_fence_job(j);
	}

	void disk_io_thread::async_flush_piece(storage_index_t const storage
		, piece_index_t const piece
		, std::function<void()> handler)
	{
		disk_io_job* j = allocate_job(job_action_t::flush_piece);
		j->storage = m_torrents[storage]->shared_from_this();
		j->piece = piece;
		j->callback = std::move(handler);

		if (m_abort)
		{
			j->error.ec = boost::asio::error::operation_aborted;
			j->call_callback();
			free_job(j);
			return;
		}

		add_job(j);
	}

	void disk_io_thread::async_set_file_priority(storage_index_t const storage
		, aux::vector<download_priority_t, file_index_t> prios
		, std::function<void(storage_error const&, aux::vector<download_priority_t, file_index_t> const&)> handler)
	{
		disk_io_job* j = allocate_job(job_action_t::file_priority);
		j->storage = m_torrents[storage]->shared_from_this();
		j->argument = std::move(prios);
		j->callback = std::move(handler);

		add_fence_job(j);
	}

	void disk_io_thread::async_clear_piece(storage_index_t const storage
		, piece_index_t const index, std::function<void(piece_index_t)> handler)
	{
		disk_io_job* j = allocate_job(job_action_t::clear_piece);
		j->storage = m_torrents[storage]->shared_from_this();
		j->piece = index;
		j->callback = std::move(handler);

		// regular jobs are not guaranteed to be executed in-order
		// since clear piece must guarantee that all write jobs that
		// have been issued finish before the clear piece job completes

		// TODO: this is potentially very expensive. One way to solve
		// it would be to have a fence for just this one piece.
		add_fence_job(j);
	}

	void disk_io_thread::clear_piece(storage_index_t const storage
		, piece_index_t const index)
	{

		storage_interface* st = m_torrents[storage].get();
		std::unique_lock<std::mutex> l(m_cache_mutex);

		cached_piece_entry* pe = m_disk_cache.find_piece(st, index);
		if (pe == nullptr) return;
		TORRENT_PIECE_ASSERT(pe->hashing == false, pe);
		pe->hashing_done = 0;
		pe->hash.reset();

		// evict_piece returns true if the piece was in fact
		// evicted. A piece may fail to be evicted if there
		// are still outstanding operations on it, which should
		// never be the case when this function is used
		// in fact, no jobs should really be hung on this piece
		// at this point
		jobqueue_t jobs;
		bool ok = m_disk_cache.evict_piece(pe, jobs, block_cache::allow_ghost);
		TORRENT_PIECE_ASSERT(ok, pe);
		TORRENT_UNUSED(ok);
		fail_jobs(storage_error(boost::asio::error::operation_aborted), jobs);
	}

	void disk_io_thread::kick_hasher(cached_piece_entry* pe, std::unique_lock<std::mutex>& l)
	{
		if (!pe->hash) return;
		if (pe->hashing) return;

		int const piece_size = pe->storage->files().piece_size(pe->piece);
		partial_hash* ph = pe->hash.get();

		// are we already done?
		if (ph->offset >= piece_size) return;

		int const cursor = ph->offset / default_block_size;
		int end = cursor;
		TORRENT_PIECE_ASSERT(ph->offset % default_block_size == 0, pe);

		for (int i = cursor; i < pe->blocks_in_piece; ++i)
		{
			cached_block_entry& bl = pe->blocks[i];
			if (bl.buf == nullptr) break;

			// if we fail to lock the block, it' no longer in the cache
			if (m_disk_cache.inc_block_refcount(pe, i, block_cache::ref_hashing) == false)
				break;

			++end;
		}

		// no blocks to hash?
		if (end == cursor) return;

		pe->hashing = 1;

		DLOG("kick_hasher: %d - %d (piece: %d offset: %d)\n"
			, cursor, end, int(pe->piece), ph->offset);

		// save a local copy of offset to avoid concurrent access
		int offset = ph->offset;
#if TORRENT_USE_ASSERTS
		int old_offset = offset;
#endif

		l.unlock();

		time_point const start_time = clock_type::now();

		for (int i = cursor; i < end; ++i)
		{
			cached_block_entry& bl = pe->blocks[i];
			int const size = std::min(default_block_size, piece_size - offset);
			ph->h.update(bl.buf, size);
			offset += size;
		}

		std::int64_t const hash_time = total_microseconds(clock_type::now() - start_time);

		l.lock();

		TORRENT_ASSERT(old_offset == ph->offset);
		ph->offset = offset;

		TORRENT_PIECE_ASSERT(pe->hashing, pe);
		TORRENT_PIECE_ASSERT(pe->hash, pe);

		m_stats_counters.inc_stats_counter(counters::num_blocks_hashed, end - cursor);
		m_stats_counters.inc_stats_counter(counters::disk_hash_time, hash_time);
		m_stats_counters.inc_stats_counter(counters::disk_job_time, hash_time);

		pe->hashing = 0;

		// decrement the block refcounters
		for (int i = cursor; i < end; ++i)
			m_disk_cache.dec_block_refcount(pe, i, block_cache::ref_hashing);

		// did we complete the hash?
		if (pe->hash->offset != piece_size) return;

		// if there are any hash-jobs hanging off of this piece
		// we should post them now
		disk_io_job* j = pe->jobs.get_all();
		jobqueue_t hash_jobs;
		while (j)
		{
			TORRENT_PIECE_ASSERT((j->flags & disk_io_job::in_progress) || !j->storage, pe);
			disk_io_job* next = j->next;
			j->next = nullptr;
			TORRENT_PIECE_ASSERT(j->piece == pe->piece, pe);
			if (j->action == job_action_t::hash) hash_jobs.push_back(j);
			else pe->jobs.push_back(j);
			j = next;
		}
		if (hash_jobs.size())
		{
			sha1_hash result = pe->hash->h.final();

			for (auto i = hash_jobs.iterate(); i.get(); i.next())
			{
				disk_io_job* hj = i.get();
				hj->d.piece_hash = result;
				hj->ret = status_t::no_error;
			}

			pe->hash.reset();
			if (pe->cache_state != cached_piece_entry::volatile_read_lru)
				pe->hashing_done = 1;
#if TORRENT_USE_ASSERTS
			++pe->hash_passes;
#endif
			add_completed_jobs(hash_jobs);
		}
	}

	status_t disk_io_thread::do_uncached_hash(disk_io_job* j)
	{
		// we're not using a cache. This is the simple path
		// just read straight from the file
		TORRENT_ASSERT(m_magic == 0x1337);

		int const piece_size = j->storage->files().piece_size(j->piece);
		int const blocks_in_piece = (piece_size + default_block_size - 1) / default_block_size;
		open_mode_t const file_flags = file_flags_for_job(j
			, m_settings.get_bool(settings_pack::coalesce_reads));

		iovec_t iov = { m_disk_cache.allocate_buffer("hashing")
			, static_cast<std::size_t>(default_block_size) };
		hasher h;
		int ret = 0;
		int offset = 0;
		for (int i = 0; i < blocks_in_piece; ++i)
		{
			DLOG("do_hash: (uncached) reading (piece: %d block: %d)\n"
				, int(j->piece), i);

			time_point const start_time = clock_type::now();

			iov = iov.first(aux::numeric_cast<std::size_t>(std::min(default_block_size, piece_size - offset)));
			ret = j->storage->readv(iov, j->piece
				, offset, file_flags, j->error);
			if (ret < 0) break;
			iov = iov.first(std::size_t(ret));

			if (!j->error.ec)
			{
				std::int64_t const read_time = total_microseconds(clock_type::now() - start_time);

				m_stats_counters.inc_stats_counter(counters::num_blocks_read);
				m_stats_counters.inc_stats_counter(counters::num_read_ops);
				m_stats_counters.inc_stats_counter(counters::disk_read_time, read_time);
				m_stats_counters.inc_stats_counter(counters::disk_job_time, read_time);
			}

			offset += default_block_size;
			h.update(iov);
		}

		m_disk_cache.free_buffer(iov.data());

		sha1_hash piece_hash = h.final();
		j->d.piece_hash = piece_hash;
		return ret >= 0 ? status_t::no_error : status_t::fatal_disk_error;
	}

	status_t disk_io_thread::do_hash(disk_io_job* j, jobqueue_t& /* completed_jobs */ )
	{
		int const piece_size = j->storage->files().piece_size(j->piece);
		open_mode_t const file_flags = file_flags_for_job(j
			, m_settings.get_bool(settings_pack::coalesce_reads));

		std::unique_lock<std::mutex> l(m_cache_mutex);

		cached_piece_entry* pe = m_disk_cache.find_piece(j);
		if (pe != nullptr)
		{
			TORRENT_ASSERT(pe->in_use);
#if TORRENT_USE_ASSERTS
			pe->piece_log.push_back(piece_log_t(j->action));
#endif
			m_disk_cache.cache_hit(pe, j->d.io.offset / default_block_size
				, bool(j->flags & disk_interface::volatile_read));

			TORRENT_PIECE_ASSERT(pe->cache_state <= cached_piece_entry::read_lru1 || pe->cache_state == cached_piece_entry::read_lru2, pe);
			{
				piece_refcount_holder h(pe);
				kick_hasher(pe, l);
			}

			TORRENT_PIECE_ASSERT(pe->cache_state <= cached_piece_entry::read_lru1 || pe->cache_state == cached_piece_entry::read_lru2, pe);

			// are we already done hashing?
			if (pe->hash && !pe->hashing && pe->hash->offset == piece_size)
			{
				DLOG("do_hash: (%d) (already done)\n", int(pe->piece));
				sha1_hash piece_hash = pe->hash->h.final();
				j->d.piece_hash = piece_hash;
				pe->hash.reset();
				if (pe->cache_state != cached_piece_entry::volatile_read_lru)
					pe->hashing_done = 1;
#if TORRENT_USE_ASSERTS
				++pe->hash_passes;
#endif
				m_disk_cache.update_cache_state(pe);
				m_disk_cache.maybe_free_piece(pe);
				return status_t::no_error;
			}
		}
		else if (m_settings.get_bool(settings_pack::use_read_cache) == false)
		{
			return do_uncached_hash(j);
		}

		if (pe == nullptr)
		{
			std::uint16_t const cache_state = std::uint16_t((j->flags & disk_interface::volatile_read)
				? cached_piece_entry::volatile_read_lru
				: cached_piece_entry::read_lru1);
			pe = m_disk_cache.allocate_piece(j, cache_state);
		}
		if (pe == nullptr)
		{
			j->error.ec = error::no_memory;
			j->error.operation = operation_t::alloc_cache_piece;
			return status_t::fatal_disk_error;
		}

		if (pe->hashing)
		{
			TORRENT_PIECE_ASSERT(pe->hash, pe);
			// another thread is hashing this piece right now
			// try again in a little bit
			DLOG("do_hash: retry\n");
			// TODO: we should probably just hang the job on the piece and make sure the hasher gets kicked
			return retry_job;
		}

		pe->hashing = 1;

		TORRENT_PIECE_ASSERT(pe->cache_state <= cached_piece_entry::read_lru1
			|| pe->cache_state == cached_piece_entry::read_lru2, pe);

		piece_refcount_holder refcount_holder(pe);

		if (!pe->hash)
		{
			pe->hashing_done = 0;
			pe->hash.reset(new partial_hash);
		}
		partial_hash* ph = pe->hash.get();

		int const blocks_in_piece = (piece_size + default_block_size - 1) / default_block_size;

		// we don't care about anything to the left of ph->offset
		// since those blocks have already been hashed.
		// we just care about [firs_block, first_block + blocks_left]
		int const first_block = ph->offset / default_block_size;
		int const blocks_left = blocks_in_piece - first_block;

		//   ph->offset
		//           |  first_block
		//           |   |
		//           v   v
		// +---+---+---+---+---+---+
		// |   |   |   |   |   |   |
		// +---+---+---+---+---+---+
		//
		//             \-----------/
		//               blocks_left
		//
		// \-----------------------/
		//     blocks_in_piece

		// keep track of which blocks we have locked by incrementing
		// their refcounts. This is used to decrement only these blocks
		// later.
		TORRENT_ALLOCA(locked_blocks, int, blocks_in_piece);
		std::fill(locked_blocks.begin(), locked_blocks.end(), 0);
		int num_locked_blocks = 0;

		// increment the refcounts of all
		// blocks up front, and then hash them without holding the lock
		TORRENT_PIECE_ASSERT(ph->offset % default_block_size == 0, pe);
		for (int i = 0; i < blocks_left; ++i)
		{
			// is the block not in the cache?
			if (pe->blocks[first_block + i].buf == nullptr) continue;

			// if we fail to lock the block, it's no longer in the cache
			if (m_disk_cache.inc_block_refcount(pe, first_block + i, block_cache::ref_hashing) == false)
				continue;

			locked_blocks[num_locked_blocks++] = i;
		}

		// to keep the cache footprint low, try to evict a volatile piece
		m_disk_cache.try_evict_one_volatile();

		// save a local copy of offset to avoid concurrent access
		int offset = ph->offset;
#if TORRENT_USE_ASSERTS
		int old_offset = offset;
#endif

		l.unlock();

		bool slow_path = true;

		if (num_locked_blocks == 0)
		{
			// this is the fast path where we don't have any blocks in the cache.
			// We'll need to read all (remaining blocks) from disk
			TORRENT_ALLOCA(iov, iovec_t, blocks_left);
			if (m_disk_cache.allocate_iovec(iov) >= 0)
			{
				// if this is the last piece, adjust the size of the
				// last buffer to match up
<<<<<<< HEAD
				iov[blocks_left - 1] = iov[blocks_left - 1].first(aux::numeric_cast<std::size_t>(
					piece_size - (blocks_in_piece - 1) * default_block_size));
				TORRENT_ASSERT(iov[blocks_left - 1].size() > 0);
				TORRENT_ASSERT(iov[blocks_left - 1].size() <= default_block_size);
=======
				iov[blocks_left-1].iov_len = int(piece_size)
					- (blocks_in_piece - 1) * block_size;
				TORRENT_ASSERT(iov[blocks_left-1].iov_len > 0);
				TORRENT_ASSERT(iov[blocks_left-1].iov_len <= block_size);
>>>>>>> b7f23031

				time_point const start_time = clock_type::now();
				int const read_ret = j->storage->readv(iov
					, j->piece, offset, file_flags, j->error);

<<<<<<< HEAD
				if (read_ret == piece_size - offset)
=======
				if (ret == piece_size - offset)
>>>>>>> b7f23031
				{
					std::int64_t const read_time = total_microseconds(clock_type::now() - start_time);

					m_stats_counters.inc_stats_counter(counters::num_read_back, blocks_left);
					m_stats_counters.inc_stats_counter(counters::num_blocks_read, blocks_left);
					m_stats_counters.inc_stats_counter(counters::num_read_ops);
					m_stats_counters.inc_stats_counter(counters::disk_read_time, read_time);
					m_stats_counters.inc_stats_counter(counters::disk_job_time, read_time);

					for (auto const& v : iov)
					{
						offset += int(v.size());
						ph->h.update(v);
					}
<<<<<<< HEAD
=======
					TORRENT_ASSERT(offset == piece_size);
>>>>>>> b7f23031

					slow_path = false;

					TORRENT_ASSERT(offset == piece_size);

					l.lock();
					m_disk_cache.insert_blocks(pe, first_block, iov, j);
					l.unlock();
				}
				else
				{
<<<<<<< HEAD
					m_disk_cache.free_iovec(iov);
=======
					m_disk_cache.free_iovec(iov, blocks_left);
>>>>>>> b7f23031
				}
			}
		}

		status_t ret = status_t::no_error;
		if (slow_path)
		{
			int next_locked_block = 0;
			for (int i = 0; i < blocks_left; ++i)
			{
				if (next_locked_block < num_locked_blocks
					&& locked_blocks[next_locked_block] == i)
				{
					int const len = std::min(default_block_size, piece_size - offset);
					++next_locked_block;
					TORRENT_PIECE_ASSERT(pe->blocks[first_block + i].buf, pe);
					TORRENT_PIECE_ASSERT(offset == (first_block + i) * default_block_size, pe);
					offset += len;
					ph->h.update({pe->blocks[first_block + i].buf, aux::numeric_cast<std::size_t>(len)});
				}
				else
				{
					iovec_t const iov = { m_disk_cache.allocate_buffer("hashing")
						, aux::numeric_cast<std::size_t>(std::min(default_block_size, piece_size - offset))};

					if (iov.data() == nullptr)
					{
						l.lock();
						// decrement the refcounts of the blocks we just hashed
						for (int k = 0; k < num_locked_blocks; ++k)
							m_disk_cache.dec_block_refcount(pe, first_block + locked_blocks[k], block_cache::ref_hashing);

						refcount_holder.release();
						pe->hashing = false;
						pe->hash.reset();
						m_disk_cache.maybe_free_piece(pe);

						j->error.ec = errors::no_memory;
						j->error.operation = operation_t::alloc_cache_piece;
						return status_t::fatal_disk_error;
					}

					DLOG("do_hash: reading (piece: %d block: %d)\n"
						, static_cast<int>(pe->piece), first_block + i);

					time_point const start_time = clock_type::now();
					TORRENT_PIECE_ASSERT(offset == (first_block + i) * default_block_size, pe);
					int const read_ret = j->storage->readv(iov, j->piece
						, offset, file_flags, j->error);

					if (read_ret < 0)
					{
						ret = status_t::fatal_disk_error;
						TORRENT_ASSERT(j->error.ec && j->error.operation != operation_t::unknown);
						m_disk_cache.free_buffer(iov.data());
						break;
					}

					// treat a short read as an error. The hash will be invalid, the
					// block cannot be cached and the main thread should skip the rest
					// of this file
					if (read_ret != int(iov.size()))
					{
						ret = status_t::fatal_disk_error;
						j->error.ec = boost::asio::error::eof;
						j->error.operation = operation_t::file_read;
						m_disk_cache.free_buffer(iov.data());
						break;
					}

					if (!j->error.ec)
					{
						std::int64_t const read_time = total_microseconds(clock_type::now() - start_time);

						m_stats_counters.inc_stats_counter(counters::num_read_back);
						m_stats_counters.inc_stats_counter(counters::num_blocks_read);
						m_stats_counters.inc_stats_counter(counters::num_read_ops);
						m_stats_counters.inc_stats_counter(counters::disk_read_time, read_time);
						m_stats_counters.inc_stats_counter(counters::disk_job_time, read_time);
					}

					TORRENT_PIECE_ASSERT(offset == (first_block + i) * default_block_size, pe);
					offset += int(iov.size());
					ph->h.update(iov);

					l.lock();
					m_disk_cache.insert_blocks(pe, first_block + i, iov, j);
					l.unlock();
				}
			}
		}

		l.lock();

		TORRENT_ASSERT(old_offset == ph->offset);
		ph->offset = offset;

		// decrement the refcounts of the blocks we just hashed
		for (int i = 0; i < num_locked_blocks; ++i)
			m_disk_cache.dec_block_refcount(pe, first_block + locked_blocks[i], block_cache::ref_hashing);

		refcount_holder.release();

		pe->hashing = 0;

		if (ret == status_t::no_error)
		{
			j->d.piece_hash = ph->h.final();

			pe->hash.reset();
			if (pe->cache_state != cached_piece_entry::volatile_read_lru)
				pe->hashing_done = 1;
#if TORRENT_USE_ASSERTS
			++pe->hash_passes;
#endif
			m_disk_cache.update_cache_state(pe);
		}

		m_disk_cache.maybe_free_piece(pe);

		TORRENT_ASSERT(ret == status_t::no_error || (j->error.ec && j->error.operation != operation_t::unknown));

		return ret;
	}

	status_t disk_io_thread::do_move_storage(disk_io_job* j, jobqueue_t& /* completed_jobs */ )
	{
		// if this assert fails, something's wrong with the fence logic
		TORRENT_ASSERT(j->storage->num_outstanding_jobs() == 1);

		// if files have to be closed, that's the storage's responsibility
		return j->storage->move_storage(boost::get<std::string>(j->argument)
			, j->move_flags, j->error);
	}

	status_t disk_io_thread::do_release_files(disk_io_job* j, jobqueue_t& completed_jobs)
	{
		// if this assert fails, something's wrong with the fence logic
		TORRENT_ASSERT(j->storage->num_outstanding_jobs() == 1);

		std::unique_lock<std::mutex> l(m_cache_mutex);
		flush_cache(j->storage.get(), flush_write_cache, completed_jobs, l);
		l.unlock();

		j->storage->release_files(j->error);
		return j->error ? status_t::fatal_disk_error : status_t::no_error;
	}

	status_t disk_io_thread::do_delete_files(disk_io_job* j, jobqueue_t& completed_jobs)
	{
		TORRENT_ASSERT(boost::get<remove_flags_t>(j->argument));

		// if this assert fails, something's wrong with the fence logic
		TORRENT_ASSERT(j->storage->num_outstanding_jobs() == 1);

		std::unique_lock<std::mutex> l(m_cache_mutex);

		flush_cache(j->storage.get()
			, flush_read_cache | flush_delete_cache | flush_expect_clear
			, completed_jobs, l);
		l.unlock();

		j->storage->delete_files(boost::get<remove_flags_t>(j->argument), j->error);
		return j->error ? status_t::fatal_disk_error : status_t::no_error;
	}

	status_t disk_io_thread::do_check_fastresume(disk_io_job* j, jobqueue_t& /* completed_jobs */ )
	{
		// if this assert fails, something's wrong with the fence logic
		TORRENT_ASSERT(j->storage->num_outstanding_jobs() == 1);

		add_torrent_params const* rd = boost::get<add_torrent_params const*>(j->argument);
		add_torrent_params tmp;
		if (rd == nullptr) rd = &tmp;

		std::unique_ptr<aux::vector<std::string, file_index_t>> links(j->d.links);
		// check if the fastresume data is up to date
		// if it is, use it and return true. If it
		// isn't return false and the full check
		// will be run. If the links pointer is non-empty, it has the same number
		// of elements as there are files. Each element is either empty or contains
		// the absolute path to a file identical to the corresponding file in this
		// torrent. The storage must create hard links (or copy) those files. If
		// any file does not exist or is inaccessible, the disk job must fail.

		TORRENT_ASSERT(j->storage->files().piece_length() > 0);

		// if we don't have any resume data, return
		// or if error is set and return value is 'no_error' or 'need_full_check'
		// the error message indicates that the fast resume data was rejected
		// if 'fatal_disk_error' is returned, the error message indicates what
		// when wrong in the disk access
		if ((rd->have_pieces.empty()
			|| !j->storage->verify_resume_data(*rd
				, links ? *links : aux::vector<std::string, file_index_t>(), j->error))
			&& !m_settings.get_bool(settings_pack::no_recheck_incomplete_resume))
		{
			// j->error may have been set at this point, by verify_resume_data()
			// it's important to not have it cleared out subsequent calls, as long
			// as they succeed.
			storage_error ignore;
			if (j->storage->has_any_file(ignore))
			{
				// always initialize the storage
				storage_error se;
				j->storage->initialize(se);
				if (se)
				{
					j->error = se;
					return status_t::fatal_disk_error;
				}
				return status_t::need_full_check;
			}
		}

		storage_error se;
		j->storage->initialize(se);
		if (se)
		{
			j->error = se;
			return status_t::fatal_disk_error;
		}
		return status_t::no_error;
	}

	status_t disk_io_thread::do_rename_file(disk_io_job* j, jobqueue_t& /* completed_jobs */ )
	{
		// if this assert fails, something's wrong with the fence logic
		TORRENT_ASSERT(j->storage->num_outstanding_jobs() == 1);

		// if files need to be closed, that's the storage's responsibility
		j->storage->rename_file(j->file_index, boost::get<std::string>(j->argument)
			, j->error);
		return j->error ? status_t::fatal_disk_error : status_t::no_error;
	}

	status_t disk_io_thread::do_stop_torrent(disk_io_job* j, jobqueue_t& completed_jobs)
	{
		// if this assert fails, something's wrong with the fence logic
		TORRENT_ASSERT(j->storage->num_outstanding_jobs() == 1);

		// issue write commands for all dirty blocks
		// and clear all read jobs
		std::unique_lock<std::mutex> l(m_cache_mutex);
		flush_cache(j->storage.get(), flush_read_cache | flush_write_cache
			, completed_jobs, l);
		l.unlock();

		j->storage->release_files(j->error);
		return j->error ? status_t::fatal_disk_error : status_t::no_error;
	}

	namespace {

	void get_cache_info_impl(cached_piece_info& info, cached_piece_entry const* i)
	{
		info.piece = i->piece;
		info.storage = i->storage.get();
		info.last_use = i->expire;
		info.need_readback = i->need_readback;
		info.next_to_hash = i->hash == nullptr ? -1 : (i->hash->offset + default_block_size - 1) / default_block_size;
		info.kind = i->cache_state == cached_piece_entry::write_lru
			? cached_piece_info::write_cache
			: i->cache_state == cached_piece_entry::volatile_read_lru
			? cached_piece_info::volatile_read_cache
			: cached_piece_info::read_cache;
		int blocks_in_piece = i->blocks_in_piece;
		info.blocks.resize(aux::numeric_cast<std::size_t>(blocks_in_piece));
		for (int b = 0; b < blocks_in_piece; ++b)
			info.blocks[std::size_t(b)] = i->blocks[b].buf != nullptr;
	}

	} // anonymous namespace

	void disk_io_thread::update_stats_counters(counters& c) const
	{
		// These are atomic_counts, so it's safe to access them from
		// a different thread
		std::unique_lock<std::mutex> jl(m_job_mutex);

		c.set_value(counters::num_read_jobs, read_jobs_in_use());
		c.set_value(counters::num_write_jobs, write_jobs_in_use());
		c.set_value(counters::num_jobs, jobs_in_use());
		c.set_value(counters::queued_disk_jobs, m_generic_io_jobs.m_queued_jobs.size()
			+ m_hash_io_jobs.m_queued_jobs.size());

		jl.unlock();

		std::unique_lock<std::mutex> l(m_cache_mutex);

		// gauges
		c.set_value(counters::disk_blocks_in_use, m_disk_cache.in_use());

		m_disk_cache.update_stats_counters(c);
	}

	void disk_io_thread::get_cache_info(cache_status* ret, storage_index_t st
		, bool const no_pieces, bool const session) const
	{
		std::unique_lock<std::mutex> l(m_cache_mutex);

#if TORRENT_ABI_VERSION == 1
		ret->total_used_buffers = m_disk_cache.in_use();

		ret->blocks_read_hit = int(m_stats_counters[counters::num_blocks_cache_hits]);
		ret->blocks_read = int(m_stats_counters[counters::num_blocks_read]);
		ret->blocks_written = int(m_stats_counters[counters::num_blocks_written]);
		ret->writes = int(m_stats_counters[counters::num_write_ops]);
		ret->reads = int(m_stats_counters[counters::num_read_ops]);

		int num_read_jobs = int(std::max(std::int64_t(1)
			, m_stats_counters[counters::num_read_ops]));
		int num_write_jobs = int(std::max(std::int64_t(1)
			, m_stats_counters[counters::num_write_ops]));
		int num_hash_jobs = int(std::max(std::int64_t(1)
			, m_stats_counters[counters::num_blocks_hashed]));

		ret->average_read_time = int(m_stats_counters[counters::disk_read_time] / num_read_jobs);
		ret->average_write_time = int(m_stats_counters[counters::disk_write_time] / num_write_jobs);
		ret->average_hash_time = int(m_stats_counters[counters::disk_hash_time] / num_hash_jobs);
		ret->average_job_time = int(m_stats_counters[counters::disk_job_time]
			/ (num_read_jobs + num_write_jobs + num_hash_jobs));
		ret->cumulative_job_time = int(m_stats_counters[counters::disk_job_time]);
		ret->cumulative_read_time = int(m_stats_counters[counters::disk_read_time]);
		ret->cumulative_write_time = int(m_stats_counters[counters::disk_write_time]);
		ret->cumulative_hash_time = int(m_stats_counters[counters::disk_hash_time]);
		ret->total_read_back = int(m_stats_counters[counters::num_read_back]);

		ret->blocked_jobs = int(m_stats_counters[counters::blocked_disk_jobs]);

		ret->num_jobs = jobs_in_use();
		ret->num_read_jobs = read_jobs_in_use();
		ret->read_queue_size = read_jobs_in_use();
		ret->num_write_jobs = write_jobs_in_use();
		ret->pending_jobs = int(m_stats_counters[counters::num_running_disk_jobs]);
		ret->num_writing_threads = int(m_stats_counters[counters::num_writing_threads]);

		for (int i = 0; i < static_cast<int>(job_action_t::num_job_ids); ++i)
			ret->num_fence_jobs[i] = int(m_stats_counters[counters::num_fenced_read + i]);

		m_disk_cache.get_stats(ret);

#endif

		ret->pieces.clear();

		if (no_pieces == false)
		{
			if (!session)
			{
				std::shared_ptr<storage_interface> storage = m_torrents[st];
				TORRENT_ASSERT(storage);
				ret->pieces.reserve(aux::numeric_cast<std::size_t>(storage->num_pieces()));

				for (auto const& pe : storage->cached_pieces())
				{
					TORRENT_ASSERT(pe.storage.get() == storage.get());

					if (pe.cache_state == cached_piece_entry::read_lru2_ghost
						|| pe.cache_state == cached_piece_entry::read_lru1_ghost)
						continue;
					ret->pieces.emplace_back();
					get_cache_info_impl(ret->pieces.back(), &pe);
				}
			}
			else
			{
				ret->pieces.reserve(aux::numeric_cast<std::size_t>(m_disk_cache.num_pieces()));

				auto range = m_disk_cache.all_pieces();
				for (auto i = range.first; i != range.second; ++i)
				{
					if (i->cache_state == cached_piece_entry::read_lru2_ghost
						|| i->cache_state == cached_piece_entry::read_lru1_ghost)
						continue;
					ret->pieces.emplace_back();
					get_cache_info_impl(ret->pieces.back(), &*i);
				}
			}
		}

		l.unlock();

#if TORRENT_ABI_VERSION == 1
		std::unique_lock<std::mutex> jl(m_job_mutex);
		ret->queued_jobs = m_generic_io_jobs.m_queued_jobs.size() + m_hash_io_jobs.m_queued_jobs.size();
		jl.unlock();
#endif
	}

	status_t disk_io_thread::do_flush_piece(disk_io_job* j, jobqueue_t& completed_jobs)
	{
		std::unique_lock<std::mutex> l(m_cache_mutex);

		cached_piece_entry* pe = m_disk_cache.find_piece(j);
		if (pe == nullptr) return status_t::no_error;

#if TORRENT_USE_ASSERTS
		pe->piece_log.push_back(piece_log_t(j->action));
#endif
		try_flush_hashed(pe, m_settings.get_int(
			settings_pack::write_cache_line_size), completed_jobs, l);

		return status_t::no_error;
	}

	// this is triggered every time we insert a new dirty block in a piece
	// by the time this gets executed, the block may already have been flushed
	// triggered by another mechanism.
	status_t disk_io_thread::do_flush_hashed(disk_io_job* j, jobqueue_t& completed_jobs)
	{
		std::unique_lock<std::mutex> l(m_cache_mutex);

		cached_piece_entry* pe = m_disk_cache.find_piece(j);

		if (pe == nullptr) return status_t::no_error;

		pe->outstanding_flush = 0;

		if (pe->num_dirty == 0) return status_t::no_error;

		// if multiple threads are flushing this piece, this assert may fire
		// this happens if the cache is running full and pieces are started to
		// get flushed
//		TORRENT_PIECE_ASSERT(pe->outstanding_flush == 1, pe);

#if TORRENT_USE_ASSERTS
		pe->piece_log.push_back(piece_log_t(j->action));
#endif
		TORRENT_PIECE_ASSERT(pe->cache_state <= cached_piece_entry::read_lru1
			|| pe->cache_state == cached_piece_entry::read_lru2, pe);

		piece_refcount_holder refcount_holder(pe);

		if (!pe->hashing_done)
		{
			if (pe->hash == nullptr && !m_settings.get_bool(settings_pack::disable_hash_checks))
			{
				pe->hash.reset(new partial_hash);
				m_disk_cache.update_cache_state(pe);
			}

			// see if we can progress the hash cursor with this new block
			kick_hasher(pe, l);

			TORRENT_PIECE_ASSERT(pe->cache_state <= cached_piece_entry::read_lru1 || pe->cache_state == cached_piece_entry::read_lru2, pe);
		}

		// flushes the piece to disk in case
		// it satisfies the condition for a write
		// piece to be flushed
		// #error if hash checks are disabled, always just flush
		try_flush_hashed(pe, m_settings.get_int(
			settings_pack::write_cache_line_size), completed_jobs, l);

		TORRENT_ASSERT(l.owns_lock());

		refcount_holder.release();

		m_disk_cache.maybe_free_piece(pe);

		return status_t::no_error;
	}

	status_t disk_io_thread::do_flush_storage(disk_io_job* j, jobqueue_t& completed_jobs)
	{
		std::unique_lock<std::mutex> l(m_cache_mutex);
		flush_cache(j->storage.get(), flush_write_cache, completed_jobs, l);
		return status_t::no_error;
	}

	status_t disk_io_thread::do_trim_cache(disk_io_job*, jobqueue_t& /* completed_jobs */)
	{
//#error implement
		return status_t::no_error;
	}

	status_t disk_io_thread::do_file_priority(disk_io_job* j, jobqueue_t& /* completed_jobs */ )
	{
		j->storage->set_file_priority(
			boost::get<aux::vector<download_priority_t, file_index_t>>(j->argument)
			, j->error);
		return status_t::no_error;
	}

	// this job won't return until all outstanding jobs on this
	// piece are completed or cancelled and the buffers for it
	// have been evicted
	status_t disk_io_thread::do_clear_piece(disk_io_job* j, jobqueue_t& completed_jobs)
	{
		std::unique_lock<std::mutex> l(m_cache_mutex);

		cached_piece_entry* pe = m_disk_cache.find_piece(j);
		if (pe == nullptr) return status_t::no_error;
		TORRENT_PIECE_ASSERT(pe->hashing == false, pe);
		pe->hashing_done = 0;
		pe->hash.reset();
		pe->hashing_done = false;

#if TORRENT_USE_ASSERTS
		pe->piece_log.push_back(piece_log_t(j->action));
#endif

		// evict_piece returns true if the piece was in fact
		// evicted. A piece may fail to be evicted if there
		// are still outstanding operations on it, in which case
		// try again later
		jobqueue_t jobs;
		if (m_disk_cache.evict_piece(pe, jobs, block_cache::allow_ghost))
		{
			fail_jobs_impl(storage_error(boost::asio::error::operation_aborted)
				, jobs, completed_jobs);
			return status_t::no_error;
		}

		m_disk_cache.mark_for_eviction(pe, block_cache::allow_ghost);
		if (pe->num_blocks == 0) return status_t::no_error;

		// we should always be able to evict the piece, since
		// this is a fence job
		TORRENT_PIECE_ASSERT_FAIL(pe);
		return retry_job;
	}

	void disk_io_thread::add_fence_job(disk_io_job* j, bool const user_add)
	{
		// if this happens, it means we started to shut down
		// the disk threads too early. We have to post all jobs
		// before the disk threads are shut down
		TORRENT_ASSERT(!m_abort);

		DLOG("add_fence:job: %s (outstanding: %d)\n"
			, job_action_name[j->action]
			, j->storage->num_outstanding_jobs());

		m_stats_counters.inc_stats_counter(counters::num_fenced_read + static_cast<int>(j->action));

		disk_io_job* fj = allocate_job(job_action_t::flush_storage);
		fj->storage = j->storage;

		int ret = j->storage->raise_fence(j, fj, m_stats_counters);
		if (ret == aux::disk_job_fence::fence_post_fence)
		{
			std::unique_lock<std::mutex> l(m_job_mutex);
			TORRENT_ASSERT((j->flags & disk_io_job::in_progress) || !j->storage);
			m_generic_io_jobs.m_queued_jobs.push_back(j);
			l.unlock();

			// discard the flush job
			free_job(fj);

			if (num_threads() == 0 && user_add)
				immediate_execute();

			return;
		}

		if (ret == aux::disk_job_fence::fence_post_flush)
		{
			// now, we have to make sure that all outstanding jobs on this
			// storage actually get flushed, in order for the fence job to
			// be executed
			std::unique_lock<std::mutex> l(m_job_mutex);
			TORRENT_ASSERT((fj->flags & disk_io_job::in_progress) || !fj->storage);

			m_generic_io_jobs.m_queued_jobs.push_front(fj);
		}
		else
		{
			TORRENT_ASSERT(!(fj->flags & disk_io_job::in_progress));
			TORRENT_ASSERT(fj->blocked);
		}

		if (num_threads() == 0 && user_add)
			immediate_execute();
	}

	void disk_io_thread::add_job(disk_io_job* j, bool const user_add)
	{
		TORRENT_ASSERT(m_magic == 0x1337);

		TORRENT_ASSERT(!j->storage || j->storage->files().is_valid());
		TORRENT_ASSERT(j->next == nullptr);
		// if this happens, it means we started to shut down
		// the disk threads too early. We have to post all jobs
		// before the disk threads are shut down
		TORRENT_ASSERT(!m_abort
			|| j->action == job_action_t::flush_piece
			|| j->action == job_action_t::trim_cache);

		// this happens for read jobs that get hung on pieces in the
		// block cache, and then get issued
		if (j->flags & disk_io_job::in_progress)
		{
			std::unique_lock<std::mutex> l(m_job_mutex);
			TORRENT_ASSERT((j->flags & disk_io_job::in_progress) || !j->storage);
			m_generic_io_jobs.m_queued_jobs.push_back(j);

			// if we literally have 0 disk threads, we have to execute the jobs
			// immediately. If add job is called internally by the disk_io_thread,
			// we need to defer executing it. We only want the top level to loop
			// over the job queue (as is done below)
			if (num_threads() == 0 && user_add)
			{
				l.unlock();
				immediate_execute();
			}
			return;
		}

		DLOG("add_job: %s (outstanding: %d)\n"
			, job_action_name[j->action]
			, j->storage ? j->storage->num_outstanding_jobs() : 0);

		// is the fence up for this storage?
		// jobs that are instantaneous are not affected by the fence, is_blocked()
		// will take ownership of the job and queue it up, in case the fence is up
		// if the fence flag is set, this job just raised the fence on the storage
		// and should be scheduled
		if (j->storage && j->storage->is_blocked(j))
		{
			m_stats_counters.inc_stats_counter(counters::blocked_disk_jobs);
			DLOG("blocked job: %s (torrent: %d total: %d)\n"
				, job_action_name[j->action], j->storage ? j->storage->num_blocked() : 0
				, int(m_stats_counters[counters::blocked_disk_jobs]));
			return;
		}

		std::unique_lock<std::mutex> l(m_job_mutex);

		TORRENT_ASSERT((j->flags & disk_io_job::in_progress) || !j->storage);

<<<<<<< HEAD
		job_queue& q = queue_for_job(j);
		q.m_queued_jobs.push_back(j);
		// if we literally have 0 disk threads, we have to execute the jobs
		// immediately. If add job is called internally by the disk_io_thread,
		// we need to defer executing it. We only want the top level to loop
		// over the job queue (as is done below)
		if (pool_for_job(j).max_threads() == 0 && user_add)
=======
		// if there are at least 3 threads, there's a hasher thread
		// and the hash jobs go into a separate queue
		// see set_num_threads()
		if (m_num_threads > hasher_thread_mask && j->action == disk_io_job::hash)
>>>>>>> b7f23031
		{
			l.unlock();
			immediate_execute();
		}
	}

	void disk_io_thread::immediate_execute()
	{
		while (!m_generic_io_jobs.m_queued_jobs.empty())
		{
			disk_io_job* j = m_generic_io_jobs.m_queued_jobs.pop_front();
			maybe_flush_write_blocks();
			execute_job(j);
		}
	}

	void disk_io_thread::submit_jobs()
	{
		std::unique_lock<std::mutex> l(m_job_mutex);
		if (!m_generic_io_jobs.m_queued_jobs.empty())
		{
			m_generic_io_jobs.m_job_cond.notify_all();
			m_generic_threads.job_queued(m_generic_io_jobs.m_queued_jobs.size());
		}
		if (!m_hash_io_jobs.m_queued_jobs.empty())
		{
			m_hash_io_jobs.m_job_cond.notify_all();
			m_hash_threads.job_queued(m_hash_io_jobs.m_queued_jobs.size());
		}
	}

	void disk_io_thread::maybe_flush_write_blocks()
	{
		time_point const now = clock_type::now();
		if (now <= m_last_cache_expiry + seconds(5)) return;

		std::unique_lock<std::mutex> l(m_cache_mutex);
		DLOG("blocked_jobs: %d queued_jobs: %d num_threads %d\n"
			, int(m_stats_counters[counters::blocked_disk_jobs])
			, m_generic_io_jobs.m_queued_jobs.size(), num_threads());
		m_last_cache_expiry = now;
		jobqueue_t completed_jobs;
		flush_expired_write_blocks(completed_jobs, l);
		l.unlock();
		if (completed_jobs.size())
			add_completed_jobs(completed_jobs);
	}

	void disk_io_thread::execute_job(disk_io_job* j)
	{
		jobqueue_t completed_jobs;
		if (j->flags & disk_io_job::aborted)
		{
			j->ret = status_t::fatal_disk_error;
			j->error = storage_error(boost::asio::error::operation_aborted);
			completed_jobs.push_back(j);
			add_completed_jobs(completed_jobs);
			return;
		}

		perform_job(j, completed_jobs);
		if (completed_jobs.size())
			add_completed_jobs(completed_jobs);
	}

	bool disk_io_thread::wait_for_job(job_queue& jobq, disk_io_thread_pool& threads
		, std::unique_lock<std::mutex>& l)
	{
		TORRENT_ASSERT(l.owns_lock());

		// the thread should only go active if it is exiting or there is work to do
		// if the thread goes active on every wakeup it causes the minimum idle thread
		// count to be lower than it should be
		// for performance reasons we also want to avoid going idle and active again
		// if there is already work to do
		if (jobq.m_queued_jobs.empty())
		{
			threads.thread_idle();

			do
			{
				// if the number of wanted threads is decreased,
				// we may stop this thread
				// when we're terminating the last thread, make sure
				// we finish up all queued jobs first
				if (threads.should_exit()
					&& (jobq.m_queued_jobs.empty()
						|| threads.num_threads() > 1)
					// try_thread_exit must be the last condition
					&& threads.try_thread_exit(std::this_thread::get_id()))
				{
					// time to exit this thread.
					threads.thread_active();
					return true;
				}

				jobq.m_job_cond.wait(l);
			} while (jobq.m_queued_jobs.empty());

			threads.thread_active();
		}

		return false;
	}

	void disk_io_thread::thread_fun(job_queue& queue
		, disk_io_thread_pool& pool)
	{
		std::thread::id const thread_id = std::this_thread::get_id();
#if DEBUG_DISK_THREAD
		std::stringstream thread_id_str;
		thread_id_str << thread_id;
#endif

		DLOG("started disk thread %s\n", thread_id_str.str().c_str());

		std::unique_lock<std::mutex> l(m_job_mutex);
		if (m_abort) return;

		++m_num_running_threads;
		m_stats_counters.inc_stats_counter(counters::num_running_threads, 1);

		for (;;)
		{
			disk_io_job* j = nullptr;
			bool const should_exit = wait_for_job(queue, pool, l);
			if (should_exit) break;
			j = queue.m_queued_jobs.pop_front();
			l.unlock();

			TORRENT_ASSERT((j->flags & disk_io_job::in_progress) || !j->storage);

			if (&pool == &m_generic_threads && thread_id == pool.first_thread_id())
			{
				// there's no need for all threads to be doing this
				maybe_flush_write_blocks();

				time_point const now = aux::time_now();
				{
					std::unique_lock<std::mutex> l2(m_need_tick_mutex);
					while (!m_need_tick.empty() && m_need_tick.front().first < now)
					{
						std::shared_ptr<storage_interface> st = m_need_tick.front().second.lock();
						m_need_tick.erase(m_need_tick.begin());
						if (st)
						{
							l2.unlock();
							st->tick();
							l2.lock();
						}
					}
				}

				if (now > m_next_close_oldest_file)
				{
					seconds const interval(m_settings.get_int(settings_pack::close_file_interval));
					if (interval <= seconds(0))
					{
						m_next_close_oldest_file = max_time();
					}
					else
					{
						m_next_close_oldest_file = now + interval;
						m_file_pool.close_oldest();
					}
				}
			}

			execute_job(j);

			l.lock();
		}

		// do cleanup in the last running thread
		// if we're not aborting, that means we just configured the thread pool to
		// not have any threads (i.e. perform all disk operations in the network
		// thread). In this case, the cleanup will happen in abort().
		m_stats_counters.inc_stats_counter(counters::num_running_threads, -1);
		if (--m_num_running_threads > 0 || !m_abort)
		{
			DLOG("exiting disk thread %s. num_threads: %d aborting: %d\n"
				, thread_id_str.str().c_str(), num_threads(), int(m_abort));
			TORRENT_ASSERT(m_magic == 0x1337);
			return;
		}

		// it is important to hold the job mutex while calling try_thread_exit()
		// and continue to hold it until checking m_abort above so that abort()
		// doesn't inadvertently trigger the code below when it thinks there are no
		// more disk I/O threads running
		l.unlock();

		// at this point, there are no queued jobs left. However, main
		// thread is still running and may still have peer_connections
		// that haven't fully destructed yet, reclaiming their references
		// to read blocks in the disk cache. We need to wait until all
		// references are removed from other threads before we can go
		// ahead with the cleanup.
		// This is not supposed to happen because the disk thread is now scheduled
		// for shut down after all peers have shut down (see
		// session_impl::abort_stage2()).
		std::unique_lock<std::mutex> l2(m_cache_mutex);
		TORRENT_ASSERT_VAL(m_disk_cache.pinned_blocks() == 0
			, m_disk_cache.pinned_blocks());
		while (m_disk_cache.pinned_blocks() > 0)
		{
			l2.unlock();
			std::this_thread::sleep_for(milliseconds(100));
			l2.lock();
		}
		l2.unlock();

		DLOG("disk thread %s is the last one alive. cleaning up\n", thread_id_str.str().c_str());

		abort_jobs();

		TORRENT_ASSERT(m_magic == 0x1337);
	}

	void disk_io_thread::abort_jobs()
	{
		TORRENT_ASSERT(m_magic == 0x1337);
		TORRENT_ASSERT(!m_jobs_aborted.exchange(true));

		jobqueue_t jobs;
		m_disk_cache.clear(jobs);
		fail_jobs(storage_error(boost::asio::error::operation_aborted), jobs);

		// close all files. This may take a long
		// time on certain OSes (i.e. Mac OS)
		// that's why it's important to do this in
		// the disk thread in parallel with stopping
		// trackers.
		m_file_pool.release();

#if TORRENT_USE_ASSERTS
		// by now, all pieces should have been evicted
		auto pieces = m_disk_cache.all_pieces();
		TORRENT_ASSERT(pieces.first == pieces.second);
#endif

		TORRENT_ASSERT(m_magic == 0x1337);
	}

	int disk_io_thread::num_threads() const
	{
		return m_generic_threads.max_threads() + m_hash_threads.max_threads();
	}

	disk_io_thread::job_queue& disk_io_thread::queue_for_job(disk_io_job* j)
	{
		if (m_hash_threads.max_threads() > 0 && j->action == job_action_t::hash)
			return m_hash_io_jobs;
		else
			return m_generic_io_jobs;
	}

	disk_io_thread_pool& disk_io_thread::pool_for_job(disk_io_job* j)
	{
		if (m_hash_threads.max_threads() > 0 && j->action == job_action_t::hash)
			return m_hash_threads;
		else
			return m_generic_threads;
	}

	// this is a callback called by the block_cache when
	// it's exceeding the disk cache size.
	void disk_io_thread::trigger_cache_trim()
	{
		// we just exceeded the cache size limit. Trigger a trim job
		disk_io_job* j = allocate_job(job_action_t::trim_cache);
		add_job(j, false);
		submit_jobs();
	}

	void disk_io_thread::add_completed_jobs(jobqueue_t& jobs)
	{
		jobqueue_t new_completed_jobs;
		do
		{
			// when a job completes, it's possible for it to cause
			// a fence to be lowered, issuing the jobs queued up
			// behind the fence. It's also possible for some of these
			// jobs to be cache-hits, completing immediately. Those
			// jobs are added to the new_completed_jobs queue and
			// we need to re-issue those
			add_completed_jobs_impl(jobs, new_completed_jobs);
			TORRENT_ASSERT(jobs.size() == 0);
			jobs.swap(new_completed_jobs);
		} while (jobs.size() > 0);
	}

	void disk_io_thread::add_completed_jobs_impl(jobqueue_t& jobs
		, jobqueue_t& completed_jobs)
	{
		jobqueue_t new_jobs;
		int ret = 0;
		for (tailqueue_iterator<disk_io_job> i = jobs.iterate(); i.get(); i.next())
		{
			disk_io_job* j = i.get();
			TORRENT_ASSERT((j->flags & disk_io_job::in_progress) || !j->storage);

//			DLOG("job_complete %s outstanding: %d\n"
//				, job_action_name[j->action], j->storage ? j->storage->num_outstanding_jobs() : 0);

			if (j->storage)
			{
				if (j->flags & disk_io_job::fence)
				{
					m_stats_counters.inc_stats_counter(
						counters::num_fenced_read + static_cast<int>(j->action), -1);
				}

				ret += j->storage->job_complete(j, new_jobs);
			}
			TORRENT_ASSERT(ret == new_jobs.size());
			TORRENT_ASSERT(!(j->flags & disk_io_job::in_progress));
#if TORRENT_USE_ASSERTS
			TORRENT_ASSERT(j->job_posted == false);
			j->job_posted = true;
#endif
		}

		if (ret)
		{
			DLOG("unblocked %d jobs (%d left)\n", ret
				, int(m_stats_counters[counters::blocked_disk_jobs]) - ret);
		}

		m_stats_counters.inc_stats_counter(counters::blocked_disk_jobs, -ret);
		TORRENT_ASSERT(int(m_stats_counters[counters::blocked_disk_jobs]) >= 0);

		if (new_jobs.size() > 0)
		{
#if TORRENT_USE_ASSERTS
			for (tailqueue_iterator<disk_io_job> i = new_jobs.iterate(); i.get(); i.next())
			{
				disk_io_job const* j = static_cast<disk_io_job const*>(i.get());
				TORRENT_ASSERT((j->flags & disk_io_job::in_progress) || !j->storage);

				if (j->action != job_action_t::write) continue;

				std::unique_lock<std::mutex> l(m_cache_mutex);
				cached_piece_entry* pe = m_disk_cache.find_piece(j);
				if (!pe) continue;

				TORRENT_ASSERT(pe->blocks[j->d.io.offset / 16 / 1024].buf
					!= boost::get<disk_buffer_holder>(j->argument).get());
				TORRENT_ASSERT(pe->blocks[j->d.io.offset / 16 / 1024].buf == nullptr);
				TORRENT_ASSERT(!pe->hashing_done);
			}
#endif
			jobqueue_t other_jobs;
			jobqueue_t flush_jobs;
			std::unique_lock<std::mutex> l_(m_cache_mutex);
			while (new_jobs.size() > 0)
			{
				disk_io_job* j = new_jobs.pop_front();

				if (j->action == job_action_t::read)
				{
					int const state = prep_read_job_impl(j, false);
					switch (state)
					{
						case 0:
							completed_jobs.push_back(j);
							break;
						case 1:
							other_jobs.push_back(j);
							break;
					}
					continue;
				}

				// write jobs should be put straight into the cache
				if (j->action != job_action_t::write)
				{
					other_jobs.push_back(j);
					continue;
				}

				cached_piece_entry* pe = m_disk_cache.add_dirty_block(j);

				if (pe == nullptr)
				{
					// this isn't correct, since jobs in the jobs
					// queue aren't ordered
					other_jobs.push_back(j);
					continue;
				}

#if TORRENT_USE_ASSERTS
				pe->piece_log.push_back(piece_log_t(j->action, j->d.io.offset / 0x4000));
#endif

				if (!pe->hashing_done
					&& pe->hash == nullptr
					&& !m_settings.get_bool(settings_pack::disable_hash_checks))
				{
					pe->hash.reset(new partial_hash);
					m_disk_cache.update_cache_state(pe);
				}

				TORRENT_PIECE_ASSERT(pe->cache_state <= cached_piece_entry::read_lru1 || pe->cache_state == cached_piece_entry::read_lru2, pe);

				if (pe->outstanding_flush == 0)
				{
					pe->outstanding_flush = 1;

					// the block and write job were successfully inserted
					// into the cache. Now, see if we should trigger a flush
					disk_io_job* fj = allocate_job(job_action_t::flush_hashed);
					fj->storage = j->storage;
					fj->piece = j->piece;
					flush_jobs.push_back(fj);
				}
			}
			l_.unlock();

			{
				std::lock_guard<std::mutex> l(m_job_mutex);
				m_generic_io_jobs.m_queued_jobs.append(other_jobs);
			}

			while (flush_jobs.size() > 0)
			{
				disk_io_job* j = flush_jobs.pop_front();
				add_job(j, false);
			}

			{
				std::lock_guard<std::mutex> l(m_job_mutex);
				m_generic_io_jobs.m_job_cond.notify_all();
				m_generic_threads.job_queued(m_generic_io_jobs.m_queued_jobs.size());
			}
		}

		std::lock_guard<std::mutex> l(m_completed_jobs_mutex);
		m_completed_jobs.append(jobs);

		if (!m_job_completions_in_flight)
		{
			// we take this lock just to make the logging prettier (non-interleaved)
			DLOG("posting job handlers (%d)\n", m_completed_jobs.size());

			m_ios.post(std::bind(&disk_io_thread::call_job_handlers, this));
			m_job_completions_in_flight = true;
		}
	}

	// This is run in the network thread
	void disk_io_thread::call_job_handlers()
	{
		std::unique_lock<std::mutex> l(m_completed_jobs_mutex);

		DLOG("call_job_handlers (%d)\n", m_completed_jobs.size());

		TORRENT_ASSERT(m_job_completions_in_flight);
		m_job_completions_in_flight = false;

		disk_io_job* j = m_completed_jobs.get_all();
		l.unlock();

		aux::array<disk_io_job*, 64> to_delete;
		int cnt = 0;

		while (j)
		{
			TORRENT_ASSERT(j->job_posted == true);
			TORRENT_ASSERT(j->callback_called == false);
//			DLOG("   callback: %s\n", job_action_name[j->action]);
			disk_io_job* next = j->next;

#if TORRENT_USE_ASSERTS
			j->callback_called = true;
#endif
			j->call_callback();
			to_delete[cnt++] = j;
			j = next;
			if (cnt == int(to_delete.size()))
			{
				cnt = 0;
				free_jobs(to_delete.data(), int(to_delete.size()));
			}
		}

		if (cnt > 0) free_jobs(to_delete.data(), cnt);
	}
}<|MERGE_RESOLUTION|>--- conflicted
+++ resolved
@@ -250,44 +250,8 @@
 		auto& pos = m_torrents[idx];
 		if (pos->dec_refcount() == 0)
 		{
-<<<<<<< HEAD
 			pos.reset();
 			m_free_slots.push_back(idx);
-=======
-			while (m_num_threads < i)
-			{
-				int thread_id = (++m_num_threads) - 1;
-				thread_type_t type = generic_thread;
-
-				// this keeps the io_service::run() call blocked from returning.
-				// When shutting down, it's possible that the event queue is drained
-				// before the disk_io_thread has posted its last callback. When this
-				// happens, the io_service will have a pending callback from the
-				// disk_io_thread, but the event loop is not running. this means
-				// that the event is destructed after the disk_io_thread. If the
-				// event refers to a disk buffer it will try to free it, but the
-				// buffer pool won't exist anymore, and crash. This prevents that.
-				boost::shared_ptr<io_service::work> work =
-					boost::make_shared<io_service::work>(boost::ref(m_ios));
-
-				// every 4:th thread is a hasher thread
-				if ((thread_id & hasher_thread_mask) == hasher_thread_mask) type = hasher_thread;
-				m_threads.push_back(boost::shared_ptr<thread>(
-					new thread(boost::bind(&disk_io_thread::thread_fun, this
-						, thread_id, type, work))));
-			}
-		}
-		else
-		{
-			while (m_num_threads > i) { --m_num_threads; }
-			mutex::scoped_lock l(m_job_mutex);
-			m_job_cond.notify_all();
-			m_hash_job_cond.notify_all();
-			l.unlock();
-			if (wait) for (int j = m_num_threads; j < m_threads.size(); ++j) m_threads[j]->join();
-			// this will detach the threads
-			m_threads.resize(m_num_threads);
->>>>>>> b7f23031
 		}
 	}
 
@@ -357,7 +321,7 @@
 
 		int const num_threads = m_settings.get_int(settings_pack::aio_threads);
 		// add one hasher thread for every three generic threads
-		int const num_hash_threads = num_threads / 4;
+		int const num_hash_threads = num_threads / hasher_thread_divisor;
 		m_generic_threads.set_max_threads(num_threads - num_hash_threads);
 		m_hash_threads.set_max_threads(num_hash_threads);
 	}
@@ -2323,27 +2287,16 @@
 			{
 				// if this is the last piece, adjust the size of the
 				// last buffer to match up
-<<<<<<< HEAD
 				iov[blocks_left - 1] = iov[blocks_left - 1].first(aux::numeric_cast<std::size_t>(
 					piece_size - (blocks_in_piece - 1) * default_block_size));
 				TORRENT_ASSERT(iov[blocks_left - 1].size() > 0);
 				TORRENT_ASSERT(iov[blocks_left - 1].size() <= default_block_size);
-=======
-				iov[blocks_left-1].iov_len = int(piece_size)
-					- (blocks_in_piece - 1) * block_size;
-				TORRENT_ASSERT(iov[blocks_left-1].iov_len > 0);
-				TORRENT_ASSERT(iov[blocks_left-1].iov_len <= block_size);
->>>>>>> b7f23031
 
 				time_point const start_time = clock_type::now();
 				int const read_ret = j->storage->readv(iov
 					, j->piece, offset, file_flags, j->error);
 
-<<<<<<< HEAD
 				if (read_ret == piece_size - offset)
-=======
-				if (ret == piece_size - offset)
->>>>>>> b7f23031
 				{
 					std::int64_t const read_time = total_microseconds(clock_type::now() - start_time);
 
@@ -2358,10 +2311,6 @@
 						offset += int(v.size());
 						ph->h.update(v);
 					}
-<<<<<<< HEAD
-=======
-					TORRENT_ASSERT(offset == piece_size);
->>>>>>> b7f23031
 
 					slow_path = false;
 
@@ -2373,11 +2322,7 @@
 				}
 				else
 				{
-<<<<<<< HEAD
 					m_disk_cache.free_iovec(iov);
-=======
-					m_disk_cache.free_iovec(iov, blocks_left);
->>>>>>> b7f23031
 				}
 			}
 		}
@@ -3010,7 +2955,6 @@
 
 		TORRENT_ASSERT((j->flags & disk_io_job::in_progress) || !j->storage);
 
-<<<<<<< HEAD
 		job_queue& q = queue_for_job(j);
 		q.m_queued_jobs.push_back(j);
 		// if we literally have 0 disk threads, we have to execute the jobs
@@ -3018,12 +2962,6 @@
 		// we need to defer executing it. We only want the top level to loop
 		// over the job queue (as is done below)
 		if (pool_for_job(j).max_threads() == 0 && user_add)
-=======
-		// if there are at least 3 threads, there's a hasher thread
-		// and the hash jobs go into a separate queue
-		// see set_num_threads()
-		if (m_num_threads > hasher_thread_mask && j->action == disk_io_job::hash)
->>>>>>> b7f23031
 		{
 			l.unlock();
 			immediate_execute();
