--- conflicted
+++ resolved
@@ -855,18 +855,6 @@
 		r.piece = piece;
 		r.start = 0;
 		rp->blocks_left = blocks_in_piece;
-<<<<<<< HEAD
-=======
-		if (!need_loaded())
-		{
-			rp->piece_data.reset();
-			m_ses.alerts().emplace_alert<read_piece_alert>(
-				get_handle(), r.piece, rp->piece_data, 0);
-			return;
-		}
-
-		m_ses.deferred_submit_jobs();
->>>>>>> ad7e796d
 		for (int i = 0; i < blocks_in_piece; ++i, r.start += block_size())
 		{
 			r.length = (std::min)(piece_size - r.start, block_size());
@@ -4948,15 +4936,9 @@
 		else if (prio > 7) prio = 7;
 		if (int(m_file_priority.size()) <= index)
 		{
-<<<<<<< HEAD
-			// any unallocated slot is assumed to be 1
-			if (prio == 1) return;
-			m_file_priority.resize(index + 1, 4);
-=======
 			// any unallocated slot is assumed to be 4
 			if (prio == 4) return;
-			m_file_priority.resize(index+1, 4);
->>>>>>> ad7e796d
+			m_file_priority.resize(index + 1, 4);
 		}
 
 		if (m_file_priority[index] == prio) return;
