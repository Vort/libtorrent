/*

Copyright (c) 2003-2017, Arvid Norberg
All rights reserved.

Redistribution and use in source and binary forms, with or without
modification, are permitted provided that the following conditions
are met:

    * Redistributions of source code must retain the above copyright
      notice, this list of conditions and the following disclaimer.
    * Redistributions in binary form must reproduce the above copyright
      notice, this list of conditions and the following disclaimer in
      the documentation and/or other materials provided with the distribution.
    * Neither the name of the author nor the names of its
      contributors may be used to endorse or promote products derived
      from this software without specific prior written permission.

THIS SOFTWARE IS PROVIDED BY THE COPYRIGHT HOLDERS AND CONTRIBUTORS "AS IS"
AND ANY EXPRESS OR IMPLIED WARRANTIES, INCLUDING, BUT NOT LIMITED TO, THE
IMPLIED WARRANTIES OF MERCHANTABILITY AND FITNESS FOR A PARTICULAR PURPOSE
ARE DISCLAIMED. IN NO EVENT SHALL THE COPYRIGHT OWNER OR CONTRIBUTORS BE
LIABLE FOR ANY DIRECT, INDIRECT, INCIDENTAL, SPECIAL, EXEMPLARY, OR
CONSEQUENTIAL DAMAGES (INCLUDING, BUT NOT LIMITED TO, PROCUREMENT OF
SUBSTITUTE GOODS OR SERVICES; LOSS OF USE, DATA, OR PROFITS; OR BUSINESS
INTERRUPTION) HOWEVER CAUSED AND ON ANY THEORY OF LIABILITY, WHETHER IN
CONTRACT, STRICT LIABILITY, OR TORT (INCLUDING NEGLIGENCE OR OTHERWISE)
ARISING IN ANY WAY OUT OF THE USE OF THIS SOFTWARE, EVEN IF ADVISED OF THE
POSSIBILITY OF SUCH DAMAGE.

*/

#include <cstdio> // for snprintf
#include <cinttypes> // for PRId64 et.al.

#include "libtorrent/entry.hpp"
#include "libtorrent/bencode.hpp"
#include "libtorrent/torrent_info.hpp"
#include "libtorrent/announce_entry.hpp"
#include "libtorrent/bdecode.hpp"
#include "libtorrent/magnet_uri.hpp"

<<<<<<< HEAD
int load_file(std::string const& filename, std::vector<char>& v
	, lt::error_code& ec, int limit = 8000000)
{
	ec.clear();
	FILE* f = std::fopen(filename.c_str(), "rb");
	if (f == nullptr)
	{
		ec.assign(errno, boost::system::system_category());
		return -1;
	}

	int r = fseek(f, 0, SEEK_END);
	if (r != 0)
	{
		ec.assign(errno, boost::system::system_category());
		std::fclose(f);
		return -1;
	}
	long s = ftell(f);
	if (s < 0)
	{
		ec.assign(errno, boost::system::system_category());
		std::fclose(f);
		return -1;
	}

	if (s > limit)
	{
		std::fclose(f);
		return -2;
	}

	r = fseek(f, 0, SEEK_SET);
	if (r != 0)
	{
		ec.assign(errno, boost::system::system_category());
		std::fclose(f);
		return -1;
	}

	v.resize(s);
	if (s == 0)
	{
		std::fclose(f);
		return 0;
	}

	r = int(fread(&v[0], 1, v.size(), f));
	if (r < 0)
	{
		ec.assign(errno, boost::system::system_category());
		std::fclose(f);
		return -1;
	}

	std::fclose(f);

	if (r != s) return -3;

	return 0;
=======
#include <fstream>

std::vector<char> load_file(std::string const& filename)
{
	std::vector<char> ret;
	std::fstream in;
	in.exceptions(std::ifstream::failbit);
	in.open(filename.c_str(), std::ios_base::in | std::ios_base::binary);
	in.seekg(0, std::ios_base::end);
	size_t const size = in.tellg();
	in.seekg(0, std::ios_base::beg);
	ret.resize(size);
	in.read(ret.data(), ret.size());
	return ret;
>>>>>>> d4275722
}

int main(int argc, char* argv[]) try
{
<<<<<<< HEAD
	using namespace lt;

	if (argc < 2 || argc > 4)
	{
=======
	if (argc < 2 || argc > 4) {
>>>>>>> d4275722
		fputs("usage: dump_torrent torrent-file [total-items-limit] [recursion-limit]\n", stderr);
		return 1;
	}

	int item_limit = 1000000;
	int depth_limit = 1000;

	if (argc > 2) item_limit = atoi(argv[2]);
	if (argc > 3) depth_limit = atoi(argv[3]);

<<<<<<< HEAD
	std::vector<char> buf;
	error_code ec;
	int ret = load_file(argv[1], buf, ec, 40 * 1000000);
	if (ret == -1)
	{
		std::fprintf(stderr, "file too big, aborting\n");
		return 1;
	}

	if (ret != 0)
	{
		std::fprintf(stderr, "failed to load file: %s\n", ec.message().c_str());
		return 1;
	}
	bdecode_node e;
	int pos = -1;
	std::printf("decoding. recursion limit: %d total item count limit: %d\n"
		, depth_limit, item_limit);
	ret = bdecode(&buf[0], &buf[0] + buf.size(), e, ec, &pos
=======
	std::vector<char> buf = load_file(argv[1]);
	lt::bdecode_node e;
	int pos = -1;
	lt::error_code ec;
	std::cout << "decoding. recursion limit: " << depth_limit
		<< " total item count limit: " << item_limit << "\n";
	int const ret = lt::bdecode(&buf[0], &buf[0] + buf.size(), e, ec, &pos
>>>>>>> d4275722
		, depth_limit, item_limit);

	std::printf("\n\n----- raw info -----\n\n%s\n", print_entry(e).c_str());

<<<<<<< HEAD
	if (ret != 0)
	{
		std::fprintf(stderr, "failed to decode: '%s' at character: %d\n", ec.message().c_str(), pos);
		return 1;
	}

	torrent_info t(e, ec);
	if (ec)
	{
		std::fprintf(stderr, "%s\n", ec.message().c_str());
		return 1;
	}
=======
	if (ret != 0) {
		std::cerr << "failed to decode: '" << ec.message() << "' at character: " << pos<< "\n";
		return 1;
	}

	lt::torrent_info const t(e);
>>>>>>> d4275722
	e.clear();
	std::vector<char>().swap(buf);

	// print info about torrent
	std::printf("\n\n----- torrent file info -----\n\n"
		"nodes:\n");
	for (auto const& i : t.nodes())
		std::printf("%s: %d\n", i.first.c_str(), i.second);

	puts("trackers:\n");
<<<<<<< HEAD
	for (auto const& i : t.trackers())
		std::printf("%2d: %s\n", i.tier, i.url.c_str());

	std::stringstream ih;
	ih << t.info_hash();
	std::printf("number of pieces: %d\n"
=======
	for (std::vector<lt::announce_entry>::const_iterator i = t.trackers().begin();
		i != t.trackers().end(); ++i)
	{
		printf("%2d: %s\n", i->tier, i->url.c_str());
	}

	char ih[41];
	lt::to_hex(t.info_hash().data(), 20, ih);
	printf("number of pieces: %d\n"
>>>>>>> d4275722
		"piece length: %d\n"
		"info hash: %s\n"
		"comment: %s\n"
		"created by: %s\n"
		"magnet link: %s\n"
		"name: %s\n"
		"number of files: %d\n"
		"files:\n"
		, t.num_pieces()
		, t.piece_length()
		, ih.str().c_str()
		, t.comment().c_str()
		, t.creator().c_str()
		, make_magnet_uri(t).c_str()
		, t.name().c_str()
		, t.num_files());
<<<<<<< HEAD
	file_storage const& st = t.files();
	for (file_index_t i(0); i < file_index_t(st.num_files()); ++i)
	{
		piece_index_t const first = st.map_file(i, 0, 0).piece;
		piece_index_t const last = st.map_file(i, (std::max)(std::int64_t(st.file_size(i))-1, std::int64_t(0)), 0).piece;
		auto const flags = st.file_flags(i);
		std::stringstream file_hash;
		if (!st.hash(i).is_all_zeros())
			file_hash << st.hash(i);
		std::printf(" %8" PRIx64 " %11" PRId64 " %c%c%c%c [ %5d, %5d ] %7u %s %s %s%s\n"
			, st.file_offset(i)
			, st.file_size(i)
			, ((flags & file_storage::flag_pad_file)?'p':'-')
			, ((flags & file_storage::flag_executable)?'x':'-')
			, ((flags & file_storage::flag_hidden)?'h':'-')
			, ((flags & file_storage::flag_symlink)?'l':'-')
			, static_cast<int>(first)
			, static_cast<int>(last)
			, std::uint32_t(st.mtime(i))
			, file_hash.str().c_str()
=======
	lt::file_storage const& st = t.files();
	for (int i = 0; i < st.num_files(); ++i)
	{
		int const first = st.map_file(i, 0, 0).piece;
		int const last = st.map_file(i, (std::max)(boost::int64_t(st.file_size(i))-1, boost::int64_t(0)), 0).piece;
		int const flags = st.file_flags(i);
		printf(" %8" PRIx64 " %11" PRId64 " %c%c%c%c [ %5d, %5d ] %7u %s %s %s%s\n"
			, st.file_offset(i)
			, st.file_size(i)
			, ((flags & lt::file_storage::flag_pad_file)?'p':'-')
			, ((flags & lt::file_storage::flag_executable)?'x':'-')
			, ((flags & lt::file_storage::flag_hidden)?'h':'-')
			, ((flags & lt::file_storage::flag_symlink)?'l':'-')
			, first, last
			, boost::uint32_t(st.mtime(i))
			, st.hash(i) != lt::sha1_hash(0) ? lt::to_hex(st.hash(i).to_string()).c_str() : ""
>>>>>>> d4275722
			, st.file_path(i).c_str()
			, (flags & lt::file_storage::flag_symlink) ? "-> " : ""
			, (flags & lt::file_storage::flag_symlink) ? st.symlink(i).c_str() : "");
	}
	std::printf("web seeds:\n");
	for (auto const& ws : t.web_seeds())
	{
		std::printf("%s %s\n"
			, ws.type == web_seed_entry::url_seed ? "BEP19" : "BEP17"
			, ws.url.c_str());
	}

	return 0;
<<<<<<< HEAD
}
=======
}
catch (std::exception const& e)
{
	std::cerr << "ERROR: " << e.what() << "\n";
}
>>>>>>> d4275722
<|MERGE_RESOLUTION|>--- conflicted
+++ resolved
@@ -40,69 +40,8 @@
 #include "libtorrent/bdecode.hpp"
 #include "libtorrent/magnet_uri.hpp"
 
-<<<<<<< HEAD
-int load_file(std::string const& filename, std::vector<char>& v
-	, lt::error_code& ec, int limit = 8000000)
-{
-	ec.clear();
-	FILE* f = std::fopen(filename.c_str(), "rb");
-	if (f == nullptr)
-	{
-		ec.assign(errno, boost::system::system_category());
-		return -1;
-	}
-
-	int r = fseek(f, 0, SEEK_END);
-	if (r != 0)
-	{
-		ec.assign(errno, boost::system::system_category());
-		std::fclose(f);
-		return -1;
-	}
-	long s = ftell(f);
-	if (s < 0)
-	{
-		ec.assign(errno, boost::system::system_category());
-		std::fclose(f);
-		return -1;
-	}
-
-	if (s > limit)
-	{
-		std::fclose(f);
-		return -2;
-	}
-
-	r = fseek(f, 0, SEEK_SET);
-	if (r != 0)
-	{
-		ec.assign(errno, boost::system::system_category());
-		std::fclose(f);
-		return -1;
-	}
-
-	v.resize(s);
-	if (s == 0)
-	{
-		std::fclose(f);
-		return 0;
-	}
-
-	r = int(fread(&v[0], 1, v.size(), f));
-	if (r < 0)
-	{
-		ec.assign(errno, boost::system::system_category());
-		std::fclose(f);
-		return -1;
-	}
-
-	std::fclose(f);
-
-	if (r != s) return -3;
-
-	return 0;
-=======
 #include <fstream>
+#include <iostream>
 
 std::vector<char> load_file(std::string const& filename)
 {
@@ -111,24 +50,16 @@
 	in.exceptions(std::ifstream::failbit);
 	in.open(filename.c_str(), std::ios_base::in | std::ios_base::binary);
 	in.seekg(0, std::ios_base::end);
-	size_t const size = in.tellg();
+	auto const size = in.tellg();
 	in.seekg(0, std::ios_base::beg);
-	ret.resize(size);
+	ret.resize(static_cast<std::size_t>(size));
 	in.read(ret.data(), ret.size());
 	return ret;
->>>>>>> d4275722
 }
 
 int main(int argc, char* argv[]) try
 {
-<<<<<<< HEAD
-	using namespace lt;
-
-	if (argc < 2 || argc > 4)
-	{
-=======
 	if (argc < 2 || argc > 4) {
->>>>>>> d4275722
 		fputs("usage: dump_torrent torrent-file [total-items-limit] [recursion-limit]\n", stderr);
 		return 1;
 	}
@@ -139,27 +70,6 @@
 	if (argc > 2) item_limit = atoi(argv[2]);
 	if (argc > 3) depth_limit = atoi(argv[3]);
 
-<<<<<<< HEAD
-	std::vector<char> buf;
-	error_code ec;
-	int ret = load_file(argv[1], buf, ec, 40 * 1000000);
-	if (ret == -1)
-	{
-		std::fprintf(stderr, "file too big, aborting\n");
-		return 1;
-	}
-
-	if (ret != 0)
-	{
-		std::fprintf(stderr, "failed to load file: %s\n", ec.message().c_str());
-		return 1;
-	}
-	bdecode_node e;
-	int pos = -1;
-	std::printf("decoding. recursion limit: %d total item count limit: %d\n"
-		, depth_limit, item_limit);
-	ret = bdecode(&buf[0], &buf[0] + buf.size(), e, ec, &pos
-=======
 	std::vector<char> buf = load_file(argv[1]);
 	lt::bdecode_node e;
 	int pos = -1;
@@ -167,32 +77,16 @@
 	std::cout << "decoding. recursion limit: " << depth_limit
 		<< " total item count limit: " << item_limit << "\n";
 	int const ret = lt::bdecode(&buf[0], &buf[0] + buf.size(), e, ec, &pos
->>>>>>> d4275722
 		, depth_limit, item_limit);
 
 	std::printf("\n\n----- raw info -----\n\n%s\n", print_entry(e).c_str());
 
-<<<<<<< HEAD
-	if (ret != 0)
-	{
-		std::fprintf(stderr, "failed to decode: '%s' at character: %d\n", ec.message().c_str(), pos);
-		return 1;
-	}
-
-	torrent_info t(e, ec);
-	if (ec)
-	{
-		std::fprintf(stderr, "%s\n", ec.message().c_str());
-		return 1;
-	}
-=======
 	if (ret != 0) {
 		std::cerr << "failed to decode: '" << ec.message() << "' at character: " << pos<< "\n";
 		return 1;
 	}
 
 	lt::torrent_info const t(e);
->>>>>>> d4275722
 	e.clear();
 	std::vector<char>().swap(buf);
 
@@ -203,24 +97,12 @@
 		std::printf("%s: %d\n", i.first.c_str(), i.second);
 
 	puts("trackers:\n");
-<<<<<<< HEAD
 	for (auto const& i : t.trackers())
 		std::printf("%2d: %s\n", i.tier, i.url.c_str());
 
 	std::stringstream ih;
 	ih << t.info_hash();
 	std::printf("number of pieces: %d\n"
-=======
-	for (std::vector<lt::announce_entry>::const_iterator i = t.trackers().begin();
-		i != t.trackers().end(); ++i)
-	{
-		printf("%2d: %s\n", i->tier, i->url.c_str());
-	}
-
-	char ih[41];
-	lt::to_hex(t.info_hash().data(), 20, ih);
-	printf("number of pieces: %d\n"
->>>>>>> d4275722
 		"piece length: %d\n"
 		"info hash: %s\n"
 		"comment: %s\n"
@@ -237,12 +119,11 @@
 		, make_magnet_uri(t).c_str()
 		, t.name().c_str()
 		, t.num_files());
-<<<<<<< HEAD
-	file_storage const& st = t.files();
-	for (file_index_t i(0); i < file_index_t(st.num_files()); ++i)
+	lt::file_storage const& st = t.files();
+	for (lt::file_index_t i(0); i < lt::file_index_t(st.num_files()); ++i)
 	{
-		piece_index_t const first = st.map_file(i, 0, 0).piece;
-		piece_index_t const last = st.map_file(i, (std::max)(std::int64_t(st.file_size(i))-1, std::int64_t(0)), 0).piece;
+		lt::piece_index_t const first = st.map_file(i, 0, 0).piece;
+		lt::piece_index_t const last = st.map_file(i, (std::max)(std::int64_t(st.file_size(i))-1, std::int64_t(0)), 0).piece;
 		auto const flags = st.file_flags(i);
 		std::stringstream file_hash;
 		if (!st.hash(i).is_all_zeros())
@@ -250,32 +131,14 @@
 		std::printf(" %8" PRIx64 " %11" PRId64 " %c%c%c%c [ %5d, %5d ] %7u %s %s %s%s\n"
 			, st.file_offset(i)
 			, st.file_size(i)
-			, ((flags & file_storage::flag_pad_file)?'p':'-')
-			, ((flags & file_storage::flag_executable)?'x':'-')
-			, ((flags & file_storage::flag_hidden)?'h':'-')
-			, ((flags & file_storage::flag_symlink)?'l':'-')
+			, ((flags & lt::file_storage::flag_pad_file)?'p':'-')
+			, ((flags & lt::file_storage::flag_executable)?'x':'-')
+			, ((flags & lt::file_storage::flag_hidden)?'h':'-')
+			, ((flags & lt::file_storage::flag_symlink)?'l':'-')
 			, static_cast<int>(first)
 			, static_cast<int>(last)
 			, std::uint32_t(st.mtime(i))
 			, file_hash.str().c_str()
-=======
-	lt::file_storage const& st = t.files();
-	for (int i = 0; i < st.num_files(); ++i)
-	{
-		int const first = st.map_file(i, 0, 0).piece;
-		int const last = st.map_file(i, (std::max)(boost::int64_t(st.file_size(i))-1, boost::int64_t(0)), 0).piece;
-		int const flags = st.file_flags(i);
-		printf(" %8" PRIx64 " %11" PRId64 " %c%c%c%c [ %5d, %5d ] %7u %s %s %s%s\n"
-			, st.file_offset(i)
-			, st.file_size(i)
-			, ((flags & lt::file_storage::flag_pad_file)?'p':'-')
-			, ((flags & lt::file_storage::flag_executable)?'x':'-')
-			, ((flags & lt::file_storage::flag_hidden)?'h':'-')
-			, ((flags & lt::file_storage::flag_symlink)?'l':'-')
-			, first, last
-			, boost::uint32_t(st.mtime(i))
-			, st.hash(i) != lt::sha1_hash(0) ? lt::to_hex(st.hash(i).to_string()).c_str() : ""
->>>>>>> d4275722
 			, st.file_path(i).c_str()
 			, (flags & lt::file_storage::flag_symlink) ? "-> " : ""
 			, (flags & lt::file_storage::flag_symlink) ? st.symlink(i).c_str() : "");
@@ -284,17 +147,13 @@
 	for (auto const& ws : t.web_seeds())
 	{
 		std::printf("%s %s\n"
-			, ws.type == web_seed_entry::url_seed ? "BEP19" : "BEP17"
+			, ws.type == lt::web_seed_entry::url_seed ? "BEP19" : "BEP17"
 			, ws.url.c_str());
 	}
 
 	return 0;
-<<<<<<< HEAD
-}
-=======
 }
 catch (std::exception const& e)
 {
 	std::cerr << "ERROR: " << e.what() << "\n";
-}
->>>>>>> d4275722
+}