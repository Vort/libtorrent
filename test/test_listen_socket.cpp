/*

Copyright (c) 2016-2017, Steven Siloti
Copyright (c) 2017, 2019, Arvid Norberg
Copyright (c) 2018, Alden Torres
All rights reserved.

Redistribution and use in source and binary forms, with or without
modification, are permitted provided that the following conditions
are met:

* Redistributions of source code must retain the above copyright
notice, this list of conditions and the following disclaimer.
* Redistributions in binary form must reproduce the above copyright
notice, this list of conditions and the following disclaimer in
the documentation and/or other materials provided with the distribution.
* Neither the name of the author nor the names of its
contributors may be used to endorse or promote products derived
from this software without specific prior written permission.

THIS SOFTWARE IS PROVIDED BY THE COPYRIGHT HOLDERS AND CONTRIBUTORS "AS IS"
AND ANY EXPRESS OR IMPLIED WARRANTIES, INCLUDING, BUT NOT LIMITED TO, THE
IMPLIED WARRANTIES OF MERCHANTABILITY AND FITNESS FOR A PARTICULAR PURPOSE
ARE DISCLAIMED. IN NO EVENT SHALL THE COPYRIGHT OWNER OR CONTRIBUTORS BE
LIABLE FOR ANY DIRECT, INDIRECT, INCIDENTAL, SPECIAL, EXEMPLARY, OR
CONSEQUENTIAL DAMAGES (INCLUDING, BUT NOT LIMITED TO, PROCUREMENT OF
SUBSTITUTE GOODS OR SERVICES; LOSS OF USE, DATA, OR PROFITS; OR BUSINESS
INTERRUPTION) HOWEVER CAUSED AND ON ANY THEORY OF LIABILITY, WHETHER IN
CONTRACT, STRICT LIABILITY, OR TORT (INCLUDING NEGLIGENCE OR OTHERWISE)
ARISING IN ANY WAY OUT OF THE USE OF THIS SOFTWARE, EVEN IF ADVISED OF THE
POSSIBILITY OF SUCH DAMAGE.

*/

#include "test.hpp"
#include "libtorrent/aux_/session_impl.hpp"
#include "libtorrent/string_util.hpp"

using namespace lt;

namespace
{
	using tp = aux::transport;

	void test_equal(aux::listen_socket_t const& s, address addr, int port
		, std::string dev, tp ssl)
	{
		TEST_CHECK(s.ssl == ssl);
		TEST_EQUAL(s.local_endpoint.address(), addr);
		TEST_EQUAL(s.original_port, port);
		TEST_EQUAL(s.device, dev);
	}

	void test_equal(aux::listen_endpoint_t const& e1, address addr, int port
		, std::string dev, tp ssl)
	{
		TEST_CHECK(e1.ssl == ssl);
		TEST_EQUAL(e1.port, port);
		TEST_EQUAL(e1.addr, addr);
		TEST_EQUAL(e1.device, dev);
	}

	ip_interface ifc(char const* ip, char const* device, char const* netmask = nullptr)
	{
		ip_interface ipi;
<<<<<<< HEAD
		ipi.interface_address = make_address(ip);
		if (netmask) ipi.netmask = make_address(netmask);
		strncpy(ipi.name, device, sizeof(ipi.name));
=======
		ipi.interface_address = address::from_string(ip);
		if (netmask) ipi.netmask = address::from_string(netmask);
		std::strncpy(ipi.name, device, sizeof(ipi.name) - 1);
>>>>>>> 025a1a73
		return ipi;
	}

	ip_interface ifc(char const* ip, char const* device, interface_flags const flags
		, char const* netmask = nullptr)
	{
		ip_interface ipi;
<<<<<<< HEAD
		ipi.interface_address = make_address(ip);
		if (netmask) ipi.netmask = make_address(netmask);
		strncpy(ipi.name, device, sizeof(ipi.name));
=======
		ipi.interface_address = address::from_string(ip);
		if (netmask) ipi.netmask = address::from_string(netmask);
		std::strncpy(ipi.name, device, sizeof(ipi.name) - 1);
>>>>>>> 025a1a73
		ipi.flags = flags;
		return ipi;
	}

	ip_route rt(char const* ip, char const* device, char const* gateway)
	{
		ip_route ret;
<<<<<<< HEAD
		ret.destination = make_address(ip);
		ret.gateway = make_address(gateway);
		std::strncpy(ret.name, device, sizeof(ret.name));
=======
		ret.destination = address::from_string(ip);
		ret.gateway = address::from_string(gateway);
		std::strncpy(ret.name, device, sizeof(ret.name) - 1);
>>>>>>> 025a1a73
		ret.name[sizeof(ret.name) - 1] = '\0';
		ret.mtu = 1500;
		return ret;
	}

	aux::listen_endpoint_t ep(char const* ip, int port
		, tp ssl, aux::listen_socket_flags_t const flags)
	{
		return aux::listen_endpoint_t(make_address(ip), port, std::string{}
			, ssl, flags);
	}

	aux::listen_endpoint_t ep(char const* ip, int port
		, tp ssl = tp::plaintext
		, std::string device = {})
	{
		return aux::listen_endpoint_t(make_address(ip), port, device, ssl
			, aux::listen_socket_t::accept_incoming);
	}

	aux::listen_endpoint_t ep(char const* ip, int port
		, std::string device
		, tp ssl = tp::plaintext)
	{
		return aux::listen_endpoint_t(make_address(ip), port, device, ssl
			, aux::listen_socket_t::accept_incoming);
	}

	aux::listen_endpoint_t ep(char const* ip, int port
		, std::string device
		, aux::listen_socket_flags_t const flags)
	{
		return aux::listen_endpoint_t(make_address(ip), port, device
			, tp::plaintext, flags);
	}

	aux::listen_endpoint_t ep(char const* ip, int port
		, aux::listen_socket_flags_t const flags)
	{
		return aux::listen_endpoint_t(make_address(ip), port, std::string{}
			, tp::plaintext, flags);
	}

	std::shared_ptr<aux::listen_socket_t> sock(char const* ip, int const port
		, int const original_port, char const* device = "")
	{
		auto s = std::make_shared<aux::listen_socket_t>();
		s->local_endpoint = tcp::endpoint(make_address(ip)
			, aux::numeric_cast<std::uint16_t>(port));
		s->original_port = original_port;
		s->device = device;
		return s;
	}

	std::shared_ptr<aux::listen_socket_t> sock(char const* ip, int const port, char const* dev)
	{ return sock(ip, port, port, dev); }

	std::shared_ptr<aux::listen_socket_t> sock(char const* ip, int const port)
	{ return sock(ip, port, port); }

} // anonymous namespace

TORRENT_TEST(partition_listen_sockets_wildcard2specific)
{
	std::vector<std::shared_ptr<aux::listen_socket_t>> sockets = {
		sock("0.0.0.0", 6881), sock("4.4.4.4", 6881)
	};

	// remove the wildcard socket and replace it with a specific IP
	std::vector<aux::listen_endpoint_t> eps = {
		ep("4.4.4.4", 6881), ep("4.4.4.5", 6881)
	};

	auto remove_iter = aux::partition_listen_sockets(eps, sockets);
	TEST_EQUAL(eps.size(), 1);
	TEST_EQUAL(std::distance(sockets.begin(), remove_iter), 1);
	TEST_EQUAL(std::distance(remove_iter, sockets.end()), 1);
	test_equal(*sockets.front(), make_address_v4("4.4.4.4"), 6881, "", tp::plaintext);
	test_equal(*sockets.back(), address_v4(), 6881, "", tp::plaintext);
	test_equal(eps.front(), make_address_v4("4.4.4.5"), 6881, "", tp::plaintext);
}

TORRENT_TEST(partition_listen_sockets_port_change)
{
	std::vector<std::shared_ptr<aux::listen_socket_t>> sockets = {
		sock("4.4.4.4", 6881), sock("4.4.4.5", 6881)
	};

	// change the ports
	std::vector<aux::listen_endpoint_t> eps = {
		ep("4.4.4.4", 6882), ep("4.4.4.5", 6882)
	};
	auto remove_iter = aux::partition_listen_sockets(eps, sockets);
	TEST_CHECK(sockets.begin() == remove_iter);
	TEST_EQUAL(eps.size(), 2);
}

TORRENT_TEST(partition_listen_sockets_device_bound)
{
	std::vector<std::shared_ptr<aux::listen_socket_t>> sockets = {
		sock("4.4.4.5", 6881), sock("0.0.0.0", 6881)
	};

	// replace the wildcard socket with a pair of device bound sockets
	std::vector<aux::listen_endpoint_t> eps = {
		ep("4.4.4.5", 6881)
		, ep("4.4.4.6", 6881, "eth1")
		, ep("4.4.4.7", 6881, "eth1")
	};

	auto remove_iter = aux::partition_listen_sockets(eps, sockets);
	TEST_EQUAL(std::distance(sockets.begin(), remove_iter), 1);
	TEST_EQUAL(std::distance(remove_iter, sockets.end()), 1);
	test_equal(*sockets.front(), make_address_v4("4.4.4.5"), 6881, "", tp::plaintext);
	test_equal(*sockets.back(), address_v4(), 6881, "", tp::plaintext);
	TEST_EQUAL(eps.size(), 2);
}

TORRENT_TEST(partition_listen_sockets_device_ip_change)
{
	std::vector<std::shared_ptr<aux::listen_socket_t>> sockets = {
		sock("10.10.10.10", 6881, "enp3s0")
		, sock("4.4.4.4", 6881, "enp3s0")
	};

	// change the IP of a device bound socket
	std::vector<aux::listen_endpoint_t> eps = {
		ep("10.10.10.10", 6881, "enp3s0")
		, ep("4.4.4.5", 6881, "enp3s0")
	};
	auto remove_iter = aux::partition_listen_sockets(eps, sockets);
	TEST_EQUAL(std::distance(sockets.begin(), remove_iter), 1);
	TEST_EQUAL(std::distance(remove_iter, sockets.end()), 1);
	test_equal(*sockets.front(), make_address_v4("10.10.10.10"), 6881, "enp3s0", tp::plaintext);
	test_equal(*sockets.back(), make_address_v4("4.4.4.4"), 6881, "enp3s0", tp::plaintext);
	TEST_EQUAL(eps.size(), 1);
	test_equal(eps.front(), make_address_v4("4.4.4.5"), 6881, "enp3s0", tp::plaintext);
}

TORRENT_TEST(partition_listen_sockets_original_port)
{
	std::vector<std::shared_ptr<aux::listen_socket_t>> sockets = {
		sock("10.10.10.10", 6883, 6881), sock("4.4.4.4", 6883, 6881)
	};

	// make sure all sockets are kept when the actual port is different from the original
	std::vector<aux::listen_endpoint_t> eps = {
		ep("10.10.10.10", 6881)
		, ep("4.4.4.4", 6881)
	};

	auto remove_iter = aux::partition_listen_sockets(eps, sockets);
	TEST_CHECK(remove_iter == sockets.end());
	TEST_CHECK(eps.empty());
}

TORRENT_TEST(partition_listen_sockets_ssl)
{
	std::vector<std::shared_ptr<aux::listen_socket_t>> sockets = {
		sock("10.10.10.10", 6881), sock("4.4.4.4", 6881)
	};

	// add ssl sockets
	std::vector<aux::listen_endpoint_t> eps = {
		ep("10.10.10.10", 6881)
		, ep("4.4.4.4", 6881)
		, ep("10.10.10.10", 6881, tp::ssl)
		, ep("4.4.4.4", 6881, tp::ssl)
	};

	auto remove_iter = aux::partition_listen_sockets(eps, sockets);
	TEST_CHECK(remove_iter == sockets.end());
	TEST_EQUAL(eps.size(), 2);
}

TORRENT_TEST(partition_listen_sockets_op_ports)
{
	std::vector<std::shared_ptr<aux::listen_socket_t>> sockets = {
		sock("10.10.10.10", 6881, 0), sock("4.4.4.4", 6881)
	};

	// replace OS assigned ports with explicit ports
	std::vector<aux::listen_endpoint_t> eps ={
		ep("10.10.10.10", 6882),
		ep("4.4.4.4", 6882),
	};
	auto remove_iter = aux::partition_listen_sockets(eps, sockets);
	TEST_CHECK(remove_iter == sockets.begin());
	TEST_EQUAL(eps.size(), 2);
}

TORRENT_TEST(expand_devices)
{
	std::vector<ip_interface> const ifs = {
		ifc("127.0.0.1", "lo", "255.0.0.0")
		, ifc("192.168.1.2", "eth0", "255.255.255.0")
		, ifc("24.172.48.90", "eth1", "255.255.255.0")
		, ifc("::1", "lo", "ffff:ffff:ffff:ffff::")
		, ifc("fe80::d250:99ff:fe0c:9b74", "eth0", "ffff:ffff:ffff:ffff::")
		, ifc("2601:646:c600:a3:d250:99ff:fe0c:9b74", "eth0", "ffff:ffff:ffff:ffff::")
	};

	std::vector<aux::listen_endpoint_t> eps = {
		{
			make_address("127.0.0.1"),
			6881, // port
			"", // device
			aux::transport::plaintext,
			aux::listen_socket_flags_t{} },
		{
			make_address("192.168.1.2"),
			6881, // port
			"", // device
			aux::transport::plaintext,
			aux::listen_socket_flags_t{} }
	};

	expand_devices(ifs, eps);

	TEST_CHECK((eps == std::vector<aux::listen_endpoint_t>{
		{
			make_address("127.0.0.1"),
			6881, // port
			"lo", // device
			aux::transport::plaintext,
			aux::listen_socket_flags_t{},
			make_address("255.0.0.0") },
		{
			make_address("192.168.1.2"),
			6881, // port
			"eth0", // device
			aux::transport::plaintext,
			aux::listen_socket_flags_t{},
			make_address("255.255.255.0") },
		}));
}

TORRENT_TEST(expand_unspecified)
{
	// this causes us to only expand IPv6 addresses on eth0
	std::vector<ip_route> const routes = {
		rt("0.0.0.0", "eth0", "1.2.3.4"),
		rt("::", "eth0", "1234:5678::1"),
	};

	std::vector<ip_interface> const ifs = {
		ifc("127.0.0.1", "lo")
		, ifc("192.168.1.2", "eth0")
		, ifc("24.172.48.90", "eth1")
		, ifc("::1", "lo")
		, ifc("fe80::d250:99ff:fe0c:9b74", "eth0")
		, ifc("2601:646:c600:a3:d250:99ff:fe0c:9b74", "eth0")
	};

	aux::listen_socket_flags_t const global = aux::listen_socket_t::accept_incoming
		| aux::listen_socket_t::was_expanded;
	aux::listen_socket_flags_t const local = aux::listen_socket_t::accept_incoming
		| aux::listen_socket_t::was_expanded
		| aux::listen_socket_t::local_network;

	auto v4_nossl      = ep("0.0.0.0", 6881);
	auto v4_ssl        = ep("0.0.0.0", 6882, tp::ssl);
	auto v4_loopb_nossl= ep("127.0.0.1", 6881, local);
	auto v4_loopb_ssl  = ep("127.0.0.1", 6882, tp::ssl, local);
	auto v4_g1_nossl   = ep("192.168.1.2", 6881, global);
	auto v4_g1_ssl     = ep("192.168.1.2", 6882, tp::ssl, global);
	auto v4_g2_nossl   = ep("24.172.48.90", 6881, global);
	auto v4_g2_ssl     = ep("24.172.48.90", 6882, tp::ssl, global);
	auto v6_unsp_nossl = ep("::", 6883, global);
	auto v6_unsp_ssl   = ep("::", 6884, tp::ssl, global);
	auto v6_ll_nossl   = ep("fe80::d250:99ff:fe0c:9b74", 6883, local);
	auto v6_ll_ssl     = ep("fe80::d250:99ff:fe0c:9b74", 6884, tp::ssl, local);
	auto v6_g_nossl    = ep("2601:646:c600:a3:d250:99ff:fe0c:9b74", 6883, global);
	auto v6_g_ssl      = ep("2601:646:c600:a3:d250:99ff:fe0c:9b74", 6884, tp::ssl, global);
	auto v6_loopb_ssl  = ep("::1", 6884, tp::ssl, local);
	auto v6_loopb_nossl= ep("::1", 6883, local);

	std::vector<aux::listen_endpoint_t> eps = {
		v4_nossl, v4_ssl, v6_unsp_nossl, v6_unsp_ssl
	};

	aux::expand_unspecified_address(ifs, routes, eps);

	TEST_EQUAL(eps.size(), 12);
	TEST_CHECK(std::count(eps.begin(), eps.end(), v4_g1_nossl) == 1);
	TEST_CHECK(std::count(eps.begin(), eps.end(), v4_g1_ssl) == 1);
	TEST_CHECK(std::count(eps.begin(), eps.end(), v4_g2_nossl) == 1);
	TEST_CHECK(std::count(eps.begin(), eps.end(), v4_g2_ssl) == 1);
	TEST_CHECK(std::count(eps.begin(), eps.end(), v6_ll_nossl) == 1);
	TEST_CHECK(std::count(eps.begin(), eps.end(), v6_ll_ssl) == 1);
	TEST_CHECK(std::count(eps.begin(), eps.end(), v6_g_nossl) == 1);
	TEST_CHECK(std::count(eps.begin(), eps.end(), v6_g_ssl) == 1);
	TEST_CHECK(std::count(eps.begin(), eps.end(), v6_loopb_ssl) == 1);
	TEST_CHECK(std::count(eps.begin(), eps.end(), v6_loopb_nossl) == 1);
	TEST_CHECK(std::count(eps.begin(), eps.end(), v4_loopb_ssl) == 1);
	TEST_CHECK(std::count(eps.begin(), eps.end(), v4_loopb_nossl) == 1);
	TEST_CHECK(std::count(eps.begin(), eps.end(), v6_unsp_nossl) == 0);
	TEST_CHECK(std::count(eps.begin(), eps.end(), v6_unsp_ssl) == 0);
	TEST_CHECK(std::count(eps.begin(), eps.end(), v4_nossl) == 0);
	TEST_CHECK(std::count(eps.begin(), eps.end(), v4_ssl) == 0);

	// test that a user configured endpoint is not duplicated
	auto v6_g_nossl_dev = ep("2601:646:c600:a3:d250:99ff:fe0c:9b74", 6883, "eth0");

	eps.clear();
	eps.push_back(v6_unsp_nossl);
	eps.push_back(v6_g_nossl_dev);

	aux::expand_unspecified_address(ifs, routes, eps);

	TEST_EQUAL(eps.size(), 3);
	TEST_CHECK(std::count(eps.begin(), eps.end(), v6_ll_nossl) == 1);
	TEST_CHECK(std::count(eps.begin(), eps.end(), v6_g_nossl) == 0);
	TEST_CHECK(std::count(eps.begin(), eps.end(), v6_loopb_nossl) == 1);
	TEST_CHECK(std::count(eps.begin(), eps.end(), v6_g_nossl_dev) == 1);
}

using eps_t =  std::vector<aux::listen_endpoint_t>;

auto const global = aux::listen_socket_t::accept_incoming
	| aux::listen_socket_t::was_expanded;
auto const local = global | aux::listen_socket_t::local_network;

TORRENT_TEST(expand_unspecified_no_default)
{
	// even though this route isn't a default route, it's a route for a global
	// internet address
	std::vector<ip_route> const routes = {
		rt("128.0.0.0", "eth0", "128.0.0.0"),
	};

	std::vector<ip_interface> const ifs = { ifc("192.168.1.2", "eth0", "255.255.0.0") };
	eps_t eps = { ep("0.0.0.0", 6881) };

	aux::expand_unspecified_address(ifs, routes, eps);

	TEST_CHECK(eps == eps_t{ ep("192.168.1.2", 6881, global) });
}

namespace {

void test_expand_unspecified_if_flags(interface_flags const flags
	, eps_t const& expected)
{
	// even though this route isn't a default route, it's a route for a global
	// internet address
	std::vector<ip_route> const routes;

	std::vector<ip_interface> const ifs = { ifc("192.168.1.2", "eth0", flags) };
	eps_t eps = { ep("0.0.0.0", 6881) };
	aux::expand_unspecified_address(ifs, routes, eps);
	TEST_CHECK((eps == expected));
}

void test_expand_unspecified_if_address(char const* address, eps_t const& expected)
{
	std::vector<ip_route> const routes;
	std::vector<ip_interface> const ifs = { ifc(address, "eth0", "255.255.0.0") };
	eps_t eps = { ep("0.0.0.0", 6881) };

	aux::expand_unspecified_address(ifs, routes, eps);

	TEST_CHECK(eps == expected);
}

}

TORRENT_TEST(expand_unspecified_ppp)
{
	test_expand_unspecified_if_flags(if_flags::up | if_flags::pointopoint, eps_t{ ep("192.168.1.2", 6881, global) });
	test_expand_unspecified_if_flags(if_flags::up, eps_t{ ep("192.168.1.2", 6881, local) });
}

TORRENT_TEST(expand_unspecified_down_if)
{
	test_expand_unspecified_if_flags({}, eps_t{});
	test_expand_unspecified_if_flags(if_flags::up, eps_t{ ep("192.168.1.2", 6881, local) });
}

TORRENT_TEST(expand_unspecified_if_loopback)
{
	test_expand_unspecified_if_flags(if_flags::up | if_flags::loopback, eps_t{ ep("192.168.1.2", 6881, local) });
}

TORRENT_TEST(expand_unspecified_global_address)
{
	test_expand_unspecified_if_address("1.2.3.4", eps_t{ ep("1.2.3.4", 6881, global)});
}

TORRENT_TEST(expand_unspecified_link_local)
{
	test_expand_unspecified_if_address("169.254.1.2", eps_t{ ep("169.254.1.2", 6881, local)});
}

TORRENT_TEST(expand_unspecified_loopback)
{
	test_expand_unspecified_if_address("127.1.1.1", eps_t{ ep("127.1.1.1", 6881, local)});
}

namespace {
std::vector<aux::listen_endpoint_t> to_endpoint(listen_interface_t const& iface
	, span<ip_interface const> const ifs)
{
	std::vector<aux::listen_endpoint_t> ret;
	interface_to_endpoints(iface, aux::listen_socket_t::accept_incoming, ifs, ret);
	return ret;
}

using eps = std::vector<aux::listen_endpoint_t>;

listen_interface_t ift(char const* dev, int const port, bool const ssl = false
	, bool const local = false)
{
	return {std::string(dev), port, ssl, local};
}
}
using ls = aux::listen_socket_t;

TORRENT_TEST(interface_to_endpoint)
{
	TEST_CHECK(to_endpoint(ift("10.0.1.1", 6881), {}) == eps{ep("10.0.1.1", 6881)});


	std::vector<ip_interface> const ifs = {
		// this is a global IPv4 address, not a private network
		ifc("185.0.1.2", "eth0")
		, ifc("192.168.2.2", "eth1")
		, ifc("fe80::d250:99ff:fe0c:9b74", "eth0")
		// this is a global IPv6 address, not a private network
		, ifc("2601:646:c600:a3:d250:99ff:fe0c:9b74", "eth1")
	};

	TEST_CHECK((to_endpoint(ift("eth0", 1234), ifs)
		== eps{ep("185.0.1.2", 1234, "eth0", ls::was_expanded | ls::accept_incoming)
		, ep("fe80::d250:99ff:fe0c:9b74", 1234, "eth0", ls::was_expanded | ls::accept_incoming | ls::local_network)}));

	TEST_CHECK((to_endpoint(ift("eth1", 1234), ifs)
		== eps{ep("192.168.2.2", 1234, "eth1", ls::was_expanded | ls::accept_incoming)
		, ep("2601:646:c600:a3:d250:99ff:fe0c:9b74", 1234, "eth1", ls::was_expanded | ls::accept_incoming)}));

	std::vector<ip_interface> const ifs2 = {
		ifc("10.0.1.1", "eth0")
	};

	TEST_CHECK((to_endpoint(ift("eth0", 1234), ifs2)
		== eps{ep("10.0.1.1", 1234, "eth0", ls::was_expanded | ls::accept_incoming)}));
}
<|MERGE_RESOLUTION|>--- conflicted
+++ resolved
@@ -63,15 +63,9 @@
 	ip_interface ifc(char const* ip, char const* device, char const* netmask = nullptr)
 	{
 		ip_interface ipi;
-<<<<<<< HEAD
 		ipi.interface_address = make_address(ip);
 		if (netmask) ipi.netmask = make_address(netmask);
-		strncpy(ipi.name, device, sizeof(ipi.name));
-=======
-		ipi.interface_address = address::from_string(ip);
-		if (netmask) ipi.netmask = address::from_string(netmask);
 		std::strncpy(ipi.name, device, sizeof(ipi.name) - 1);
->>>>>>> 025a1a73
 		return ipi;
 	}
 
@@ -79,15 +73,9 @@
 		, char const* netmask = nullptr)
 	{
 		ip_interface ipi;
-<<<<<<< HEAD
 		ipi.interface_address = make_address(ip);
 		if (netmask) ipi.netmask = make_address(netmask);
-		strncpy(ipi.name, device, sizeof(ipi.name));
-=======
-		ipi.interface_address = address::from_string(ip);
-		if (netmask) ipi.netmask = address::from_string(netmask);
 		std::strncpy(ipi.name, device, sizeof(ipi.name) - 1);
->>>>>>> 025a1a73
 		ipi.flags = flags;
 		return ipi;
 	}
@@ -95,15 +83,9 @@
 	ip_route rt(char const* ip, char const* device, char const* gateway)
 	{
 		ip_route ret;
-<<<<<<< HEAD
 		ret.destination = make_address(ip);
 		ret.gateway = make_address(gateway);
-		std::strncpy(ret.name, device, sizeof(ret.name));
-=======
-		ret.destination = address::from_string(ip);
-		ret.gateway = address::from_string(gateway);
 		std::strncpy(ret.name, device, sizeof(ret.name) - 1);
->>>>>>> 025a1a73
 		ret.name[sizeof(ret.name) - 1] = '\0';
 		ret.mtu = 1500;
 		return ret;
