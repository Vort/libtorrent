/*

Copyright (c) 2003, Magnus Jonsson
Copyright (c) 2006-2019, Arvid Norberg
Copyright (c) 2009, Andrew Resch
Copyright (c) 2014-2019, Steven Siloti
Copyright (c) 2015-2018, Alden Torres
Copyright (c) 2015, Thomas
Copyright (c) 2015, Mikhail Titov
Copyright (c) 2016, Falcosc
Copyright (c) 2016-2017, Pavel Pimenov
Copyright (c) 2016-2017, Andrei Kurushin
Copyright (c) 2017, sledgehammer_999
Copyright (c) 2018, Xiyue Deng
All rights reserved.

Redistribution and use in source and binary forms, with or without
modification, are permitted provided that the following conditions
are met:

    * Redistributions of source code must retain the above copyright
      notice, this list of conditions and the following disclaimer.
    * Redistributions in binary form must reproduce the above copyright
      notice, this list of conditions and the following disclaimer in
      the documentation and/or other materials provided with the distribution.
    * Neither the name of the author nor the names of its
      contributors may be used to endorse or promote products derived
      from this software without specific prior written permission.

THIS SOFTWARE IS PROVIDED BY THE COPYRIGHT HOLDERS AND CONTRIBUTORS "AS IS"
AND ANY EXPRESS OR IMPLIED WARRANTIES, INCLUDING, BUT NOT LIMITED TO, THE
IMPLIED WARRANTIES OF MERCHANTABILITY AND FITNESS FOR A PARTICULAR PURPOSE
ARE DISCLAIMED. IN NO EVENT SHALL THE COPYRIGHT OWNER OR CONTRIBUTORS BE
LIABLE FOR ANY DIRECT, INDIRECT, INCIDENTAL, SPECIAL, EXEMPLARY, OR
CONSEQUENTIAL DAMAGES (INCLUDING, BUT NOT LIMITED TO, PROCUREMENT OF
SUBSTITUTE GOODS OR SERVICES; LOSS OF USE, DATA, OR PROFITS; OR BUSINESS
INTERRUPTION) HOWEVER CAUSED AND ON ANY THEORY OF LIABILITY, WHETHER IN
CONTRACT, STRICT LIABILITY, OR TORT (INCLUDING NEGLIGENCE OR OTHERWISE)
ARISING IN ANY WAY OUT OF THE USE OF THIS SOFTWARE, EVEN IF ADVISED OF THE
POSSIBILITY OF SUCH DAMAGE.

*/

#include "libtorrent/config.hpp"

#include <ctime>
#include <algorithm>
#include <cctype>
#include <cstdio> // for snprintf
#include <cinttypes> // for PRId64 et.al.
#include <functional>
#include <type_traits>
#include <numeric> // for accumulate

#if TORRENT_USE_INVARIANT_CHECKS
#include <unordered_set>
#endif

#include "libtorrent/aux_/disable_warnings_push.hpp"
#include <boost/asio/ts/internet.hpp>
#include <boost/asio/ts/executor.hpp>
#include "libtorrent/aux_/disable_warnings_pop.hpp"

#include "libtorrent/aux_/openssl.hpp"
#include "libtorrent/peer_id.hpp"
#include "libtorrent/torrent_info.hpp"
#include "libtorrent/tracker_manager.hpp"
#include "libtorrent/bencode.hpp"
#include "libtorrent/hasher.hpp"
#include "libtorrent/entry.hpp"
#include "libtorrent/session.hpp"
#include "libtorrent/fingerprint.hpp"
#include "libtorrent/alert_types.hpp"
#include "libtorrent/invariant_check.hpp"
#include "libtorrent/bt_peer_connection.hpp"
#include "libtorrent/peer_connection_handle.hpp"
#include "libtorrent/ip_filter.hpp"
#include "libtorrent/socket.hpp"
#include "libtorrent/aux_/session_impl.hpp"
#ifndef TORRENT_DISABLE_DHT
#include "libtorrent/kademlia/dht_tracker.hpp"
#include "libtorrent/kademlia/types.hpp"
#include "libtorrent/kademlia/node_entry.hpp"
#endif
#include "libtorrent/enum_net.hpp"
#include "libtorrent/utf8.hpp"
#include "libtorrent/upnp.hpp"
#include "libtorrent/natpmp.hpp"
#include "libtorrent/lsd.hpp"
#include "libtorrent/aux_/instantiate_connection.hpp"
#include "libtorrent/peer_info.hpp"
#include "libtorrent/random.hpp"
#include "libtorrent/magnet_uri.hpp"
#include "libtorrent/aux_/session_settings.hpp"
#include "libtorrent/torrent_peer.hpp"
#include "libtorrent/torrent_handle.hpp"
#include "libtorrent/choker.hpp"
#include "libtorrent/error.hpp"
#include "libtorrent/platform_util.hpp"
#include "libtorrent/aux_/bind_to_device.hpp"
#include "libtorrent/hex.hpp" // to_hex, from_hex
#include "libtorrent/aux_/scope_end.hpp"
#include "libtorrent/aux_/set_socket_buffer.hpp"
#include "libtorrent/aux_/generate_peer_id.hpp"
#include "libtorrent/aux_/ffs.hpp"

#ifndef TORRENT_DISABLE_LOGGING

#include "libtorrent/socket_io.hpp"

// for logging stat layout
#include "libtorrent/stat.hpp"

#include <cstdarg> // for va_list

// for logging the size of DHT structures
#ifndef TORRENT_DISABLE_DHT
#include <libtorrent/kademlia/find_data.hpp>
#include <libtorrent/kademlia/refresh.hpp>
#include <libtorrent/kademlia/node.hpp>
#include <libtorrent/kademlia/observer.hpp>
#include <libtorrent/kademlia/item.hpp>
#endif // TORRENT_DISABLE_DHT

#include "libtorrent/http_tracker_connection.hpp"
#include "libtorrent/udp_tracker_connection.hpp"

#endif // TORRENT_DISABLE_LOGGING

#ifdef TORRENT_USE_LIBGCRYPT

#if GCRYPT_VERSION_NUMBER < 0x010600
extern "C" {
GCRY_THREAD_OPTION_PTHREAD_IMPL;
}
#endif

namespace {

	// libgcrypt requires this to initialize the library
	struct gcrypt_setup
	{
		gcrypt_setup()
		{
			gcry_check_version(nullptr);
#if GCRYPT_VERSION_NUMBER < 0x010600
			gcry_error_t e = gcry_control(GCRYCTL_SET_THREAD_CBS, &gcry_threads_pthread);
			if (e != 0) std::fprintf(stderr, "libcrypt ERROR: %s\n", gcry_strerror(e));
			e = gcry_control(GCRYCTL_INITIALIZATION_FINISHED, 0);
			if (e != 0) std::fprintf(stderr, "initialization finished error: %s\n", gcry_strerror(e));
#endif
		}
	} gcrypt_global_constructor;
}

#endif // TORRENT_USE_LIBGCRYPT

#ifdef TORRENT_USE_OPENSSL

#include <openssl/crypto.h>
#include <openssl/rand.h>

// by openssl changelog at https://www.openssl.org/news/changelog.html
// Changes between 1.0.2h and 1.1.0  [25 Aug 2016]
// - Most global cleanup functions are no longer required because they are handled
//   via auto-deinit. Affected function CRYPTO_cleanup_all_ex_data()
#if !defined(OPENSSL_API_COMPAT) || OPENSSL_API_COMPAT < 0x10100000L
namespace {

	// openssl requires this to clean up internal
	// structures it allocates
	struct openssl_cleanup
	{
#ifdef TORRENT_MACOS_DEPRECATED_LIBCRYPTO
#pragma clang diagnostic push
#pragma clang diagnostic ignored "-Wdeprecated-declarations"
#endif
		~openssl_cleanup() { CRYPTO_cleanup_all_ex_data(); }
#ifdef TORRENT_MACOS_DEPRECATED_LIBCRYPTO
#pragma clang diagnostic pop
#endif
	} openssl_global_destructor;
}
#endif

#endif // TORRENT_USE_OPENSSL

#ifdef TORRENT_WINDOWS
// for ERROR_SEM_TIMEOUT
#include <winerror.h>
#endif

using namespace std::placeholders;

#ifdef BOOST_NO_EXCEPTIONS
namespace boost {

	void throw_exception(std::exception const& e) { std::abort(); }
}
#endif

namespace libtorrent {

#if defined TORRENT_ASIO_DEBUGGING
	std::map<std::string, async_t> _async_ops;
	std::deque<wakeup_t> _wakeups;
	int _async_ops_nthreads = 0;
	std::mutex _async_ops_mutex;

	std::map<int, handler_alloc_t> _handler_storage;
	std::mutex _handler_storage_mutex;
	bool _handler_logger_registered = false;
#endif

namespace aux {

	constexpr ip_source_t session_interface::source_dht;
	constexpr ip_source_t session_interface::source_peer;
	constexpr ip_source_t session_interface::source_tracker;
	constexpr ip_source_t session_interface::source_router;

void apply_deprecated_dht_settings(settings_pack& sett, bdecode_node const& s)
{
	bdecode_node val;
	val = s.dict_find_int("max_peers_reply");
	if (val) sett.set_int(settings_pack::dht_max_peers_reply, int(val.int_value()));
	val = s.dict_find_int("search_branching");
	if (val) sett.set_int(settings_pack::dht_search_branching, int(val.int_value()));
	val = s.dict_find_int("max_fail_count");
	if (val) sett.set_int(settings_pack::dht_max_fail_count, int(val.int_value()));
	val = s.dict_find_int("max_torrents");
	if (val) sett.set_int(settings_pack::dht_max_torrents, int(val.int_value()));
	val = s.dict_find_int("max_dht_items");
	if (val) sett.set_int(settings_pack::dht_max_dht_items, int(val.int_value()));
	val = s.dict_find_int("max_peers");
	if (val) sett.set_int(settings_pack::dht_max_peers, int(val.int_value()));
	val = s.dict_find_int("max_torrent_search_reply");
	if (val) sett.set_int(settings_pack::dht_max_torrent_search_reply, int(val.int_value()));
	val = s.dict_find_int("restrict_routing_ips");
	if (val) sett.set_bool(settings_pack::dht_restrict_routing_ips, (val.int_value() != 0));
	val = s.dict_find_int("restrict_search_ips");
	if (val) sett.set_bool(settings_pack::dht_restrict_search_ips, (val.int_value() != 0));
	val = s.dict_find_int("extended_routing_table");
	if (val) sett.set_bool(settings_pack::dht_extended_routing_table, (val.int_value() != 0));
	val = s.dict_find_int("aggressive_lookups");
	if (val) sett.set_bool(settings_pack::dht_aggressive_lookups, (val.int_value() != 0));
	val = s.dict_find_int("privacy_lookups");
	if (val) sett.set_bool(settings_pack::dht_privacy_lookups, (val.int_value() != 0));
	val = s.dict_find_int("enforce_node_id");
	if (val) sett.set_bool(settings_pack::dht_enforce_node_id, (val.int_value() != 0));
	val = s.dict_find_int("ignore_dark_internet");
	if (val) sett.set_bool(settings_pack::dht_ignore_dark_internet, (val.int_value() != 0));
	val = s.dict_find_int("block_timeout");
	if (val) sett.set_int(settings_pack::dht_block_timeout, int(val.int_value()));
	val = s.dict_find_int("block_ratelimit");
	if (val) sett.set_int(settings_pack::dht_block_ratelimit, int(val.int_value()));
	val = s.dict_find_int("read_only");
	if (val) sett.set_bool(settings_pack::dht_read_only, (val.int_value() != 0));
	val = s.dict_find_int("item_lifetime");
	if (val) sett.set_int(settings_pack::dht_item_lifetime, int(val.int_value()));
}

	std::vector<std::shared_ptr<listen_socket_t>>::iterator partition_listen_sockets(
		std::vector<listen_endpoint_t>& eps
		, std::vector<std::shared_ptr<listen_socket_t>>& sockets)
	{
		return std::partition(sockets.begin(), sockets.end()
			, [&eps](std::shared_ptr<listen_socket_t> const& sock)
		{
			auto match = std::find_if(eps.begin(), eps.end()
				, [&sock](listen_endpoint_t const& ep)
			{
				return ep.ssl == sock->ssl
					&& ep.port == sock->original_port
					&& ep.device == sock->device
					&& ep.addr == sock->local_endpoint.address();
			});

			if (match != eps.end())
			{
				// remove the matched endpoint so that another socket can't match it
				// this also signals to the caller that it doesn't need to create a
				// socket for the endpoint
				eps.erase(match);
				return true;
			}
			else
			{
				return false;
			}
		});
	}

	// To comply with BEP 45 multi homed clients must run separate DHT nodes
	// on each interface they use to talk to the DHT. For IPv6 this is enforced
	// by prohibiting creating a listen socket on [::]. Instead the list of
	// interfaces is enumerated and sockets are created for each of them.
	// This is not enforced for 0.0.0.0 because multi homed IPv4 configurations
	// are much less common and the presence of NAT means that we cannot
	// automatically determine which interfaces should have DHT nodes started on
	// them.
	void expand_unspecified_address(std::vector<ip_interface> const& ifs
		, std::vector<listen_endpoint_t>& eps)
	{
		auto unspecified_begin = std::partition(eps.begin(), eps.end()
			, [](listen_endpoint_t const& ep) { return !(ep.addr.is_v6() && ep.addr.is_unspecified()); });
		std::vector<listen_endpoint_t> unspecified_eps(unspecified_begin, eps.end());
		eps.erase(unspecified_begin, eps.end());
		for (auto const& uep : unspecified_eps)
		{
			for (auto const& ipface : ifs)
			{
				if (!ipface.preferred)
					continue;
				if (ipface.interface_address.is_v4())
					continue;
				if (ipface.interface_address.is_loopback())
					continue;
				if (!uep.device.empty() && uep.device != ipface.name)
					continue;
				if (std::any_of(eps.begin(), eps.end(), [&](listen_endpoint_t const& e)
				{
					// ignore device name because we don't want to create
					// duplicates if the user explicitly configured an address
					// without a device name
					return e.addr == ipface.interface_address
						&& e.port == uep.port
						&& e.ssl == uep.ssl;
				}))
				{
					continue;
				}

				eps.emplace_back(ipface.interface_address, uep.port, uep.device, uep.ssl);
			}
		}
	}

	void session_impl::init_peer_class_filter(bool unlimited_local)
	{
		// set the default peer_class_filter to use the local peer class
		// for peers on local networks
		std::uint32_t lfilter = 1 << static_cast<std::uint32_t>(m_local_peer_class);
		std::uint32_t gfilter = 1 << static_cast<std::uint32_t>(m_global_class);

		struct class_mapping
		{
			char const* first;
			char const* last;
			std::uint32_t filter;
		};

		static const class_mapping v4_classes[] =
		{
			// everything
			{"0.0.0.0", "255.255.255.255", gfilter},
			// local networks
			{"10.0.0.0", "10.255.255.255", lfilter},
			{"172.16.0.0", "172.31.255.255", lfilter},
			{"192.168.0.0", "192.168.255.255", lfilter},
			// link-local
			{"169.254.0.0", "169.254.255.255", lfilter},
			// loop-back
			{"127.0.0.0", "127.255.255.255", lfilter},
		};

		static const class_mapping v6_classes[] =
		{
			// everything
			{"::0", "ffff:ffff:ffff:ffff:ffff:ffff:ffff:ffff", gfilter},
			// local networks
			{"fc00::", "fdff:ffff:ffff:ffff:ffff:ffff:ffff:ffff", lfilter},
			// link-local
			{"fe80::", "febf::ffff:ffff:ffff:ffff:ffff:ffff:ffff", lfilter},
			// loop-back
			{"::1", "::1", lfilter},
		};

		class_mapping const* p = v4_classes;
		int len = sizeof(v4_classes) / sizeof(v4_classes[0]);
		if (!unlimited_local) len = 1;
		for (int i = 0; i < len; ++i)
		{
			error_code ec;
			address_v4 begin = make_address_v4(p[i].first, ec);
			address_v4 end = make_address_v4(p[i].last, ec);
			if (ec) continue;
			m_peer_class_filter.add_rule(begin, end, p[i].filter);
		}
		p = v6_classes;
		len = sizeof(v6_classes) / sizeof(v6_classes[0]);
		if (!unlimited_local) len = 1;
		for (int i = 0; i < len; ++i)
		{
			error_code ec;
			address_v6 begin = make_address_v6(p[i].first, ec);
			address_v6 end = make_address_v6(p[i].last, ec);
			if (ec) continue;
			m_peer_class_filter.add_rule(begin, end, p[i].filter);
		}
	}

#if defined TORRENT_USE_OPENSSL && OPENSSL_VERSION_NUMBER >= 0x90812f
#ifdef TORRENT_MACOS_DEPRECATED_LIBCRYPTO
#pragma clang diagnostic push
#pragma clang diagnostic ignored "-Wdeprecated-declarations"
#endif
	namespace {
	// when running bittorrent over SSL, the SNI (server name indication)
	// extension is used to know which torrent the incoming connection is
	// trying to connect to. The 40 first bytes in the name is expected to
	// be the hex encoded info-hash
	int servername_callback(SSL* s, int*, void* arg)
	{
		auto* ses = reinterpret_cast<session_impl*>(arg);
		const char* servername = SSL_get_servername(s, TLSEXT_NAMETYPE_host_name);

		if (!servername || std::strlen(servername) < 40)
			return SSL_TLSEXT_ERR_ALERT_FATAL;

		info_hash_t info_hash;
		bool valid = aux::from_hex({servername, 40}, info_hash.v1.data());

		// the server name is not a valid hex-encoded info-hash
		if (!valid)
			return SSL_TLSEXT_ERR_ALERT_FATAL;

		// see if there is a torrent with this info-hash
		std::shared_ptr<torrent> t = ses->find_torrent(info_hash).lock();

		// if there isn't, fail
		if (!t) return SSL_TLSEXT_ERR_ALERT_FATAL;

		// if the torrent we found isn't an SSL torrent, also fail.
		if (!t->is_ssl_torrent()) return SSL_TLSEXT_ERR_ALERT_FATAL;

		// if the torrent doesn't have an SSL context and should not allow
		// incoming SSL connections
		if (!t->ssl_ctx()) return SSL_TLSEXT_ERR_ALERT_FATAL;

		// use this torrent's certificate
		SSL_CTX *torrent_context = t->ssl_ctx()->native_handle();

		SSL_set_SSL_CTX(s, torrent_context);
		SSL_set_verify(s, SSL_CTX_get_verify_mode(torrent_context)
			, SSL_CTX_get_verify_callback(torrent_context));

		return SSL_TLSEXT_ERR_OK;
	}
	} // anonymous namespace
#ifdef TORRENT_MACOS_DEPRECATED_LIBCRYPTO
#pragma clang diagnostic pop
#endif
#endif

	session_impl::session_impl(io_context& ioc, settings_pack const& pack
		, disk_io_constructor_type disk_io_constructor)
		: m_settings(pack)
		, m_io_context(ioc)
#ifdef TORRENT_USE_OPENSSL
		, m_ssl_ctx(boost::asio::ssl::context::sslv23)
#endif
		, m_alerts(m_settings.get_int(settings_pack::alert_queue_size)
			, alert_category_t{static_cast<unsigned int>(m_settings.get_int(settings_pack::alert_mask))})
<<<<<<< HEAD
		, m_disk_thread(disk_io_constructor
			? disk_io_constructor(m_io_context, m_stats_counters)
			: default_disk_io_constructor(m_io_context, m_stats_counters))
=======
		, m_disk_thread(m_io_service, m_settings, m_stats_counters)
>>>>>>> a3440e54
		, m_download_rate(peer_connection::download_channel)
		, m_upload_rate(peer_connection::upload_channel)
		, m_host_resolver(m_io_context)
		, m_tracker_manager(
			std::bind(&session_impl::send_udp_packet_listen, this, _1, _2, _3, _4, _5)
			, std::bind(&session_impl::send_udp_packet_hostname_listen, this, _1, _2, _3, _4, _5, _6)
			, m_stats_counters
			, m_host_resolver
			, m_settings
#if !defined TORRENT_DISABLE_LOGGING || TORRENT_USE_ASSERTS
			, *this
#endif
			)
		, m_work(make_work_guard(m_io_context))
#if TORRENT_USE_I2P
		, m_i2p_conn(m_io_context)
#endif
		, m_created(clock_type::now())
		, m_last_tick(m_created)
		, m_last_second_tick(m_created - milliseconds(900))
		, m_last_choke(m_created)
		, m_last_auto_manage(m_created)
#ifndef TORRENT_DISABLE_DHT
		, m_dht_announce_timer(m_io_context)
#endif
		, m_utp_socket_manager(
			std::bind(&session_impl::send_udp_packet, this, _1, _2, _3, _4, _5)
			, std::bind(&session_impl::incoming_connection, this, _1)
			, m_io_context
			, m_settings, m_stats_counters, nullptr)
#ifdef TORRENT_USE_OPENSSL
		, m_ssl_utp_socket_manager(
			std::bind(&session_impl::send_udp_packet, this, _1, _2, _3, _4, _5)
			, std::bind(&session_impl::on_incoming_utp_ssl, this, _1)
			, m_io_context
			, m_settings, m_stats_counters
			, &m_ssl_ctx)
#endif
		, m_timer(m_io_context)
		, m_lsd_announce_timer(m_io_context)
		, m_close_file_timer(m_io_context)
	{
<<<<<<< HEAD
		m_disk_thread->set_settings(&pack);
=======
>>>>>>> a3440e54
	}

	template <typename Fun, typename... Args>
	void session_impl::wrap(Fun f, Args&&... a)
#ifndef BOOST_NO_EXCEPTIONS
	try
#endif
	{
		(this->*f)(std::forward<Args>(a)...);
	}
#ifndef BOOST_NO_EXCEPTIONS
	catch (system_error const& e) {
		alerts().emplace_alert<session_error_alert>(e.code(), e.what());
		pause();
	} catch (std::exception const& e) {
		alerts().emplace_alert<session_error_alert>(error_code(), e.what());
		pause();
	} catch (...) {
		alerts().emplace_alert<session_error_alert>(error_code(), "unknown error");
		pause();
	}
#endif

	// This function is called by the creating thread, not in the message loop's
	// io_context thread.
	// TODO: 2 is there a reason not to move all of this into init()? and just
	// post it to the io_context?
	void session_impl::start_session()
	{
#ifndef TORRENT_DISABLE_LOGGING
		session_log("start session");
#endif

#ifdef TORRENT_USE_OPENSSL
		error_code ec;
		m_ssl_ctx.set_verify_mode(boost::asio::ssl::context::verify_none, ec);
#if OPENSSL_VERSION_NUMBER >= 0x90812f
		aux::openssl_set_tlsext_servername_callback(m_ssl_ctx.native_handle()
			, servername_callback);
		aux::openssl_set_tlsext_servername_arg(m_ssl_ctx.native_handle(), this);
#endif // OPENSSL_VERSION_NUMBER
#endif

#ifndef TORRENT_DISABLE_DHT
		m_next_dht_torrent = 0;
#endif
		m_next_lsd_torrent = 0;

		m_global_class = m_classes.new_peer_class("global");
		m_tcp_peer_class = m_classes.new_peer_class("tcp");
		m_local_peer_class = m_classes.new_peer_class("local");
		// local peers are always unchoked
		m_classes.at(m_local_peer_class)->ignore_unchoke_slots = true;
		// local peers are allowed to exceed the normal connection
		// limit by 50%
		m_classes.at(m_local_peer_class)->connection_limit_factor = 150;

		TORRENT_ASSERT(m_global_class == session::global_peer_class_id);
		TORRENT_ASSERT(m_tcp_peer_class == session::tcp_peer_class_id);
		TORRENT_ASSERT(m_local_peer_class == session::local_peer_class_id);

		init_peer_class_filter(true);

		// TCP, SSL/TCP and I2P connections should be assigned the TCP peer class
		m_peer_class_type_filter.add(peer_class_type_filter::tcp_socket, m_tcp_peer_class);
		m_peer_class_type_filter.add(peer_class_type_filter::ssl_tcp_socket, m_tcp_peer_class);
		m_peer_class_type_filter.add(peer_class_type_filter::i2p_socket, m_tcp_peer_class);

#ifndef TORRENT_DISABLE_LOGGING

		session_log("version: %s revision: %s"
			, LIBTORRENT_VERSION, LIBTORRENT_REVISION);

#endif // TORRENT_DISABLE_LOGGING

		// ---- auto-cap max connections ----
		int const max_files = max_open_files();
		// deduct some margin for epoll/kqueue, log files,
		// futexes, shared objects etc.
		// 80% of the available file descriptors should go to connections
		m_settings.set_int(settings_pack::connections_limit, std::min(
			m_settings.get_int(settings_pack::connections_limit)
			, std::max(5, (max_files - 20) * 8 / 10)));
		// 20% goes towards regular files (see disk_io_thread)
#ifndef TORRENT_DISABLE_LOGGING
		if (should_log())
		{
			session_log("max-connections: %d max-files: %d"
				, m_settings.get_int(settings_pack::connections_limit)
				, max_files);
		}
#endif

		post(m_io_context, [this] { this->wrap(&session_impl::init); });
	}

	void session_impl::init()
	{
		// this is a debug facility
		// see single_threaded in debug.hpp
		thread_started();

		TORRENT_ASSERT(is_single_thread());

#ifndef TORRENT_DISABLE_LOGGING
		session_log(" *** session thread init");
#endif

		// this is where we should set up all async operations. This
		// is called from within the network thread as opposed to the
		// constructor which is called from the main thread

#if defined TORRENT_ASIO_DEBUGGING
		async_inc_threads();
		add_outstanding_async("session_impl::on_tick");
#endif
		post(m_io_context, [this]{ this->wrap(&session_impl::on_tick, error_code()); });

		int const lsd_announce_interval
			= m_settings.get_int(settings_pack::local_service_announce_interval);
		int const delay = std::max(lsd_announce_interval
			/ std::max(static_cast<int>(m_torrents.size()), 1), 1);
		m_lsd_announce_timer.expires_after(seconds(delay));
		ADD_OUTSTANDING_ASYNC("session_impl::on_lsd_announce");
		m_lsd_announce_timer.async_wait([this](error_code const& e) {
			this->wrap(&session_impl::on_lsd_announce, e); } );

#ifndef TORRENT_DISABLE_LOGGING
		session_log(" done starting session");
#endif

		// this applies unchoke settings from m_settings
		recalculate_unchoke_slots();

		// apply all m_settings to this session
		run_all_updates(*this);
		reopen_listen_sockets(false);
		reopen_outgoing_sockets();

#if TORRENT_USE_INVARIANT_CHECKS
		check_invariant();
#endif
	}

	// TODO: 2 the ip filter should probably be saved here too
	void session_impl::save_state(entry* eptr, save_state_flags_t const flags) const
	{
		TORRENT_ASSERT(is_single_thread());

		entry& e = *eptr;
		// make it a dict
		e.dict();

		if (flags & session::save_settings)
		{
			entry::dictionary_type& sett = e["settings"].dict();
			save_settings_to_dict(m_settings, sett);
		}

#ifndef TORRENT_DISABLE_DHT
#if TORRENT_ABI_VERSION <= 2
		if (flags & session::save_dht_settings)
		{
			e["dht"] = dht::save_dht_settings(get_dht_settings());
		}
#endif

		if (m_dht && (flags & session::save_dht_state))
		{
			e["dht state"] = dht::save_dht_state(m_dht->state());
		}
#endif

#ifndef TORRENT_DISABLE_EXTENSIONS
		for (auto const& ext : m_ses_extensions[plugins_all_idx])
		{
			ext->save_state(*eptr);
		}
#endif
	}

	proxy_settings session_impl::proxy() const
	{
		return proxy_settings(m_settings);
	}

	void session_impl::load_state(bdecode_node const* e
		, save_state_flags_t const flags)
	{
		TORRENT_ASSERT(is_single_thread());

		bdecode_node settings;
		if (e->type() != bdecode_node::dict_t) return;

#ifndef TORRENT_DISABLE_DHT
		bool need_update_dht = false;
		if (flags & session_handle::save_dht_state)
		{
			settings = e->dict_find_dict("dht state");
			if (settings)
			{
				m_dht_state = dht::read_dht_state(settings);
				need_update_dht = true;
			}
		}
#endif

#if TORRENT_ABI_VERSION == 1
		bool need_update_proxy = false;
		if (flags & session_handle::save_proxy)
		{
			settings = e->dict_find_dict("proxy");
			if (settings)
			{
				m_settings.bulk_set([&settings](session_settings_single_thread& s)
				{
					bdecode_node val;
					val = settings.dict_find_int("port");
					if (val) s.set_int(settings_pack::proxy_port, int(val.int_value()));
					val = settings.dict_find_int("type");
					if (val) s.set_int(settings_pack::proxy_type, int(val.int_value()));
					val = settings.dict_find_int("proxy_hostnames");
					if (val) s.set_bool(settings_pack::proxy_hostnames, val.int_value() != 0);
					val = settings.dict_find_int("proxy_peer_connections");
					if (val) s.set_bool(settings_pack::proxy_peer_connections, val.int_value() != 0);
					val = settings.dict_find_string("hostname");
					if (val) s.set_str(settings_pack::proxy_hostname, val.string_value().to_string());
					val = settings.dict_find_string("password");
					if (val) s.set_str(settings_pack::proxy_password, val.string_value().to_string());
					val = settings.dict_find_string("username");
					if (val) s.set_str(settings_pack::proxy_username, val.string_value().to_string());
				});
				need_update_proxy = true;
			}
		}

		settings = e->dict_find_dict("encryption");
		if (settings)
		{
			m_settings.bulk_set([&settings](session_settings_single_thread& s)
			{
				bdecode_node val;
				val = settings.dict_find_int("prefer_rc4");
				if (val) s.set_bool(settings_pack::prefer_rc4, val.int_value() != 0);
				val = settings.dict_find_int("out_enc_policy");
				if (val) s.set_int(settings_pack::out_enc_policy, int(val.int_value()));
				val = settings.dict_find_int("in_enc_policy");
				if (val) s.set_int(settings_pack::in_enc_policy, int(val.int_value()));
				val = settings.dict_find_int("allowed_enc_level");
				if (val) s.set_int(settings_pack::allowed_enc_level, int(val.int_value()));
			});
		}
#endif

		if ((flags & session_handle::save_settings)
#if TORRENT_ABI_VERSION <= 2
			|| (flags & session_handle::save_dht_settings)
#endif
			)
		{
			settings = e->dict_find_dict("settings");
			if (settings)
			{
				// apply_settings_pack will update dht and proxy
				settings_pack pack = load_pack_from_dict(settings);

				// these settings are not loaded from state
				// they are set by the client software, not configured by users
				pack.clear(settings_pack::user_agent);
				pack.clear(settings_pack::peer_fingerprint);

				apply_settings_pack_impl(pack);
#ifndef TORRENT_DISABLE_DHT
				need_update_dht = false;
#endif
#if TORRENT_ABI_VERSION == 1
				need_update_proxy = false;
#endif
			}
		}

#if TORRENT_ABI_VERSION <= 2
		if (flags & session_handle::save_dht_settings)
#endif
		{
			// Ths is here for backwards compatibility, to support loading state
			// files in the previous file format, where the DHT settings were in
			// its own dictionary
			settings = e->dict_find_dict("dht");
			if (settings && settings.type() == bdecode_node::dict_t)
			{
				settings_pack sett;
				aux::apply_deprecated_dht_settings(sett, settings);
				apply_settings_pack_impl(sett);
			}
		}

#ifndef TORRENT_DISABLE_DHT
		if (need_update_dht) start_dht();
#endif
#if TORRENT_ABI_VERSION == 1
		if (need_update_proxy) update_proxy();
#endif

#ifndef TORRENT_DISABLE_EXTENSIONS
		for (auto& ext : m_ses_extensions[plugins_all_idx])
		{
			ext->load_state(*e);
		}
#endif
	}

#ifndef TORRENT_DISABLE_EXTENSIONS

	void session_impl::add_extension(ext_function_t ext)
	{
		TORRENT_ASSERT(is_single_thread());
		TORRENT_ASSERT(ext);

		add_ses_extension(std::make_shared<session_plugin_wrapper>(ext));
	}

	void session_impl::add_ses_extension(std::shared_ptr<plugin> ext)
	{
		// this is called during startup of the session, from the thread creating
		// it, not its own thread
//		TORRENT_ASSERT(is_single_thread());
		TORRENT_ASSERT_VAL(ext, ext);

		feature_flags_t const features = ext->implemented_features();

		m_ses_extensions[plugins_all_idx].push_back(ext);

		if (features & plugin::optimistic_unchoke_feature)
			m_ses_extensions[plugins_optimistic_unchoke_idx].push_back(ext);
		if (features & plugin::tick_feature)
			m_ses_extensions[plugins_tick_idx].push_back(ext);
		if (features & plugin::dht_request_feature)
			m_ses_extensions[plugins_dht_request_idx].push_back(ext);
		if (features & plugin::alert_feature)
			m_alerts.add_extension(ext);
		session_handle h(shared_from_this());
		ext->added(h);
	}

#endif // TORRENT_DISABLE_EXTENSIONS

	void session_impl::pause()
	{
		TORRENT_ASSERT(is_single_thread());

		if (m_paused) return;
#ifndef TORRENT_DISABLE_LOGGING
		session_log(" *** session paused ***");
#endif
		m_paused = true;
		for (auto& te : m_torrents)
		{
			te->set_session_paused(true);
		}
	}

	void session_impl::resume()
	{
		TORRENT_ASSERT(is_single_thread());

		if (!m_paused) return;
		m_paused = false;

		for (auto& te : m_torrents)
		{
			te->set_session_paused(false);
		}
	}

	void session_impl::abort() noexcept
	{
		TORRENT_ASSERT(is_single_thread());

		if (m_abort) return;
#ifndef TORRENT_DISABLE_LOGGING
		session_log(" *** ABORT CALLED ***");
#endif

		// at this point we cannot call the notify function anymore, since the
		// session will become invalid.
		m_alerts.set_notify_function({});

#ifndef TORRENT_DISABLE_EXTENSIONS
		for (auto& ext : m_ses_extensions[plugins_all_idx])
		{
			ext->abort();
		}
#endif

		// this will cancel requests that are not critical for shutting down
		// cleanly. i.e. essentially tracker hostname lookups that we're not
		// about to send event=stopped to
		m_host_resolver.abort();

		m_close_file_timer.cancel();

		// abort the main thread
		m_abort = true;
		error_code ec;

#if TORRENT_USE_I2P
		m_i2p_conn.close(ec);
#endif
		stop_ip_notifier();
		stop_lsd();
		stop_upnp();
		stop_natpmp();
#ifndef TORRENT_DISABLE_DHT
		stop_dht();
		m_dht_announce_timer.cancel();
#endif
		m_lsd_announce_timer.cancel();

		for (auto const& s : m_incoming_sockets)
		{
			s->close(ec);
			TORRENT_ASSERT(!ec);
		}
		m_incoming_sockets.clear();

#if TORRENT_USE_I2P
		if (m_i2p_listen_socket && m_i2p_listen_socket->is_open())
		{
			m_i2p_listen_socket->close(ec);
			TORRENT_ASSERT(!ec);
		}
		m_i2p_listen_socket.reset();
#endif

#ifndef TORRENT_DISABLE_LOGGING
		session_log(" aborting all torrents (%d)", int(m_torrents.size()));
#endif
		// abort all torrents
		for (auto const& te : m_torrents)
		{
			te->abort();
		}
		m_torrents.clear();
		m_stats_counters.set_value(counters::num_peers_up_unchoked_all, 0);
		m_stats_counters.set_value(counters::num_peers_up_unchoked, 0);
		m_stats_counters.set_value(counters::num_peers_up_unchoked_optimistic, 0);

#ifndef TORRENT_DISABLE_LOGGING
		session_log(" aborting all tracker requests");
#endif
		m_tracker_manager.abort_all_requests();

#ifndef TORRENT_DISABLE_LOGGING
		session_log(" aborting all connections (%d)", int(m_connections.size()));
#endif
		// abort all connections
		for (auto i = m_connections.begin(); i != m_connections.end();)
		{
			peer_connection* p = (*i).get();
			++i;
			p->disconnect(errors::stopping_torrent, operation_t::bittorrent);
		}

		// close the listen sockets
		for (auto const& l : m_listen_sockets)
		{
			if (l->sock)
			{
				l->sock->close(ec);
				TORRENT_ASSERT(!ec);
			}

			// TODO: 3 closing the udp sockets here means that
			// the uTP connections cannot be closed gracefully
			if (l->udp_sock)
			{
				l->udp_sock->sock.close();
			}
		}

		m_outgoing_sockets.close();

		// we need to give all the sockets an opportunity to actually have their handlers
		// called and cancelled before we continue the shutdown. This is a bit
		// complicated, if there are no "undead" peers, it's safe to resume the
		// shutdown, but if there are, we have to wait for them to be cleared out
		// first. In session_impl::on_tick() we check them periodically. If we're
		// shutting down and we remove the last one, we'll initiate
		// shutdown_stage2 from there.
		if (m_undead_peers.empty())
		{
			post(m_io_context, make_handler([this] { abort_stage2(); }
				, m_abort_handler_storage, *this));
		}
	}

	void session_impl::abort_stage2() noexcept
	{
		m_download_rate.close();
		m_upload_rate.close();

		// it's OK to detach the threads here. The disk_io_thread
		// has an internal counter and won't release the network
		// thread until they're all dead (via m_work).
		m_disk_thread->abort(false);

		// now it's OK for the network thread to exit
		m_work.reset();
	}

	bool session_impl::has_connection(peer_connection* p) const
	{
		return m_connections.find(p->self()) != m_connections.end();
	}

	void session_impl::insert_peer(std::shared_ptr<peer_connection> const& c)
	{
		TORRENT_ASSERT(!c->m_in_constructor);

		// removing a peer may not throw an exception, so prepare for this
		// connection to be added to the undead peers now.
		m_undead_peers.reserve(m_undead_peers.size() + m_connections.size() + 1);
		m_connections.insert(c);

		TORRENT_ASSERT_VAL(m_undead_peers.capacity() >= m_connections.size()
			, m_undead_peers.capacity());
	}

	void session_impl::set_port_filter(port_filter const& f)
	{
		m_port_filter = f;
		if (m_settings.get_bool(settings_pack::no_connect_privileged_ports))
			m_port_filter.add_rule(0, 1024, port_filter::blocked);
		// Close connections whose endpoint is filtered
		// by the new ip-filter
		for (auto const& t : m_torrents)
			t->port_filter_updated();
	}

	void session_impl::set_ip_filter(std::shared_ptr<ip_filter> const& f)
	{
		INVARIANT_CHECK;

		m_ip_filter = f;

		// Close connections whose endpoint is filtered
		// by the new ip-filter
		for (auto& i : m_torrents)
			i->set_ip_filter(m_ip_filter);
	}

	void session_impl::ban_ip(address addr)
	{
		TORRENT_ASSERT(is_single_thread());
		if (!m_ip_filter) m_ip_filter = std::make_shared<ip_filter>();
		m_ip_filter->add_rule(addr, addr, ip_filter::blocked);
		for (auto& i : m_torrents)
			i->set_ip_filter(m_ip_filter);
	}

	ip_filter const& session_impl::get_ip_filter()
	{
		TORRENT_ASSERT(is_single_thread());
		if (!m_ip_filter) m_ip_filter = std::make_shared<ip_filter>();
		return *m_ip_filter;
	}

	port_filter const& session_impl::get_port_filter() const
	{
		TORRENT_ASSERT(is_single_thread());
		return m_port_filter;
	}

	peer_class_t session_impl::create_peer_class(char const* name)
	{
		TORRENT_ASSERT(is_single_thread());
		return m_classes.new_peer_class(name);
	}

	void session_impl::delete_peer_class(peer_class_t const cid)
	{
		TORRENT_ASSERT(is_single_thread());
		// if you hit this assert, you're deleting a non-existent peer class
		TORRENT_ASSERT_PRECOND(m_classes.at(cid));
		if (m_classes.at(cid) == nullptr) return;
		m_classes.decref(cid);
	}

	peer_class_info session_impl::get_peer_class(peer_class_t const cid) const
	{
		peer_class_info ret{};
		peer_class const* pc = m_classes.at(cid);
		// if you hit this assert, you're passing in an invalid cid
		TORRENT_ASSERT_PRECOND(pc);
		if (pc == nullptr)
		{
#if TORRENT_USE_INVARIANT_CHECKS
			// make it obvious that the return value is undefined
			ret.upload_limit = 0xf0f0f0f;
			ret.download_limit = 0xf0f0f0f;
			ret.label.resize(20);
			url_random(span<char>(ret.label));
			ret.ignore_unchoke_slots = false;
			ret.connection_limit_factor = 0xf0f0f0f;
			ret.upload_priority = 0xf0f0f0f;
			ret.download_priority = 0xf0f0f0f;
#endif
			return ret;
		}

		pc->get_info(&ret);
		return ret;
	}

	void session_impl::queue_tracker_request(tracker_request req
		, std::weak_ptr<request_callback> c)
	{
#if TORRENT_USE_I2P
		if (!m_settings.get_str(settings_pack::i2p_hostname).empty())
		{
			req.i2pconn = &m_i2p_conn;
		}
#endif

#ifdef TORRENT_USE_OPENSSL
		bool const use_ssl = req.ssl_ctx != nullptr && req.ssl_ctx != &m_ssl_ctx;
		if (!use_ssl) req.ssl_ctx = &m_ssl_ctx;
#endif

		if (req.outgoing_socket)
		{
			auto ls = req.outgoing_socket.get();

			req.key ^= ls->tracker_key;

			req.listen_port =
#ifdef TORRENT_USE_OPENSSL
			// SSL torrents use the SSL listen port
				use_ssl ? ssl_listen_port(ls) :
#endif
				listen_port(ls);
			m_tracker_manager.queue_request(get_context(), std::move(req), c);
		}
		else
		{
			for (auto& ls : m_listen_sockets)
			{
#ifdef TORRENT_USE_OPENSSL
				if ((ls->ssl == transport::ssl) != use_ssl) continue;
#endif
				tracker_request socket_req(req);
				socket_req.listen_port =
#ifdef TORRENT_USE_OPENSSL
				// SSL torrents use the SSL listen port
					use_ssl ? ssl_listen_port(ls.get()) :
#endif
					listen_port(ls.get());

				// we combine the per-torrent key with the per-interface key to make
				// them consistent and unique per torrent and interface
				socket_req.key ^= ls->tracker_key;
				socket_req.outgoing_socket = ls;
				m_tracker_manager.queue_request(get_context(), std::move(socket_req), c);
			}
		}
	}

	void session_impl::set_peer_class(peer_class_t const cid, peer_class_info const& pci)
	{
		peer_class* pc = m_classes.at(cid);
		// if you hit this assert, you're passing in an invalid cid
		TORRENT_ASSERT_PRECOND(pc);
		if (pc == nullptr) return;

		pc->set_info(&pci);
	}

	void session_impl::set_peer_class_filter(ip_filter const& f)
	{
		INVARIANT_CHECK;
		m_peer_class_filter = f;
	}

	ip_filter const& session_impl::get_peer_class_filter() const
	{
		return m_peer_class_filter;
	}

	void session_impl::set_peer_class_type_filter(peer_class_type_filter f)
	{
		m_peer_class_type_filter = f;
	}

	peer_class_type_filter session_impl::get_peer_class_type_filter()
	{
		return m_peer_class_type_filter;
	}

	void session_impl::set_peer_classes(peer_class_set* s, address const& a, int const st)
	{
		std::uint32_t peer_class_mask = m_peer_class_filter.access(a);

		using sock_t = peer_class_type_filter::socket_type_t;
		// assign peer class based on socket type
		static const sock_t mapping[] = {
			sock_t::tcp_socket, sock_t::tcp_socket
			, sock_t::tcp_socket, sock_t::tcp_socket
			, sock_t::utp_socket, sock_t::i2p_socket
			, sock_t::ssl_tcp_socket, sock_t::ssl_tcp_socket
			, sock_t::ssl_tcp_socket, sock_t::ssl_utp_socket
		};
		sock_t const socket_type = mapping[st];
		// filter peer classes based on type
		peer_class_mask = m_peer_class_type_filter.apply(socket_type, peer_class_mask);

		for (peer_class_t i{0}; peer_class_mask; peer_class_mask >>= 1, ++i)
		{
			if ((peer_class_mask & 1) == 0) continue;

			// if you hit this assert, your peer class filter contains
			// a bitmask referencing a non-existent peer class
			TORRENT_ASSERT_PRECOND(m_classes.at(i));

			if (m_classes.at(i) == nullptr) continue;
			s->add_class(m_classes, i);
		}
	}

	bool session_impl::ignore_unchoke_slots_set(peer_class_set const& set) const
	{
		int num = set.num_classes();
		for (int i = 0; i < num; ++i)
		{
			peer_class const* pc = m_classes.at(set.class_at(i));
			if (pc == nullptr) continue;
			if (pc->ignore_unchoke_slots) return true;
		}
		return false;
	}

	bandwidth_manager* session_impl::get_bandwidth_manager(int channel)
	{
		return (channel == peer_connection::download_channel)
			? &m_download_rate : &m_upload_rate;
	}

	void session_impl::deferred_submit_jobs()
	{
		if (m_deferred_submit_disk_jobs) return;
		m_deferred_submit_disk_jobs = true;
		post(m_io_context, [this] { this->wrap(&session_impl::submit_disk_jobs); } );
	}

	void session_impl::submit_disk_jobs()
	{
		TORRENT_ASSERT(m_deferred_submit_disk_jobs);
		m_deferred_submit_disk_jobs = false;
		m_disk_thread->submit_jobs();
	}

	// copies pointers to bandwidth channels from the peer classes
	// into the array. Only bandwidth channels with a bandwidth limit
	// is considered pertinent and copied
	// returns the number of pointers copied
	// channel is upload_channel or download_channel
	int session_impl::copy_pertinent_channels(peer_class_set const& set
		, int channel, bandwidth_channel** dst, int const max)
	{
		int num_channels = set.num_classes();
		int num_copied = 0;
		for (int i = 0; i < num_channels; ++i)
		{
			peer_class* pc = m_classes.at(set.class_at(i));
			TORRENT_ASSERT(pc);
			if (pc == nullptr) continue;
			bandwidth_channel* chan = &pc->channel[channel];
			// no need to include channels that don't have any bandwidth limits
			if (chan->throttle() == 0) continue;
			dst[num_copied] = chan;
			++num_copied;
			if (num_copied == max) break;
		}
		return num_copied;
	}

	bool session_impl::use_quota_overhead(bandwidth_channel* ch, int amount)
	{
		ch->use_quota(amount);
		return (ch->throttle() > 0 && ch->throttle() < amount);
	}

	int session_impl::use_quota_overhead(peer_class_set& set, int const amount_down, int const amount_up)
	{
		int ret = 0;
		int const num = set.num_classes();
		for (int i = 0; i < num; ++i)
		{
			peer_class* p = m_classes.at(set.class_at(i));
			if (p == nullptr) continue;

			bandwidth_channel* ch = &p->channel[peer_connection::download_channel];
			if (use_quota_overhead(ch, amount_down))
				ret |= 1 << peer_connection::download_channel;
			ch = &p->channel[peer_connection::upload_channel];
			if (use_quota_overhead(ch, amount_up))
				ret |= 1 << peer_connection::upload_channel;
		}
		return ret;
	}

	// session_impl is responsible for deleting 'pack'
	void session_impl::apply_settings_pack(std::shared_ptr<settings_pack> pack)
	{
		INVARIANT_CHECK;
		apply_settings_pack_impl(*pack);
	}

	settings_pack session_impl::get_settings() const
	{
		settings_pack ret;
		// TODO: it would be nice to reserve() these vectors up front
		for (int i = settings_pack::string_type_base;
			i < settings_pack::max_string_setting_internal; ++i)
		{
			ret.set_str(i, m_settings.get_str(i));
		}
		for (int i = settings_pack::int_type_base;
			i < settings_pack::max_int_setting_internal; ++i)
		{
			ret.set_int(i, m_settings.get_int(i));
		}
		for (int i = settings_pack::bool_type_base;
			i < settings_pack::max_bool_setting_internal; ++i)
		{
			ret.set_bool(i, m_settings.get_bool(i));
		}
		return ret;
	}

	void session_impl::apply_settings_pack_impl(settings_pack const& pack)
	{
		bool const reopen_listen_port =
#if TORRENT_ABI_VERSION == 1
			(pack.has_val(settings_pack::ssl_listen)
				&& pack.get_int(settings_pack::ssl_listen)
					!= m_settings.get_int(settings_pack::ssl_listen))
			||
#endif
			(pack.has_val(settings_pack::listen_interfaces)
				&& pack.get_str(settings_pack::listen_interfaces)
					!= m_settings.get_str(settings_pack::listen_interfaces));

		bool const reopen_outgoing_port =
			(pack.has_val(settings_pack::outgoing_interfaces)
				&& pack.get_str(settings_pack::outgoing_interfaces)
					!= m_settings.get_str(settings_pack::outgoing_interfaces));

#ifndef TORRENT_DISABLE_LOGGING
		session_log("applying settings pack, reopen_listen_port=%s"
			, reopen_listen_port ? "true" : "false");
#endif

		apply_pack(&pack, m_settings, this);
<<<<<<< HEAD
		m_disk_thread->set_settings(&pack);
=======
		m_disk_thread.settings_updated();
>>>>>>> a3440e54

		if (!reopen_listen_port)
		{
			// no need to call this if reopen_listen_port is true
			// since the apply_pack will do it
			update_listen_interfaces();
		}

		if (reopen_listen_port)
		{
			reopen_listen_sockets();
		}

		if (reopen_outgoing_port)
			reopen_outgoing_sockets();
	}

	std::uint32_t session_impl::get_tracker_key(address const& iface) const
	{
		auto const ses = reinterpret_cast<uintptr_t>(this);
		hasher h(reinterpret_cast<char const*>(&ses), sizeof(ses));
		if (iface.is_v4())
		{
			auto const b = iface.to_v4().to_bytes();
			h.update({reinterpret_cast<char const*>(b.data())
				, std::ptrdiff_t(b.size())});
		}
		else
		{
			auto const b = iface.to_v6().to_bytes();
			h.update({reinterpret_cast<char const*>(b.data())
				, std::ptrdiff_t(b.size())});
		}
		sha1_hash const hash = h.final();
		unsigned char const* ptr = &hash[0];
		return aux::read_uint32(ptr);
	}

	std::shared_ptr<listen_socket_t> session_impl::setup_listener(
		listen_endpoint_t const& lep, error_code& ec)
	{
		int retries = m_settings.get_int(settings_pack::max_retry_port_bind);
		tcp::endpoint bind_ep(lep.addr, std::uint16_t(lep.port));

#ifndef TORRENT_DISABLE_LOGGING
		if (should_log())
		{
			session_log("attempting to open listen socket to: %s on device: %s ssl: %x"
				, print_endpoint(bind_ep).c_str(), lep.device.c_str(), static_cast<int>(lep.ssl));
		}
#endif

		auto ret = std::make_shared<listen_socket_t>();
		ret->ssl = lep.ssl;
		ret->original_port = bind_ep.port();
		ret->incoming = lep.incoming;
		operation_t last_op = operation_t::unknown;
		socket_type_t const sock_type
			= (lep.ssl == transport::ssl)
			? socket_type_t::tcp_ssl
			: socket_type_t::tcp;

		// if we're in force-proxy mode, don't open TCP listen sockets. We cannot
		// accept connections on our local machine in this case.
		// TODO: 3 the logic in this if-block should be factored out into a
		// separate function. At least most of it
		if (ret->incoming == duplex::accept_incoming)
		{
			ret->sock = std::make_shared<tcp::acceptor>(m_io_context);
			ret->sock->open(bind_ep.protocol(), ec);
			last_op = operation_t::sock_open;
			if (ec)
			{
#ifndef TORRENT_DISABLE_LOGGING
				if (should_log())
				{
					session_log("failed to open socket: %s"
						, ec.message().c_str());
				}
#endif

				if (m_alerts.should_post<listen_failed_alert>())
					m_alerts.emplace_alert<listen_failed_alert>(lep.device, bind_ep, last_op
						, ec, sock_type);
				return ret;
			}

#ifdef TORRENT_WINDOWS
			{
				// this is best-effort. ignore errors
				error_code err;
				ret->sock->set_option(exclusive_address_use(true), err);
#ifndef TORRENT_DISABLE_LOGGING
				if (err && should_log())
				{
					session_log("failed enable exclusive address use on listen socket: %s"
						, err.message().c_str());
				}
#endif // TORRENT_DISABLE_LOGGING
			}
#else

			{
				// this is best-effort. ignore errors
				error_code err;
				ret->sock->set_option(tcp::acceptor::reuse_address(true), err);
#ifndef TORRENT_DISABLE_LOGGING
				if (err && should_log())
				{
					session_log("failed enable reuse-address on listen socket: %s"
						, err.message().c_str());
				}
#endif // TORRENT_DISABLE_LOGGING
			}
#endif // TORRENT_WINDOWS

			if (is_v6(bind_ep))
			{
				error_code err; // ignore errors here
				ret->sock->set_option(boost::asio::ip::v6_only(true), err);
#ifndef TORRENT_DISABLE_LOGGING
				if (err && should_log())
				{
					session_log("failed enable v6 only on listen socket: %s"
						, err.message().c_str());
				}
#endif // LOGGING

#ifdef TORRENT_WINDOWS
				// enable Teredo on windows
				ret->sock->set_option(v6_protection_level(PROTECTION_LEVEL_UNRESTRICTED), err);
#ifndef TORRENT_DISABLE_LOGGING
				if (err && should_log())
				{
					session_log("failed enable IPv6 unrestricted protection level on "
						"listen socket: %s", err.message().c_str());
				}
#endif // TORRENT_DISABLE_LOGGING
#endif // TORRENT_WINDOWS
			}

			if (!lep.device.empty())
			{
				// we have an actual device we're interested in listening on, if we
				// have SO_BINDTODEVICE functionality, use it now.
#if TORRENT_HAS_BINDTODEVICE
				ret->sock->set_option(bind_to_device(lep.device.c_str()), ec);
#ifndef TORRENT_DISABLE_LOGGING
				if (ec && should_log())
				{
					session_log("bind to device failed (device: %s): %s"
						, lep.device.c_str(), ec.message().c_str());
				}
#endif // TORRENT_DISABLE_LOGGING
				ec.clear();
#endif
			}

			ret->sock->bind(bind_ep, ec);
			last_op = operation_t::sock_bind;

			while (ec == error_code(error::address_in_use) && retries > 0)
			{
				TORRENT_ASSERT_VAL(ec, ec);
#ifndef TORRENT_DISABLE_LOGGING
				if (should_log())
				{
					session_log("failed to bind listen socket to: %s on device: %s :"
						" [%s] (%d) %s (retries: %d)"
						, print_endpoint(bind_ep).c_str()
						, lep.device.c_str()
						, ec.category().name(), ec.value(), ec.message().c_str()
						, retries);
				}
#endif
				ec.clear();
				--retries;
				bind_ep.port(bind_ep.port() + 1);
				ret->sock->bind(bind_ep, ec);
			}

			if (ec == error_code(error::address_in_use)
				&& m_settings.get_bool(settings_pack::listen_system_port_fallback)
				&& bind_ep.port() != 0)
			{
				// instead of giving up, try let the OS pick a port
				bind_ep.port(0);
				ec.clear();
				ret->sock->bind(bind_ep, ec);
				last_op = operation_t::sock_bind;
			}

			if (ec)
			{
				// not even that worked, give up

#ifndef TORRENT_DISABLE_LOGGING
				if (should_log())
				{
					session_log("failed to bind listen socket to: %s on device: %s :"
						" [%s] (%d) %s (giving up)"
						, print_endpoint(bind_ep).c_str()
						, lep.device.c_str()
						, ec.category().name(), ec.value(), ec.message().c_str());
				}
#endif
				if (m_alerts.should_post<listen_failed_alert>())
				{
					m_alerts.emplace_alert<listen_failed_alert>(lep.device, bind_ep
						, last_op, ec, sock_type);
				}
				ret->sock.reset();
				return ret;
			}
			ret->local_endpoint = ret->sock->local_endpoint(ec);
			last_op = operation_t::getname;
			if (ec)
			{
#ifndef TORRENT_DISABLE_LOGGING
				if (should_log())
				{
					session_log("get_sockname failed on listen socket: %s"
						, ec.message().c_str());
				}
#endif
				if (m_alerts.should_post<listen_failed_alert>())
				{
					m_alerts.emplace_alert<listen_failed_alert>(lep.device, bind_ep
						, last_op, ec, sock_type);
				}
				return ret;
			}

			TORRENT_ASSERT(ret->local_endpoint.port() == bind_ep.port()
				|| bind_ep.port() == 0);

			ret->sock->listen(m_settings.get_int(settings_pack::listen_queue_size), ec);
			last_op = operation_t::sock_listen;

			if (ec)
			{
#ifndef TORRENT_DISABLE_LOGGING
				if (should_log())
				{
					session_log("cannot listen on interface \"%s\": %s"
						, lep.device.c_str(), ec.message().c_str());
				}
#endif
				if (m_alerts.should_post<listen_failed_alert>())
				{
					m_alerts.emplace_alert<listen_failed_alert>(lep.device, bind_ep
						, last_op, ec, sock_type);
				}
				return ret;
			}
		} // accept incoming

		socket_type_t const udp_sock_type
			= (lep.ssl == transport::ssl)
			? socket_type_t::utp_ssl
			: socket_type_t::udp;
		udp::endpoint udp_bind_ep(bind_ep.address(), bind_ep.port());

		ret->udp_sock = std::make_shared<session_udp_socket>(m_io_context);
		ret->udp_sock->sock.open(udp_bind_ep.protocol(), ec);
		if (ec)
		{
#ifndef TORRENT_DISABLE_LOGGING
			if (should_log())
			{
				session_log("failed to open UDP socket: %s: %s"
					, lep.device.c_str(), ec.message().c_str());
			}
#endif

			last_op = operation_t::sock_open;
			if (m_alerts.should_post<listen_failed_alert>())
				m_alerts.emplace_alert<listen_failed_alert>(lep.device
					, bind_ep, last_op, ec, udp_sock_type);

			return ret;
		}

#if TORRENT_HAS_BINDTODEVICE
		if (!lep.device.empty())
		{
			ret->udp_sock->sock.set_option(bind_to_device(lep.device.c_str()), ec);
#ifndef TORRENT_DISABLE_LOGGING
			if (ec && should_log())
			{
				session_log("bind to device failed (device: %s): %s"
					, lep.device.c_str(), ec.message().c_str());
			}
#endif // TORRENT_DISABLE_LOGGING
			ec.clear();
		}
#endif
		ret->udp_sock->sock.bind(udp_bind_ep, ec);

		while (ec == error_code(error::address_in_use) && retries > 0)
		{
			TORRENT_ASSERT_VAL(ec, ec);
#ifndef TORRENT_DISABLE_LOGGING
			if (should_log())
			{
				session_log("failed to bind udp socket to: %s on device: %s :"
					" [%s] (%d) %s (retries: %d)"
					, print_endpoint(bind_ep).c_str()
					, lep.device.c_str()
					, ec.category().name(), ec.value(), ec.message().c_str()
					, retries);
			}
#endif
			ec.clear();
			--retries;
			udp_bind_ep.port(udp_bind_ep.port() + 1);
			ret->udp_sock->sock.bind(udp_bind_ep, ec);
		}

		if (ec == error_code(error::address_in_use)
			&& m_settings.get_bool(settings_pack::listen_system_port_fallback)
			&& udp_bind_ep.port() != 0)
		{
			// instead of giving up, try let the OS pick a port
			udp_bind_ep.port(0);
			ec.clear();
			ret->udp_sock->sock.bind(udp_bind_ep, ec);
		}

		last_op = operation_t::sock_bind;
		if (ec)
		{
#ifndef TORRENT_DISABLE_LOGGING
			if (should_log())
			{
				session_log("failed to bind UDP socket: %s: %s"
					, lep.device.c_str(), ec.message().c_str());
			}
#endif

			if (m_alerts.should_post<listen_failed_alert>())
				m_alerts.emplace_alert<listen_failed_alert>(lep.device
					, bind_ep, last_op, ec, udp_sock_type);

			return ret;
		}

		// if we did not open a TCP listen socket, ret->local_endpoint was never
		// initialized, so do that now, based on the UDP socket
		if (ret->incoming != duplex::accept_incoming)
		{
			auto const udp_ep = ret->udp_sock->local_endpoint();
			ret->local_endpoint = tcp::endpoint(udp_ep.address(), udp_ep.port());
		}

		ret->tracker_key = get_tracker_key(ret->local_endpoint.address());
		ret->device = lep.device;

		error_code err;
		set_socket_buffer_size(ret->udp_sock->sock, m_settings, err);
		if (err)
		{
			if (m_alerts.should_post<udp_error_alert>())
				m_alerts.emplace_alert<udp_error_alert>(ret->udp_sock->sock.local_endpoint(ec)
					, operation_t::alloc_recvbuf, err);
		}

		// this call is necessary here because, unless the settings actually
		// change after the session is up and listening, at no other point
		// set_proxy_settings is called with the correct proxy configuration,
		// internally, this method handle the SOCKS5's connection logic
		ret->udp_sock->sock.set_proxy_settings(proxy());

		ADD_OUTSTANDING_ASYNC("session_impl::on_udp_packet");
		ret->udp_sock->sock.async_read(aux::make_handler([this, ret](error_code const& e)
			{ this->on_udp_packet(ret->udp_sock, ret, ret->ssl, e); }
			, ret->udp_handler_storage, *this));

#ifndef TORRENT_DISABLE_LOGGING
		if (should_log())
		{
			session_log(" listening on: %s TCP port: %d UDP port: %d"
				, bind_ep.address().to_string().c_str()
				, ret->tcp_external_port(), ret->udp_external_port());
		}
#endif
		return ret;
	}

	void session_impl::on_exception(std::exception const& e)
	{
		TORRENT_UNUSED(e);
#ifndef TORRENT_DISABLE_LOGGING
		session_log("FATAL SESSION ERROR [%s]", e.what());
#endif
		this->abort();
	}

	void session_impl::on_error(error_code const& ec)
	{
		TORRENT_UNUSED(ec);
#ifndef TORRENT_DISABLE_LOGGING
		session_log("FATAL SESSION ERROR (%s : %d) [%s]"
			, ec.category().name(), ec.value(), ec.message().c_str());
#endif
		this->abort();
	}

	void session_impl::on_ip_change(error_code const& ec)
	{
#ifndef TORRENT_DISABLE_LOGGING
		if (!ec)
			session_log("received ip change from internal ip_notifier");
		else
			session_log("received error on_ip_change: %d, %s", ec.value(), ec.message().c_str());
#endif
		if (ec || m_abort || !m_ip_notifier) return;
		m_ip_notifier->async_wait([this] (error_code const& e)
			{ this->wrap(&session_impl::on_ip_change, e); });
		reopen_network_sockets({});
	}

	void session_impl::interface_to_endpoints(std::string const& device, int const port
		, transport const ssl, duplex const incoming, std::vector<listen_endpoint_t>& eps)
	{
		// First, check to see if it's an IP address
		error_code err;
		address const adr = make_address(device.c_str(), err);
		if (!err)
		{
			eps.emplace_back(adr, port, std::string(), ssl, incoming);
		}
		else
		{
			// this is the case where device names a network device. We need to
			// enumerate all IPs associated with this device

			// TODO: 3 only run this once in the caller
			std::vector<ip_interface> const ifs = enum_net_interfaces(m_io_context, err);
			if (err)
			{
#ifndef TORRENT_DISABLE_LOGGING
				if (should_log())
				{
					session_log("failed to enumerate IPs on device: \"%s\": %s"
						, device.c_str(), err.message().c_str());
				}
#endif
				if (m_alerts.should_post<listen_failed_alert>())
				{
					m_alerts.emplace_alert<listen_failed_alert>(device
						, operation_t::enum_if, err
						, socket_type_t::tcp);
				}
				return;
			}

			for (auto const& ipface : ifs)
			{
				// we're looking for a specific interface, and its address
				// (which must be of the same family as the address we're
				// connecting to)
				if (device != ipface.name) continue;
				eps.emplace_back(ipface.interface_address, port, device, ssl, incoming);
			}
		}
	}

	void session_impl::reopen_listen_sockets(bool const map_ports)
	{
#ifndef TORRENT_DISABLE_LOGGING
		session_log("reopen listen sockets");
#endif

		TORRENT_ASSERT(is_single_thread());

		TORRENT_ASSERT(!m_abort);

		error_code ec;

		if (m_abort) return;

		// first build a list of endpoints we should be listening on
		// we need to remove any unneeded sockets first to avoid the possibility
		// of a new socket failing to bind due to a conflict with a stale socket
		std::vector<listen_endpoint_t> eps;

		duplex const incoming = m_settings.get_int(settings_pack::proxy_type) != settings_pack::none
			? duplex::only_outgoing
			: duplex::accept_incoming;

		for (auto const& iface : m_listen_interfaces)
		{
			std::string const& device = iface.device;
			int const port = iface.port;
			transport const ssl = iface.ssl ? transport::ssl : transport::plaintext;

#ifndef TORRENT_USE_OPENSSL
			if (ssl == transport::ssl)
			{
#ifndef TORRENT_DISABLE_LOGGING
				session_log("attempted to listen ssl with no library support on device: \"%s\""
					, device.c_str());
#endif
				if (m_alerts.should_post<listen_failed_alert>())
				{
					m_alerts.emplace_alert<listen_failed_alert>(device
						, operation_t::sock_open
						, boost::asio::error::operation_not_supported
						, socket_type_t::tcp_ssl);
				}
				continue;
			}
#endif

			// now we have a device to bind to. This device may actually just be an
			// IP address or a device name. In case it's a device name, we want to
			// (potentially) end up binding a socket for each IP address associated
			// with that device.
			interface_to_endpoints(device, port, ssl, incoming, eps);
		}

		std::vector<ip_interface> const ifs = enum_net_interfaces(m_io_context, ec);
		if (!ec)
		{
			expand_unspecified_address(ifs, eps);
		}

		// if no listen interfaces are specified, create sockets to use
		// any interface
		if (eps.empty())
		{
			eps.emplace_back(address_v4(), 0, "", transport::plaintext
				, duplex::only_outgoing);
			eps.emplace_back(address_v6(), 0, "", transport::plaintext
				, duplex::only_outgoing);
		}

		auto remove_iter = partition_listen_sockets(eps, m_listen_sockets);

		while (remove_iter != m_listen_sockets.end())
		{
#ifndef TORRENT_DISABLE_DHT
			if (m_dht)
				m_dht->delete_socket(*remove_iter);
#endif

#ifndef TORRENT_DISABLE_LOGGING
			if (should_log())
			{
				session_log("closing listen socket for %s on device \"%s\""
					, print_endpoint((*remove_iter)->local_endpoint).c_str()
					, (*remove_iter)->device.c_str());
			}
#endif
			if ((*remove_iter)->sock) (*remove_iter)->sock->close(ec);
			if ((*remove_iter)->udp_sock) (*remove_iter)->udp_sock->sock.close();
			if ((*remove_iter)->natpmp_mapper) (*remove_iter)->natpmp_mapper->close();
			remove_iter = m_listen_sockets.erase(remove_iter);
		}

		// all sockets in there stayed the same. Only sockets after this point are
		// new and should post alerts
		int const existing_sockets = int(m_listen_sockets.size());

		m_stats_counters.set_value(counters::has_incoming_connections
			, std::any_of(m_listen_sockets.begin(), m_listen_sockets.end()
				, [](std::shared_ptr<listen_socket_t> const& l)
				{ return l->incoming_connection; }));

		// open new sockets on any endpoints that didn't match with
		// an existing socket
		for (auto const& ep : eps)
		{
#ifndef BOOST_NO_EXCEPTIONS
			try
#endif
		{
			std::shared_ptr<listen_socket_t> s = setup_listener(ep, ec);

			if (!ec && (s->sock || s->udp_sock))
			{
				m_listen_sockets.emplace_back(s);

#ifndef TORRENT_DISABLE_DHT
				if (m_dht)
					m_dht->new_socket(m_listen_sockets.back());
#endif

				TORRENT_ASSERT((s->incoming == duplex::accept_incoming) == bool(s->sock));
				if (s->sock) async_accept(s->sock, s->ssl);
			}
		}
#ifndef BOOST_NO_EXCEPTIONS
		catch (std::exception const& e)
		{
			TORRENT_UNUSED(e);
#ifndef TORRENT_DISABLE_LOGGING
			if (should_log())
			{
				session_log("setup_listener(%s) device: %s failed: %s"
					, print_endpoint(ep.addr, ep.port).c_str()
					, ep.device.c_str()
					, e.what());
			}
#endif // TORRENT_DISABLE_LOGGING
		}
#endif // BOOST_NO_EXCEPTIONS
		}

		if (m_listen_sockets.empty())
		{
#ifndef TORRENT_DISABLE_LOGGING
			session_log("giving up on binding listen sockets");
#endif
			return;
		}

		auto const new_sockets = span<std::shared_ptr<listen_socket_t>>(
			m_listen_sockets).subspan(existing_sockets);

		// now, send out listen_succeeded_alert for the listen sockets we are
		// listening on
		if (m_alerts.should_post<listen_succeeded_alert>())
		{
			for (auto const& l : new_sockets)
			{
				error_code err;
				if (l->sock)
				{
					tcp::endpoint const tcp_ep = l->sock->local_endpoint(err);
					if (!err)
					{
						socket_type_t const socket_type
							= l->ssl == transport::ssl
							? socket_type_t::tcp_ssl
							: socket_type_t::tcp;

						m_alerts.emplace_alert<listen_succeeded_alert>(
							tcp_ep, socket_type);
					}
				}

				if (l->udp_sock)
				{
					udp::endpoint const udp_ep = l->udp_sock->sock.local_endpoint(err);
					if (!err && l->udp_sock->sock.is_open())
					{
						socket_type_t const socket_type
							= l->ssl == transport::ssl
							? socket_type_t::utp_ssl
							: socket_type_t::udp;

						m_alerts.emplace_alert<listen_succeeded_alert>(
							udp_ep, socket_type);
					}
				}
			}
		}

		if (m_settings.get_int(settings_pack::peer_tos) != 0)
		{
			update_peer_tos();
		}

		ec.clear();

		if (m_settings.get_bool(settings_pack::enable_natpmp))
		{
			for (auto const& s : new_sockets)
				start_natpmp(*s);
		}

		if (map_ports)
		{
			for (auto const& s : m_listen_sockets)
				remap_ports(remap_natpmp_and_upnp, *s);
		}
		else
		{
			// new sockets need to map ports even if the caller did not request
			// re-mapping
			for (auto const& s : new_sockets)
				remap_ports(remap_natpmp_and_upnp, *s);
		}

#if TORRENT_USE_I2P
		open_new_incoming_i2p_connection();
#endif
	}

	void session_impl::reopen_outgoing_sockets()
	{
		// first build a list of endpoints we should be listening on
		// we need to remove any unneeded sockets first to avoid the possibility
		// of a new socket failing to bind due to a conflict with a stale socket
		std::vector<listen_endpoint_t> eps;

		for (auto const& iface : m_outgoing_interfaces)
		{
			interface_to_endpoints(iface, 0, transport::plaintext, duplex::accept_incoming, eps);
#ifdef TORRENT_USE_OPENSSL
			interface_to_endpoints(iface, 0, transport::ssl, duplex::accept_incoming, eps);
#endif
		}

		// if no outgoing interfaces are specified, create sockets to use
		// any interface
		if (eps.empty())
		{
			eps.emplace_back(address_v4(), 0, "", transport::plaintext);
			eps.emplace_back(address_v6(), 0, "", transport::plaintext);
#ifdef TORRENT_USE_OPENSSL
			eps.emplace_back(address_v4(), 0, "", transport::ssl);
			eps.emplace_back(address_v6(), 0, "", transport::ssl);
#endif
		}

		auto remove_iter = m_outgoing_sockets.partition_outgoing_sockets(eps);

		for (auto i = remove_iter; i != m_outgoing_sockets.sockets.end(); ++i)
		{
			auto& remove_sock = *i;
			m_utp_socket_manager.remove_udp_socket(remove_sock);

#ifndef TORRENT_DISABLE_LOGGING
			if (should_log())
			{
				session_log("Closing outgoing UDP socket for %s on device \"%s\""
					, print_endpoint(remove_sock->local_endpoint()).c_str()
					, remove_sock->device.c_str());
			}
#endif
			remove_sock->sock.close();
		}

		m_outgoing_sockets.sockets.erase(remove_iter, m_outgoing_sockets.sockets.end());

		// open new sockets on any endpoints that didn't match with
		// an existing socket
		for (auto const& ep : eps)
		{
			error_code ec;
			udp::endpoint const udp_bind_ep(ep.addr, 0);

			auto udp_sock = std::make_shared<outgoing_udp_socket>(m_io_context, ep.device, ep.ssl);
			udp_sock->sock.open(udp_bind_ep.protocol(), ec);
			if (ec)
			{
#ifndef TORRENT_DISABLE_LOGGING
				if (should_log())
				{
					session_log("failed to open UDP socket: %s: %s"
						, ep.device.c_str(), ec.message().c_str());
				}
#endif
				if (m_alerts.should_post<udp_error_alert>())
					m_alerts.emplace_alert<udp_error_alert>(udp_bind_ep
						, operation_t::sock_open, ec);
				continue;
			}

#if TORRENT_HAS_BINDTODEVICE
			if (!ep.device.empty())
			{
				udp_sock->sock.set_option(bind_to_device(ep.device.c_str()), ec);
#ifndef TORRENT_DISABLE_LOGGING
				if (ec && should_log())
				{
					session_log("bind to device failed (device: %s): %s"
						, ep.device.c_str(), ec.message().c_str());
				}
#endif // TORRENT_DISABLE_LOGGING
				ec.clear();
			}
#endif
			udp_sock->sock.bind(udp_bind_ep, ec);

			if (ec)
			{
#ifndef TORRENT_DISABLE_LOGGING
				if (should_log())
				{
					session_log("failed to bind UDP socket: %s: %s"
						, ep.device.c_str(), ec.message().c_str());
				}
#endif
				if (m_alerts.should_post<udp_error_alert>())
					m_alerts.emplace_alert<udp_error_alert>(udp_bind_ep
						, operation_t::sock_bind, ec);
				continue;
			}

			error_code err;
			set_socket_buffer_size(udp_sock->sock, m_settings, err);
			if (err)
			{
				if (m_alerts.should_post<udp_error_alert>())
					m_alerts.emplace_alert<udp_error_alert>(udp_sock->sock.local_endpoint(ec)
						, operation_t::alloc_recvbuf, err);
			}

			// this call is necessary here because, unless the settings actually
			// change after the session is up and listening, at no other point
			// set_proxy_settings is called with the correct proxy configuration,
			// internally, this method handle the SOCKS5's connection logic
			udp_sock->sock.set_proxy_settings(proxy());

			ADD_OUTSTANDING_ASYNC("session_impl::on_udp_packet");
			auto const ssl = ep.ssl;
			udp_sock->sock.async_read(aux::make_handler([this, udp_sock, ssl](error_code const& e)
				{ this->on_udp_packet(udp_sock, std::weak_ptr<listen_socket_t>(), ssl, e); }
					, udp_sock->udp_handler_storage, *this));

			if (!ec && udp_sock)
			{
				m_outgoing_sockets.sockets.push_back(udp_sock);
			}
		}
	}

	void session_impl::reopen_network_sockets(reopen_network_flags_t const options)
	{
		reopen_listen_sockets(bool(options & session_handle::reopen_map_ports));
		reopen_outgoing_sockets();
	}

	namespace {
		template <typename MapProtocol, typename ProtoType, typename EndpointType>
		void map_port(MapProtocol& m, ProtoType protocol, EndpointType const& ep
			, port_mapping_t& map_handle)
		{
			if (map_handle != port_mapping_t{-1}) m.delete_mapping(map_handle);
			map_handle = port_mapping_t{-1};

			address const addr = ep.address();
			// with IPv4 the interface might be behind NAT so we can't skip them
			// based on the scope of the local address
			if (addr.is_v6() && is_local(addr))
				return;

			// only update this mapping if we actually have a socket listening
			if (ep != EndpointType())
				map_handle = m.add_mapping(protocol, ep.port(), ep);
		}
	}

	void session_impl::remap_ports(remap_port_mask_t const mask
		, listen_socket_t& s)
	{
		tcp::endpoint const tcp_ep = s.sock ? s.sock->local_endpoint() : tcp::endpoint();
		udp::endpoint const udp_ep = s.udp_sock ? s.udp_sock->sock.local_endpoint() : udp::endpoint();

		if ((mask & remap_natpmp) && s.natpmp_mapper)
		{
			map_port(*s.natpmp_mapper, portmap_protocol::tcp, tcp_ep
				, s.tcp_port_mapping[portmap_transport::natpmp].mapping);
			map_port(*s.natpmp_mapper, portmap_protocol::udp, make_tcp(udp_ep)
				, s.udp_port_mapping[portmap_transport::natpmp].mapping);
		}
		if ((mask & remap_upnp) && m_upnp)
		{
			map_port(*m_upnp, portmap_protocol::tcp, tcp_ep
				, s.tcp_port_mapping[portmap_transport::upnp].mapping);
			map_port(*m_upnp, portmap_protocol::udp, make_tcp(udp_ep)
				, s.udp_port_mapping[portmap_transport::upnp].mapping);
		}
	}

	void session_impl::update_i2p_bridge()
	{
		// we need this socket to be open before we
		// can make name lookups for trackers for instance.
		// pause the session now and resume it once we've
		// established the i2p SAM connection
#if TORRENT_USE_I2P
		if (m_settings.get_str(settings_pack::i2p_hostname).empty())
		{
			error_code ec;
			m_i2p_conn.close(ec);
			return;
		}
		m_i2p_conn.open(m_settings.get_str(settings_pack::i2p_hostname)
			, m_settings.get_int(settings_pack::i2p_port)
			, std::bind(&session_impl::on_i2p_open, this, _1));
#endif
	}

#ifndef TORRENT_DISABLE_DHT
	int session_impl::external_udp_port(address const& local_address) const
	{
		auto ls = std::find_if(m_listen_sockets.begin(), m_listen_sockets.end()
			, [&](std::shared_ptr<listen_socket_t> const& e)
		{
			return e->local_endpoint.address() == local_address;
		});

		if (ls != m_listen_sockets.end())
			return (*ls)->udp_external_port();
		else
			return -1;
	}
#endif

#if TORRENT_USE_I2P

	proxy_settings session_impl::i2p_proxy() const
	{
		proxy_settings ret;

		ret.hostname = m_settings.get_str(settings_pack::i2p_hostname);
		ret.type = settings_pack::i2p_proxy;
		ret.port = std::uint16_t(m_settings.get_int(settings_pack::i2p_port));
		return ret;
	}

	void session_impl::on_i2p_open(error_code const& ec)
	{
		if (ec)
		{
			if (m_alerts.should_post<i2p_alert>())
				m_alerts.emplace_alert<i2p_alert>(ec);

#ifndef TORRENT_DISABLE_LOGGING
			if (should_log())
				session_log("i2p open failed (%d) %s", ec.value(), ec.message().c_str());
#endif
		}
		// now that we have our i2p connection established
		// it's OK to start torrents and use this socket to
		// do i2p name lookups

		open_new_incoming_i2p_connection();
	}

	void session_impl::open_new_incoming_i2p_connection()
	{
		if (!m_i2p_conn.is_open()) return;

		if (m_i2p_listen_socket) return;

		m_i2p_listen_socket = std::make_shared<socket_type>(m_io_context);
		bool ret = instantiate_connection(m_io_context, m_i2p_conn.proxy()
			, *m_i2p_listen_socket, nullptr, nullptr, true, false);
		TORRENT_ASSERT_VAL(ret, ret);
		TORRENT_UNUSED(ret);

		ADD_OUTSTANDING_ASYNC("session_impl::on_i2p_accept");
		i2p_stream& s = *m_i2p_listen_socket->get<i2p_stream>();
		s.set_command(i2p_stream::cmd_accept);
		s.set_session_id(m_i2p_conn.session_id());

		s.async_connect(tcp::endpoint()
			, std::bind(&session_impl::on_i2p_accept, this, m_i2p_listen_socket, _1));
	}

	void session_impl::on_i2p_accept(std::shared_ptr<socket_type> const& s
		, error_code const& e)
	{
		COMPLETE_ASYNC("session_impl::on_i2p_accept");
		m_i2p_listen_socket.reset();
		if (e == boost::asio::error::operation_aborted) return;
		if (e)
		{
			if (m_alerts.should_post<listen_failed_alert>())
			{
				m_alerts.emplace_alert<listen_failed_alert>("i2p"
					, operation_t::sock_accept
					, e, socket_type_t::i2p);
			}
#ifndef TORRENT_DISABLE_LOGGING
			if (should_log())
				session_log("i2p SAM connection failure: %s", e.message().c_str());
#endif
			return;
		}
		open_new_incoming_i2p_connection();
		incoming_connection(s);
	}
#endif

	void session_impl::send_udp_packet_hostname(std::weak_ptr<utp_socket_interface> sock
		, char const* hostname
		, int const port
		, span<char const> p
		, error_code& ec
		, udp_send_flags_t const flags)
	{
		auto si = sock.lock();
		if (!si)
		{
			ec = boost::asio::error::bad_descriptor;
			return;
		}

		auto s = std::static_pointer_cast<session_udp_socket>(si);

		s->sock.send_hostname(hostname, port, p, ec, flags);

		if ((ec == error::would_block || ec == error::try_again)
			&& !s->write_blocked)
		{
			s->write_blocked = true;
			ADD_OUTSTANDING_ASYNC("session_impl::on_udp_writeable");
			s->sock.async_write(std::bind(&session_impl::on_udp_writeable
				, this, s, _1));
		}
	}

	void session_impl::send_udp_packet(std::weak_ptr<utp_socket_interface> sock
		, udp::endpoint const& ep
		, span<char const> p
		, error_code& ec
		, udp_send_flags_t const flags)
	{
		auto si = sock.lock();
		if (!si)
		{
			ec = boost::asio::error::bad_descriptor;
			return;
		}

		auto s = std::static_pointer_cast<session_udp_socket>(si);

		TORRENT_ASSERT(s->sock.is_closed() || s->sock.local_endpoint().protocol() == ep.protocol());

		s->sock.send(ep, p, ec, flags);

		if ((ec == error::would_block || ec == error::try_again) && !s->write_blocked)
		{
			s->write_blocked = true;
			ADD_OUTSTANDING_ASYNC("session_impl::on_udp_writeable");
			s->sock.async_write(std::bind(&session_impl::on_udp_writeable
				, this, s, _1));
		}
	}

	void session_impl::on_udp_writeable(std::weak_ptr<session_udp_socket> sock, error_code const& ec)
	{
		COMPLETE_ASYNC("session_impl::on_udp_writeable");
		if (ec) return;

		auto s = sock.lock();
		if (!s) return;

		s->write_blocked = false;

#ifdef TORRENT_USE_OPENSSL
		auto i = std::find_if(
			m_listen_sockets.begin(), m_listen_sockets.end()
			, [&s] (std::shared_ptr<listen_socket_t> const& ls) { return ls->udp_sock == s; });
#endif

		// notify the utp socket manager it can start sending on the socket again
		struct utp_socket_manager& mgr =
#ifdef TORRENT_USE_OPENSSL
			(i != m_listen_sockets.end() && (*i)->ssl == transport::ssl) ? m_ssl_utp_socket_manager :
#endif
			m_utp_socket_manager;

		mgr.writable();
	}


	void session_impl::on_udp_packet(std::weak_ptr<session_udp_socket> socket
		, std::weak_ptr<listen_socket_t> ls, transport const ssl, error_code const& ec)
	{
		COMPLETE_ASYNC("session_impl::on_udp_packet");
		if (ec)
		{
			std::shared_ptr<session_udp_socket> s = socket.lock();
			udp::endpoint ep;
			if (s) ep = s->local_endpoint();

			// don't bubble up operation aborted errors to the user
			if (ec != boost::asio::error::operation_aborted
				&& ec != boost::asio::error::bad_descriptor
				&& m_alerts.should_post<udp_error_alert>())
			{
				m_alerts.emplace_alert<udp_error_alert>(ep
					, operation_t::sock_read, ec);
			}

#ifndef TORRENT_DISABLE_LOGGING
			if (should_log())
			{
				session_log("UDP error: %s (%d) %s"
					, print_endpoint(ep).c_str(), ec.value(), ec.message().c_str());
			}
#endif
			return;
		}

		m_stats_counters.inc_stats_counter(counters::on_udp_counter);

		std::shared_ptr<session_udp_socket> s = socket.lock();
		if (!s) return;

		struct utp_socket_manager& mgr =
#ifdef TORRENT_USE_OPENSSL
			ssl == transport::ssl ? m_ssl_utp_socket_manager :
#endif
			m_utp_socket_manager;

		auto listen_socket = ls.lock();
		if (listen_socket)
			listen_socket->incoming_connection = true;

		for (;;)
		{
			aux::array<udp_socket::packet, 50> p;
			error_code err;
			int const num_packets = s->sock.read(p, err);

			for (int i = 0; i < num_packets; ++i)
			{
				udp_socket::packet& packet = p[i];

				if (packet.error)
				{
					// TODO: 3 it would be neat if the utp socket manager would
					// handle ICMP errors too

#ifndef TORRENT_DISABLE_DHT
					if (m_dht)
						m_dht->incoming_error(packet.error, packet.from);
#endif

					m_tracker_manager.incoming_error(packet.error, packet.from);
					continue;
				}

				span<char const> const buf = packet.data;

				// give the uTP socket manager first dibs on the packet. Presumably
				// the majority of packets are uTP packets.
				if (!mgr.incoming_packet(socket, packet.from, buf))
				{
					// if it wasn't a uTP packet, try the other users of the UDP
					// socket
					bool handled = false;
#ifndef TORRENT_DISABLE_DHT
					if (m_dht && buf.size() > 20
						&& buf.front() == 'd'
						&& buf.back() == 'e'
						&& listen_socket)
					{
						handled = m_dht->incoming_packet(listen_socket, packet.from, buf);
					}
#endif

					if (!handled)
					{
						m_tracker_manager.incoming_packet(packet.from, buf);
					}
				}
			}

			if (err == error::would_block || err == error::try_again)
			{
				// there are no more packets on the socket
				break;
			}

			if (err)
			{
				udp::endpoint const ep = s->local_endpoint();

				if (err != boost::asio::error::operation_aborted
					&& m_alerts.should_post<udp_error_alert>())
					m_alerts.emplace_alert<udp_error_alert>(ep
						, operation_t::sock_read, err);

#ifndef TORRENT_DISABLE_LOGGING
				if (should_log())
				{
					session_log("UDP error: %s (%d) %s"
						, print_endpoint(ep).c_str(), ec.value(), ec.message().c_str());
				}
#endif

				// any error other than these ones are considered fatal errors, and
				// we won't read from the socket again
				if (err != boost::asio::error::host_unreachable
					&& err != boost::asio::error::fault
					&& err != boost::asio::error::connection_reset
					&& err != boost::asio::error::connection_refused
					&& err != boost::asio::error::connection_aborted
					&& err != boost::asio::error::operation_aborted
					&& err != boost::asio::error::network_reset
					&& err != boost::asio::error::network_unreachable
#ifdef _WIN32
					// ERROR_MORE_DATA means the same thing as EMSGSIZE
					&& err != error_code(ERROR_MORE_DATA, system_category())
					&& err != error_code(ERROR_HOST_UNREACHABLE, system_category())
					&& err != error_code(ERROR_PORT_UNREACHABLE, system_category())
					&& err != error_code(ERROR_RETRY, system_category())
					&& err != error_code(ERROR_NETWORK_UNREACHABLE, system_category())
					&& err != error_code(ERROR_CONNECTION_REFUSED, system_category())
					&& err != error_code(ERROR_CONNECTION_ABORTED, system_category())
#endif
					&& err != boost::asio::error::message_size)
				{
					// fatal errors. Don't try to read from this socket again
					mgr.socket_drained();
					return;
				}
				// non-fatal UDP errors get here, we should re-issue the read.
				continue;
			}
		}

		mgr.socket_drained();

		ADD_OUTSTANDING_ASYNC("session_impl::on_udp_packet");
		s->sock.async_read(make_handler([this, socket, ls, ssl](error_code const& e)
			{ this->on_udp_packet(std::move(socket), std::move(ls), ssl, e); }
			, s->udp_handler_storage, *this));
	}

	void session_impl::async_accept(std::shared_ptr<tcp::acceptor> const& listener
		, transport const ssl)
	{
		TORRENT_ASSERT(!m_abort);
		std::shared_ptr<socket_type> c = std::make_shared<socket_type>(m_io_context);
		tcp::socket* str = nullptr;

#ifdef TORRENT_USE_OPENSSL
		if (ssl == transport::ssl)
		{
			// accept connections initializing the SSL connection to
			// use the generic m_ssl_ctx context. However, since it has
			// the servername callback set on it, we will switch away from
			// this context into a specific torrent once we start handshaking
			c->instantiate<ssl_stream<tcp::socket>>(m_io_context, &m_ssl_ctx);
			str = &c->get<ssl_stream<tcp::socket>>()->next_layer();
		}
		else
#endif
		{
			c->instantiate<tcp::socket>(m_io_context);
			str = c->get<tcp::socket>();
		}

		ADD_OUTSTANDING_ASYNC("session_impl::on_accept_connection");

#ifdef TORRENT_USE_OPENSSL
		TORRENT_ASSERT((ssl == transport::ssl) == is_ssl(*c));
#endif

		std::weak_ptr<tcp::acceptor> ls(listener);
		m_stats_counters.inc_stats_counter(counters::num_outstanding_accept);
		listener->async_accept(*str, [this, c, ls, ssl] (error_code const& ec)
			{ return this->wrap(&session_impl::on_accept_connection, c, ls, ec, ssl); });
	}

	void session_impl::on_accept_connection(std::shared_ptr<socket_type> const& s
		, std::weak_ptr<tcp::acceptor> listen_socket, error_code const& e
		, transport const ssl)
	{
		COMPLETE_ASYNC("session_impl::on_accept_connection");
		m_stats_counters.inc_stats_counter(counters::on_accept_counter);
		m_stats_counters.inc_stats_counter(counters::num_outstanding_accept, -1);

		TORRENT_ASSERT(is_single_thread());
		std::shared_ptr<tcp::acceptor> listener = listen_socket.lock();
		if (!listener) return;

		if (e == boost::asio::error::operation_aborted) return;

		if (m_abort) return;

		error_code ec;
		if (e)
		{
			tcp::endpoint const ep = listener->local_endpoint(ec);
#ifndef TORRENT_DISABLE_LOGGING
			if (should_log())
			{
				session_log("error accepting connection on '%s': %s"
					, print_endpoint(ep).c_str(), e.message().c_str());
			}
#endif
#ifdef TORRENT_WINDOWS
			// Windows sometimes generates this error. It seems to be
			// non-fatal and we have to do another async_accept.
			if (e.value() == ERROR_SEM_TIMEOUT)
			{
				async_accept(listener, ssl);
				return;
			}
#endif
#ifdef TORRENT_BSD
			// Leopard sometimes generates an "invalid argument" error. It seems to be
			// non-fatal and we have to do another async_accept.
			if (e.value() == EINVAL)
			{
				async_accept(listener, ssl);
				return;
			}
#endif
			if (e == boost::system::errc::too_many_files_open)
			{
				// if we failed to accept an incoming connection
				// because we have too many files open, try again
				// and lower the number of file descriptors used
				// elsewhere.
				if (m_settings.get_int(settings_pack::connections_limit) > 10)
				{
					// now, disconnect a random peer
					auto const i = std::max_element(m_torrents.begin(), m_torrents.end()
						, [](std::shared_ptr<torrent> const& lhs, std::shared_ptr<torrent> const& rhs)
						{ return lhs->num_peers() < rhs->num_peers(); });

					if (m_alerts.should_post<performance_alert>())
						m_alerts.emplace_alert<performance_alert>(
							torrent_handle(), performance_alert::too_few_file_descriptors);

					if (i != m_torrents.end())
					{
						(*i)->disconnect_peers(1, e);
					}

					m_settings.set_int(settings_pack::connections_limit
						, std::max(10, int(m_connections.size())));
				}
				// try again, but still alert the user of the problem
				async_accept(listener, ssl);
			}
			if (m_alerts.should_post<listen_failed_alert>())
			{
				m_alerts.emplace_alert<listen_failed_alert>(ep.address().to_string()
					, ep, operation_t::sock_accept, e
					, ssl == transport::ssl ? socket_type_t::tcp_ssl : socket_type_t::tcp);
			}
			return;
		}
		async_accept(listener, ssl);

		// don't accept any connections from our local sockets if we're using a
		// proxy
		if (m_settings.get_int(settings_pack::proxy_type) != settings_pack::none)
			return;

		auto listen = std::find_if(m_listen_sockets.begin(), m_listen_sockets.end()
			, [&listener](std::shared_ptr<listen_socket_t> const& l)
		{ return l->sock == listener; });
		if (listen != m_listen_sockets.end())
			(*listen)->incoming_connection = true;

#ifdef TORRENT_USE_OPENSSL
		if (ssl == transport::ssl)
		{
			TORRENT_ASSERT(is_ssl(*s));

			// for SSL connections, incoming_connection() is called
			// after the handshake is done
			ADD_OUTSTANDING_ASYNC("session_impl::ssl_handshake");
			s->get<ssl_stream<tcp::socket>>()->async_accept_handshake(
				std::bind(&session_impl::ssl_handshake, this, _1, s));
			m_incoming_sockets.insert(s);
		}
		else
#endif
		{
			incoming_connection(s);
		}
	}

#ifdef TORRENT_USE_OPENSSL

	void session_impl::on_incoming_utp_ssl(std::shared_ptr<socket_type> const& s)
	{
		TORRENT_ASSERT(is_ssl(*s));

		// for SSL connections, incoming_connection() is called
		// after the handshake is done
		ADD_OUTSTANDING_ASYNC("session_impl::ssl_handshake");
		s->get<ssl_stream<utp_stream>>()->async_accept_handshake(
			std::bind(&session_impl::ssl_handshake, this, _1, s));
		m_incoming_sockets.insert(s);
	}

	// to test SSL connections, one can use this openssl command template:
	//
	// openssl s_client -cert <client-cert>.pem -key <client-private-key>.pem
	//   -CAfile <torrent-cert>.pem  -debug -connect 127.0.0.1:4433 -tls1
	//   -servername <hex-encoded-info-hash>

	void session_impl::ssl_handshake(error_code const& ec, std::shared_ptr<socket_type> s)
	{
		COMPLETE_ASYNC("session_impl::ssl_handshake");
		TORRENT_ASSERT(is_ssl(*s));

		m_incoming_sockets.erase(s);

		error_code e;
		tcp::endpoint endp = s->remote_endpoint(e);
		if (e) return;

#ifndef TORRENT_DISABLE_LOGGING
		if (should_log())
		{
			session_log(" *** peer SSL handshake done [ ip: %s ec: %s socket: %s ]"
				, print_endpoint(endp).c_str(), ec.message().c_str(), s->type_name());
		}
#endif

		if (ec)
		{
			if (m_alerts.should_post<peer_error_alert>())
			{
				m_alerts.emplace_alert<peer_error_alert>(torrent_handle(), endp
					, peer_id(), operation_t::ssl_handshake, ec);
			}
			return;
		}

		incoming_connection(s);
	}

#endif // TORRENT_USE_OPENSSL

	void session_impl::incoming_connection(std::shared_ptr<socket_type> const& s)
	{
		TORRENT_ASSERT(is_single_thread());

		if (m_paused)
		{
#ifndef TORRENT_DISABLE_LOGGING
			session_log(" <== INCOMING CONNECTION [ ignored, paused ]");
#endif
			return;
		}

		error_code ec;
		// we got a connection request!
		tcp::endpoint endp = s->remote_endpoint(ec);

		if (ec)
		{
#ifndef TORRENT_DISABLE_LOGGING
			if (should_log())
			{
				session_log(" <== INCOMING CONNECTION [ rejected, could "
					"not retrieve remote endpoint: %s ]"
					, print_error(ec).c_str());
			}
#endif
			return;
		}

		if (!m_settings.get_bool(settings_pack::enable_incoming_utp)
			&& is_utp(*s))
		{
#ifndef TORRENT_DISABLE_LOGGING
			session_log("<== INCOMING CONNECTION [ rejected uTP connection ]");
#endif
			if (m_alerts.should_post<peer_blocked_alert>())
				m_alerts.emplace_alert<peer_blocked_alert>(torrent_handle()
					, endp, peer_blocked_alert::utp_disabled);
			return;
		}

		if (!m_settings.get_bool(settings_pack::enable_incoming_tcp)
			&& s->get<tcp::socket>())
		{
#ifndef TORRENT_DISABLE_LOGGING
			session_log("<== INCOMING CONNECTION [ rejected TCP connection ]");
#endif
			if (m_alerts.should_post<peer_blocked_alert>())
				m_alerts.emplace_alert<peer_blocked_alert>(torrent_handle()
					, endp, peer_blocked_alert::tcp_disabled);
			return;
		}

		// if there are outgoing interfaces specified, verify this
		// peer is correctly bound to one of them
		if (!m_settings.get_str(settings_pack::outgoing_interfaces).empty())
		{
			tcp::endpoint local = s->local_endpoint(ec);
			if (ec)
			{
#ifndef TORRENT_DISABLE_LOGGING
				if (should_log())
				{
					session_log("<== INCOMING CONNECTION [ rejected connection: %s ]"
						, print_error(ec).c_str());
				}
#endif
				return;
			}

			if (!verify_incoming_interface(local.address()))
			{
#ifndef TORRENT_DISABLE_LOGGING
				if (should_log())
				{
					session_log("<== INCOMING CONNECTION [ rejected, local interface has incoming connections disabled: %s ]"
						, local.address().to_string().c_str());
				}
#endif
				if (m_alerts.should_post<peer_blocked_alert>())
					m_alerts.emplace_alert<peer_blocked_alert>(torrent_handle()
						, endp, peer_blocked_alert::invalid_local_interface);
				return;
			}
			if (!verify_bound_address(local.address(), is_utp(*s), ec))
			{
				if (ec)
				{
#ifndef TORRENT_DISABLE_LOGGING
					if (should_log())
					{
						session_log("<== INCOMING CONNECTION [ rejected, not allowed local interface: %s ]"
							, print_error(ec).c_str());
					}
#endif
					return;
				}

#ifndef TORRENT_DISABLE_LOGGING
				if (should_log())
				{
					session_log("<== INCOMING CONNECTION [ rejected, not allowed local interface: %s ]"
						, local.address().to_string().c_str());
				}
#endif
				if (m_alerts.should_post<peer_blocked_alert>())
					m_alerts.emplace_alert<peer_blocked_alert>(torrent_handle()
						, endp, peer_blocked_alert::invalid_local_interface);
				return;
			}
		}

		// local addresses do not count, since it's likely
		// coming from our own client through local service discovery
		// and it does not reflect whether or not a router is open
		// for incoming connections or not.
		if (!is_local(endp.address()))
			m_stats_counters.set_value(counters::has_incoming_connections, 1);

		// this filter is ignored if a single torrent
		// is set to ignore the filter, since this peer might be
		// for that torrent
		if (m_stats_counters[counters::non_filter_torrents] == 0
			&& m_ip_filter
			&& (m_ip_filter->access(endp.address()) & ip_filter::blocked))
		{
#ifndef TORRENT_DISABLE_LOGGING
			session_log("<== INCOMING CONNECTION [ filtered blocked ip ]");
#endif
			if (m_alerts.should_post<peer_blocked_alert>())
				m_alerts.emplace_alert<peer_blocked_alert>(torrent_handle()
					, endp, peer_blocked_alert::ip_filter);
			return;
		}

		// check if we have any active torrents
		// if we don't reject the connection
		if (m_torrents.empty())
		{
#ifndef TORRENT_DISABLE_LOGGING
			session_log("<== INCOMING CONNECTION [ rejected, there are no torrents ]");
#endif
			return;
		}

		// figure out which peer classes this is connections has,
		// to get connection_limit_factor
		peer_class_set pcs;
		set_peer_classes(&pcs, endp.address(), s->type());
		int connection_limit_factor = 0;
		for (int i = 0; i < pcs.num_classes(); ++i)
		{
			peer_class_t pc = pcs.class_at(i);
			if (m_classes.at(pc) == nullptr) continue;
			int f = m_classes.at(pc)->connection_limit_factor;
			if (connection_limit_factor < f) connection_limit_factor = f;
		}
		if (connection_limit_factor == 0) connection_limit_factor = 100;

		std::int64_t limit = m_settings.get_int(settings_pack::connections_limit);
		limit = limit * 100 / connection_limit_factor;

		// don't allow more connections than the max setting
		// weighed by the peer class' setting
		bool reject = num_connections() >= limit + m_settings.get_int(settings_pack::connections_slack);

		if (reject)
		{
			if (m_alerts.should_post<peer_disconnected_alert>())
			{
				m_alerts.emplace_alert<peer_disconnected_alert>(torrent_handle(), endp, peer_id()
						, operation_t::bittorrent, s->type()
						, error_code(errors::too_many_connections)
						, close_reason_t::none);
			}
#ifndef TORRENT_DISABLE_LOGGING
			if (should_log())
			{
				session_log("<== INCOMING CONNECTION [ connections limit exceeded, conns: %d, limit: %d, slack: %d ]"
					, num_connections(), m_settings.get_int(settings_pack::connections_limit)
					, m_settings.get_int(settings_pack::connections_slack));
			}
#endif
			return;
		}

		// if we don't have any active torrents, there's no
		// point in accepting this connection. If, however,
		// the setting to start up queued torrents when they
		// get an incoming connection is enabled, we cannot
		// perform this check.
		if (!m_settings.get_bool(settings_pack::incoming_starts_queued_torrents))
		{
			bool has_active_torrent = std::any_of(m_torrents.begin(), m_torrents.end()
				, [](std::shared_ptr<torrent> const& i)
				{ return !i->is_torrent_paused(); });
			if (!has_active_torrent)
			{
#ifndef TORRENT_DISABLE_LOGGING
				session_log("<== INCOMING CONNECTION [ rejected, no active torrents ]");
#endif
				return;
			}
		}

		m_stats_counters.inc_stats_counter(counters::incoming_connections);

		if (m_alerts.should_post<incoming_connection_alert>())
			m_alerts.emplace_alert<incoming_connection_alert>(s->type(), endp);

		peer_connection_args pack{
			this
			, &m_settings
			, &m_stats_counters
			, m_disk_thread.get()
			, &m_io_context
			, std::weak_ptr<torrent>()
			, s
			, endp
			, nullptr
			, aux::generate_peer_id(m_settings)
		};

		std::shared_ptr<peer_connection> c
			= std::make_shared<bt_peer_connection>(std::move(pack));

		if (!c->is_disconnecting())
		{
			// in case we've exceeded the limit, let this peer know that
			// as soon as it's received the handshake, it needs to either
			// disconnect or pick another peer to disconnect
			if (num_connections() >= limit)
				c->peer_exceeds_limit();

			TORRENT_ASSERT(!c->m_in_constructor);
			// removing a peer may not throw an exception, so prepare for this
			// connection to be added to the undead peers now.
			m_undead_peers.reserve(m_undead_peers.size() + m_connections.size() + 1);
			m_connections.insert(c);
			c->start();
		}
	}

	void session_impl::close_connection(peer_connection* p) noexcept
	{
		TORRENT_ASSERT(is_single_thread());
		std::shared_ptr<peer_connection> sp(p->self());

		TORRENT_ASSERT(p->is_disconnecting());

		auto const i = m_connections.find(sp);
		// make sure the next disk peer round-robin cursor stays valid
		if (i != m_connections.end())
		{
			m_connections.erase(i);

			TORRENT_ASSERT(std::find(m_undead_peers.begin()
				, m_undead_peers.end(), sp) == m_undead_peers.end());

			// someone else is holding a reference, it's important that
			// it's destructed from the network thread. Make sure the
			// last reference is held by the network thread.
			TORRENT_ASSERT_VAL(m_undead_peers.capacity() > m_undead_peers.size()
				, m_undead_peers.capacity());
			if (sp.use_count() > 2)
				m_undead_peers.push_back(sp);
		}
	}

#if TORRENT_ABI_VERSION == 1
	peer_id session_impl::deprecated_get_peer_id() const
	{
		return aux::generate_peer_id(m_settings);
	}
#endif

	int session_impl::next_port() const
	{
		int start = m_settings.get_int(settings_pack::outgoing_port);
		int num = m_settings.get_int(settings_pack::num_outgoing_ports);
		std::pair<int, int> out_ports(start, start + num);
		if (m_next_port < out_ports.first || m_next_port > out_ports.second)
			m_next_port = out_ports.first;

		int port = m_next_port;
		++m_next_port;
		if (m_next_port > out_ports.second) m_next_port = out_ports.first;
#ifndef TORRENT_DISABLE_LOGGING
		session_log(" *** BINDING OUTGOING CONNECTION [ port: %d ]", port);
#endif
		return port;
	}

	int session_impl::rate_limit(peer_class_t c, int channel) const
	{
		TORRENT_ASSERT(channel >= 0 && channel <= 1);
		if (channel < 0 || channel > 1) return 0;

		peer_class const* pc = m_classes.at(c);
		if (pc == nullptr) return 0;
		return pc->channel[channel].throttle();
	}

	int session_impl::upload_rate_limit(peer_class_t c) const
	{
		return rate_limit(c, peer_connection::upload_channel);
	}

	int session_impl::download_rate_limit(peer_class_t c) const
	{
		return rate_limit(c, peer_connection::download_channel);
	}

	void session_impl::set_rate_limit(peer_class_t c, int channel, int limit)
	{
		TORRENT_ASSERT(is_single_thread());
		TORRENT_ASSERT(limit >= -1);
		TORRENT_ASSERT(channel >= 0 && channel <= 1);

		if (channel < 0 || channel > 1) return;

		peer_class* pc = m_classes.at(c);
		if (pc == nullptr) return;
		if (limit <= 0) limit = 0;
		else limit = std::min(limit, std::numeric_limits<int>::max() - 1);
		pc->channel[channel].throttle(limit);
	}

	void session_impl::set_upload_rate_limit(peer_class_t c, int limit)
	{
		set_rate_limit(c, peer_connection::upload_channel, limit);
	}

	void session_impl::set_download_rate_limit(peer_class_t c, int limit)
	{
		set_rate_limit(c, peer_connection::download_channel, limit);
	}

#if TORRENT_USE_ASSERTS
	bool session_impl::has_peer(peer_connection const* p) const
	{
		TORRENT_ASSERT(is_single_thread());
		return std::any_of(m_connections.begin(), m_connections.end()
			, [p] (std::shared_ptr<peer_connection> const& pr)
			{ return pr.get() == p; });
	}

	bool session_impl::any_torrent_has_peer(peer_connection const* p) const
	{
		for (auto& pe : m_torrents)
			if (pe->has_peer(p)) return true;
		return false;
	}

	bool session_impl::verify_queue_position(torrent const* t, queue_position_t const pos)
	{
		return m_download_queue.end_index() > pos && m_download_queue[pos] == t;
	}
#endif

	void session_impl::sent_bytes(int bytes_payload, int bytes_protocol)
	{
		m_stats_counters.inc_stats_counter(counters::sent_bytes
			, bytes_payload + bytes_protocol);
		m_stats_counters.inc_stats_counter(counters::sent_payload_bytes
			, bytes_payload);

		m_stat.sent_bytes(bytes_payload, bytes_protocol);
	}

	void session_impl::received_bytes(int bytes_payload, int bytes_protocol)
	{
		m_stats_counters.inc_stats_counter(counters::recv_bytes
			, bytes_payload + bytes_protocol);
		m_stats_counters.inc_stats_counter(counters::recv_payload_bytes
			, bytes_payload);

		m_stat.received_bytes(bytes_payload, bytes_protocol);
	}

	void session_impl::trancieve_ip_packet(int bytes, bool ipv6)
	{
		// one TCP/IP packet header for the packet
		// sent or received, and one for the ACK
		// The IPv4 header is 20 bytes
		// and IPv6 header is 40 bytes
		int const header = (ipv6 ? 40 : 20) + 20;
		int const mtu = 1500;
		int const packet_size = mtu - header;
		int const overhead = std::max(1, (bytes + packet_size - 1) / packet_size) * header;
		m_stats_counters.inc_stats_counter(counters::sent_ip_overhead_bytes
			, overhead);
		m_stats_counters.inc_stats_counter(counters::recv_ip_overhead_bytes
			, overhead);

		m_stat.trancieve_ip_packet(bytes, ipv6);
	}

	void session_impl::sent_syn(bool ipv6)
	{
		int const overhead = ipv6 ? 60 : 40;
		m_stats_counters.inc_stats_counter(counters::sent_ip_overhead_bytes
			, overhead);

		m_stat.sent_syn(ipv6);
	}

	void session_impl::received_synack(bool ipv6)
	{
		int const overhead = ipv6 ? 60 : 40;
		m_stats_counters.inc_stats_counter(counters::sent_ip_overhead_bytes
			, overhead);
		m_stats_counters.inc_stats_counter(counters::recv_ip_overhead_bytes
			, overhead);

		m_stat.received_synack(ipv6);
	}

	void session_impl::on_tick(error_code const& e)
	{
		COMPLETE_ASYNC("session_impl::on_tick");
		m_stats_counters.inc_stats_counter(counters::on_tick_counter);

		TORRENT_ASSERT(is_single_thread());

		// submit all disk jobs when we leave this function
		deferred_submit_jobs();

		time_point const now = aux::time_now();

		// remove undead peers that only have this list as their reference keeping them alive
		if (!m_undead_peers.empty())
		{
			auto const remove_it = std::remove_if(m_undead_peers.begin(), m_undead_peers.end()
				, std::bind(&std::shared_ptr<peer_connection>::unique, _1));
			m_undead_peers.erase(remove_it, m_undead_peers.end());
			if (m_undead_peers.empty())
			{
				// we just removed our last "undead" peer (i.e. a peer connection
				// that had some external reference to it). It's now safe to
				// shut-down
				if (m_abort)
				{
					post(m_io_context, std::bind(&session_impl::abort_stage2, this));
				}
			}
		}

// too expensive
//		INVARIANT_CHECK;

		// we have to keep ticking the utp socket manager
		// until they're all closed
		// we also have to keep updating the aux time while
		// there are outstanding announces
		if (m_abort)
		{
			if (m_utp_socket_manager.num_sockets() == 0
#ifdef TORRENT_USE_OPENSSL
				&& m_ssl_utp_socket_manager.num_sockets() == 0
#endif
				&& m_undead_peers.empty()
				&& m_tracker_manager.empty())
			{
				return;
			}
#if defined TORRENT_ASIO_DEBUGGING
			std::fprintf(stderr, "uTP sockets: %d ssl-uTP sockets: %d undead-peers left: %d\n"
				, m_utp_socket_manager.num_sockets()
#ifdef TORRENT_USE_OPENSSL
				, m_ssl_utp_socket_manager.num_sockets()
#else
				, 0
#endif
				, int(m_undead_peers.size()));
#endif
		}

		if (e == boost::asio::error::operation_aborted) return;

		if (e)
		{
#ifndef TORRENT_DISABLE_LOGGING
			if (should_log())
				session_log("*** TICK TIMER FAILED %s", e.message().c_str());
#endif
			std::abort();
		}

		ADD_OUTSTANDING_ASYNC("session_impl::on_tick");
		m_timer.expires_at(now + milliseconds(m_settings.get_int(settings_pack::tick_interval)));
		m_timer.async_wait(aux::make_handler([this](error_code const& err)
		{ this->wrap(&session_impl::on_tick, err); }, m_tick_handler_storage, *this));

		m_download_rate.update_quotas(now - m_last_tick);
		m_upload_rate.update_quotas(now - m_last_tick);

		m_last_tick = now;

		m_utp_socket_manager.tick(now);
#ifdef TORRENT_USE_OPENSSL
		m_ssl_utp_socket_manager.tick(now);
#endif

		// only tick the following once per second
		if (now - m_last_second_tick < seconds(1)) return;

#ifndef TORRENT_DISABLE_DHT
		if (m_dht
			&& m_dht_interval_update_torrents < 40
			&& m_dht_interval_update_torrents != int(m_torrents.size()))
			update_dht_announce_interval();
#endif

		m_utp_socket_manager.decay();
#ifdef TORRENT_USE_OPENSSL
		m_ssl_utp_socket_manager.decay();
#endif

		int const tick_interval_ms = aux::numeric_cast<int>(total_milliseconds(now - m_last_second_tick));
		m_last_second_tick = now;

		std::int32_t const stime = session_time();
		if (stime > 65000)
		{
			// we're getting close to the point where our timestamps
			// in torrent_peer are wrapping. We need to step all counters back
			// four hours. This means that any timestamp that refers to a time
			// more than 18.2 - 4 = 14.2 hours ago, will be incremented to refer to
			// 14.2 hours ago.

			m_created += hours(4);

			constexpr int four_hours = 60 * 60 * 4;
			for (auto& i : m_torrents)
			{
				i->step_session_time(four_hours);
			}
		}

#ifndef TORRENT_DISABLE_EXTENSIONS
		for (auto& ext : m_ses_extensions[plugins_tick_idx])
		{
			ext->on_tick();
		}
#endif

		// don't do any of the following while we're shutting down
		if (m_abort) return;

		switch (m_settings.get_int(settings_pack::mixed_mode_algorithm))
		{
			case settings_pack::prefer_tcp:
				set_upload_rate_limit(m_tcp_peer_class, 0);
				set_download_rate_limit(m_tcp_peer_class, 0);
				break;
			case settings_pack::peer_proportional:
				{
					int num_peers[2][2] = {{0, 0}, {0, 0}};
					for (auto const& i : m_connections)
					{
						peer_connection& p = *i;
						if (p.in_handshake()) continue;
						int protocol = 0;
						if (is_utp(*p.get_socket())) protocol = 1;

						if (p.download_queue().size() + p.request_queue().size() > 0)
							++num_peers[protocol][peer_connection::download_channel];
						if (!p.upload_queue().empty())
							++num_peers[protocol][peer_connection::upload_channel];
					}

					peer_class* pc = m_classes.at(m_tcp_peer_class);
					bandwidth_channel* tcp_channel = pc->channel;
					int stat_rate[] = {m_stat.upload_rate(), m_stat.download_rate() };
					// never throttle below this
					int lower_limit[] = {5000, 30000};

					for (int i = 0; i < 2; ++i)
					{
						// if there are no uploading uTP peers, don't throttle TCP up
						if (num_peers[1][i] == 0)
						{
							tcp_channel[i].throttle(0);
						}
						else
						{
							if (num_peers[0][i] == 0) num_peers[0][i] = 1;
							int total_peers = num_peers[0][i] + num_peers[1][i];
							// this are 64 bits since it's multiplied by the number
							// of peers, which otherwise might overflow an int
							std::int64_t rate = stat_rate[i];
							tcp_channel[i].throttle(std::max(int(rate * num_peers[0][i] / total_peers), lower_limit[i]));
						}
					}
				}
				break;
		}

		// --------------------------------------------------------------
		// auto managed torrent
		// --------------------------------------------------------------
		if (!m_paused) m_auto_manage_time_scaler--;
		if (m_auto_manage_time_scaler < 0)
		{
			m_auto_manage_time_scaler = settings().get_int(settings_pack::auto_manage_interval);
			recalculate_auto_managed_torrents();
		}

		// --------------------------------------------------------------
		// check for incoming connections that might have timed out
		// --------------------------------------------------------------

		for (auto i = m_connections.begin(); i != m_connections.end();)
		{
			peer_connection* p = (*i).get();
			++i;
			// ignore connections that already have a torrent, since they
			// are ticked through the torrents' second_tick
			if (!p->associated_torrent().expired()) continue;

			// TODO: have a separate list for these connections, instead of having to loop through all of them
			int timeout = m_settings.get_int(settings_pack::handshake_timeout);
#if TORRENT_USE_I2P
			timeout *= is_i2p(*p->get_socket()) ? 4 : 1;
#endif
			if (m_last_tick - p->connected_time () > seconds(timeout))
				p->disconnect(errors::timed_out, operation_t::bittorrent);
		}

		// --------------------------------------------------------------
		// second_tick every torrent (that wants it)
		// --------------------------------------------------------------

#if TORRENT_DEBUG_STREAMING > 0
		std::printf("\033[2J\033[0;0H");
#endif

		aux::vector<torrent*>& want_tick = m_torrent_lists[torrent_want_tick];
		for (int i = 0; i < int(want_tick.size()); ++i)
		{
			torrent& t = *want_tick[i];
			TORRENT_ASSERT(t.want_tick());
			TORRENT_ASSERT(!t.is_aborted());

			t.second_tick(tick_interval_ms);

			// if the call to second_tick caused the torrent
			// to no longer want to be ticked (i.e. it was
			// removed from the list) we need to back up the counter
			// to not miss the torrent after it
			if (!t.want_tick()) --i;
		}

		// TODO: this should apply to all bandwidth channels
		if (m_settings.get_bool(settings_pack::rate_limit_ip_overhead))
		{
			int const up_limit = upload_rate_limit(m_global_class);
			int const down_limit = download_rate_limit(m_global_class);

			if (down_limit > 0
				&& m_stat.download_ip_overhead() >= down_limit
				&& m_alerts.should_post<performance_alert>())
			{
				m_alerts.emplace_alert<performance_alert>(torrent_handle()
					, performance_alert::download_limit_too_low);
			}

			if (up_limit > 0
				&& m_stat.upload_ip_overhead() >= up_limit
				&& m_alerts.should_post<performance_alert>())
			{
				m_alerts.emplace_alert<performance_alert>(torrent_handle()
					, performance_alert::upload_limit_too_low);
			}
		}

		m_peak_up_rate = std::max(m_stat.upload_rate(), m_peak_up_rate);
		m_peak_down_rate = std::max(m_stat.download_rate(), m_peak_down_rate);

		m_stat.second_tick(tick_interval_ms);

		// --------------------------------------------------------------
		// scrape paused torrents that are auto managed
		// (unless the session is paused)
		// --------------------------------------------------------------
		if (!m_paused)
		{
			INVARIANT_CHECK;
			--m_auto_scrape_time_scaler;
			if (m_auto_scrape_time_scaler <= 0)
			{
				aux::vector<torrent*>& want_scrape = m_torrent_lists[torrent_want_scrape];
				m_auto_scrape_time_scaler = m_settings.get_int(settings_pack::auto_scrape_interval)
					/ std::max(1, int(want_scrape.size()));
				if (m_auto_scrape_time_scaler < m_settings.get_int(settings_pack::auto_scrape_min_interval))
					m_auto_scrape_time_scaler = m_settings.get_int(settings_pack::auto_scrape_min_interval);

				if (!want_scrape.empty() && !m_abort)
				{
					if (m_next_scrape_torrent >= int(want_scrape.size()))
						m_next_scrape_torrent = 0;

					torrent& t = *want_scrape[m_next_scrape_torrent];
					TORRENT_ASSERT(t.is_paused() && t.is_auto_managed());

					// false means it's not triggered by the user, but automatically
					// by libtorrent
					t.scrape_tracker(-1, false);

					++m_next_scrape_torrent;
					if (m_next_scrape_torrent >= int(want_scrape.size()))
						m_next_scrape_torrent = 0;

				}
			}
		}

		// --------------------------------------------------------------
		// connect new peers
		// --------------------------------------------------------------

		try_connect_more_peers();

		// --------------------------------------------------------------
		// unchoke set calculations
		// --------------------------------------------------------------
		m_unchoke_time_scaler--;
		if (m_unchoke_time_scaler <= 0 && !m_connections.empty())
		{
			m_unchoke_time_scaler = settings().get_int(settings_pack::unchoke_interval);
			recalculate_unchoke_slots();
		}

		// --------------------------------------------------------------
		// optimistic unchoke calculation
		// --------------------------------------------------------------
		m_optimistic_unchoke_time_scaler--;
		if (m_optimistic_unchoke_time_scaler <= 0)
		{
			m_optimistic_unchoke_time_scaler
				= settings().get_int(settings_pack::optimistic_unchoke_interval);
			recalculate_optimistic_unchoke_slots();
		}

		// --------------------------------------------------------------
		// disconnect peers when we have too many
		// --------------------------------------------------------------
		--m_disconnect_time_scaler;
		if (m_disconnect_time_scaler <= 0)
		{
			m_disconnect_time_scaler = m_settings.get_int(settings_pack::peer_turnover_interval);

			// if the connections_limit is too low, the disconnect
			// logic is disabled, since it is too disruptive
			if (m_settings.get_int(settings_pack::connections_limit) > 5)
			{
				if (num_connections() >= m_settings.get_int(settings_pack::connections_limit)
					* m_settings.get_int(settings_pack::peer_turnover_cutoff) / 100
					&& !m_torrents.empty())
				{
					// every 90 seconds, disconnect the worst peers
					// if we have reached the connection limit
					auto const i = std::max_element(m_torrents.begin(), m_torrents.end()
						, [] (std::shared_ptr<torrent> const& lhs, std::shared_ptr<torrent> const& rhs)
						{ return lhs->num_peers() < rhs->num_peers(); });

					TORRENT_ASSERT(i != m_torrents.end());
					int const peers_to_disconnect = std::min(std::max(
						(*i)->num_peers() * m_settings.get_int(settings_pack::peer_turnover) / 100, 1)
						, (*i)->num_connect_candidates());
					(*i)->disconnect_peers(peers_to_disconnect
						, error_code(errors::optimistic_disconnect));
				}
				else
				{
					// if we haven't reached the global max. see if any torrent
					// has reached its local limit
					for (auto const& t : m_torrents)
					{
						// ths disconnect logic is disabled for torrents with
						// too low connection limit
						if (t->num_peers() < t->max_connections()
							* m_settings.get_int(settings_pack::peer_turnover_cutoff) / 100
							|| t->max_connections() < 6)
							continue;

						int const peers_to_disconnect = std::min(std::max(t->num_peers()
							* m_settings.get_int(settings_pack::peer_turnover) / 100, 1)
							, t->num_connect_candidates());
						t->disconnect_peers(peers_to_disconnect, errors::optimistic_disconnect);
					}
				}
			}
		}
	}

	void session_impl::received_buffer(int s)
	{
		int index = std::min(aux::log2p1(std::uint32_t(s >> 3)), 17);
		m_stats_counters.inc_stats_counter(counters::socket_recv_size3 + index);
	}

	void session_impl::sent_buffer(int s)
	{
		int index = std::min(aux::log2p1(std::uint32_t(s >> 3)), 17);
		m_stats_counters.inc_stats_counter(counters::socket_send_size3 + index);
	}

	void session_impl::prioritize_connections(std::weak_ptr<torrent> t)
	{
		m_prio_torrents.emplace_back(t, 10);
	}

#ifndef TORRENT_DISABLE_DHT

	void session_impl::add_dht_node(udp::endpoint const& n)
	{
		TORRENT_ASSERT(is_single_thread());
		if (m_dht) m_dht->add_node(n);
		else m_dht_nodes.push_back(n);
	}

	bool session_impl::has_dht() const
	{
		return m_dht.get() != nullptr;
	}

	void session_impl::prioritize_dht(std::weak_ptr<torrent> t)
	{
		TORRENT_ASSERT(!m_abort);
		if (m_abort) return;

		TORRENT_ASSERT(m_dht);
		m_dht_torrents.push_back(t);
#ifndef TORRENT_DISABLE_LOGGING
		std::shared_ptr<torrent> tor = t.lock();
		if (tor && should_log())
			session_log("prioritizing DHT announce: \"%s\"", tor->name().c_str());
#endif
		// trigger a DHT announce right away if we just added a new torrent and
		// there's no back-log. in the timer handler, as long as there are more
		// high priority torrents to be announced to the DHT, it will keep the
		// timer interval short until all torrents have been announced.
		if (m_dht_torrents.size() == 1)
		{
			ADD_OUTSTANDING_ASYNC("session_impl::on_dht_announce");
			m_dht_announce_timer.expires_after(seconds(0));
			m_dht_announce_timer.async_wait([this](error_code const& err) {
				this->wrap(&session_impl::on_dht_announce, err); });
		}
	}

	void session_impl::on_dht_announce(error_code const& e)
	{
		COMPLETE_ASYNC("session_impl::on_dht_announce");
		TORRENT_ASSERT(is_single_thread());
		if (e)
		{
#ifndef TORRENT_DISABLE_LOGGING
			if (should_log())
			{
				session_log("aborting DHT announce timer (%d): %s"
					, e.value(), e.message().c_str());
			}
#endif
			return;
		}

		if (m_abort)
		{
#ifndef TORRENT_DISABLE_LOGGING
			session_log("aborting DHT announce timer: m_abort set");
#endif
			return;
		}

		if (!m_dht)
		{
			m_dht_torrents.clear();
			return;
		}

		TORRENT_ASSERT(m_dht);

		// announce to DHT every 15 minutes
		int delay = std::max(m_settings.get_int(settings_pack::dht_announce_interval)
			/ std::max(int(m_torrents.size()), 1), 1);

		if (!m_dht_torrents.empty())
		{
			// we have prioritized torrents that need
			// an initial DHT announce. Don't wait too long
			// until we announce those.
			delay = std::min(4, delay);
		}

		ADD_OUTSTANDING_ASYNC("session_impl::on_dht_announce");
		m_dht_announce_timer.expires_after(seconds(delay));
		m_dht_announce_timer.async_wait([this](error_code const& err)
			{ this->wrap(&session_impl::on_dht_announce, err); });

		if (!m_dht_torrents.empty())
		{
			std::shared_ptr<torrent> t;
			do
			{
				t = m_dht_torrents.front().lock();
				m_dht_torrents.pop_front();
			} while (!t && !m_dht_torrents.empty());

			if (t)
			{
				t->dht_announce();
				return;
			}
		}
		if (m_torrents.empty()) return;

		if (m_next_dht_torrent >= m_torrents.size())
			m_next_dht_torrent = 0;
		m_torrents[m_next_dht_torrent]->dht_announce();
		// TODO: 2 make a list for torrents that want to be announced on the DHT so we
		// don't have to loop over all torrents, just to find the ones that want to announce
		++m_next_dht_torrent;
		if (m_next_dht_torrent >= m_torrents.size())
			m_next_dht_torrent = 0;
	}
#endif

	void session_impl::on_lsd_announce(error_code const& e)
	{
		COMPLETE_ASYNC("session_impl::on_lsd_announce");
		m_stats_counters.inc_stats_counter(counters::on_lsd_counter);
		TORRENT_ASSERT(is_single_thread());
		if (e) return;

		if (m_abort) return;

		ADD_OUTSTANDING_ASYNC("session_impl::on_lsd_announce");
		// announce on local network every 5 minutes
		int const delay = std::max(m_settings.get_int(settings_pack::local_service_announce_interval)
			/ std::max(int(m_torrents.size()), 1), 1);
		m_lsd_announce_timer.expires_after(seconds(delay));
		m_lsd_announce_timer.async_wait([this](error_code const& err) {
			this->wrap(&session_impl::on_lsd_announce, err); });

		if (m_torrents.empty()) return;

		if (m_next_lsd_torrent >= m_torrents.size())
			m_next_lsd_torrent = 0;
		m_torrents[m_next_lsd_torrent]->lsd_announce();
		++m_next_lsd_torrent;
		if (m_next_lsd_torrent >= m_torrents.size())
			m_next_lsd_torrent = 0;
	}

	void session_impl::auto_manage_checking_torrents(std::vector<torrent*>& list
		, int& limit)
	{
		for (auto& t : list)
		{
			TORRENT_ASSERT(t->state() == torrent_status::checking_files);
			TORRENT_ASSERT(t->is_auto_managed());
			if (limit <= 0)
			{
				t->pause();
			}
			else
			{
				t->resume();
				if (!t->should_check_files()) continue;
				t->start_checking();
				--limit;
			}
		}
	}

	void session_impl::auto_manage_torrents(std::vector<torrent*>& list
		, int& dht_limit, int& tracker_limit
		, int& lsd_limit, int& hard_limit, int type_limit)
	{
		for (auto& t : list)
		{
			TORRENT_ASSERT(t->state() != torrent_status::checking_files);

			// inactive torrents don't count (and if you configured them to do so,
			// the torrent won't say it's inactive)
			if (hard_limit > 0 && t->is_inactive())
			{
				t->set_announce_to_dht(--dht_limit >= 0);
				t->set_announce_to_trackers(--tracker_limit >= 0);
				t->set_announce_to_lsd(--lsd_limit >= 0);

				--hard_limit;
#ifndef TORRENT_DISABLE_LOGGING
				if (t->is_torrent_paused())
					t->log_to_all_peers("auto manager starting (inactive) torrent");
#endif
				t->set_paused(false);
				continue;
			}

			if (type_limit > 0 && hard_limit > 0)
			{
				t->set_announce_to_dht(--dht_limit >= 0);
				t->set_announce_to_trackers(--tracker_limit >= 0);
				t->set_announce_to_lsd(--lsd_limit >= 0);

				--hard_limit;
				--type_limit;
#ifndef TORRENT_DISABLE_LOGGING
				if (t->is_torrent_paused())
					t->log_to_all_peers("auto manager starting torrent");
#endif
				t->set_paused(false);
				continue;
			}

#ifndef TORRENT_DISABLE_LOGGING
			if (!t->is_torrent_paused())
				t->log_to_all_peers("auto manager pausing torrent");
#endif
			// use graceful pause for auto-managed torrents
			t->set_paused(true, torrent_handle::graceful_pause
				| torrent_handle::clear_disk_cache);
			t->set_announce_to_dht(false);
			t->set_announce_to_trackers(false);
			t->set_announce_to_lsd(false);
		}
	}

	int session_impl::get_int_setting(int n) const
	{
		int const v = settings().get_int(n);
		if (v < 0) return std::numeric_limits<int>::max();
		return v;
	}

	void session_impl::recalculate_auto_managed_torrents()
	{
		INVARIANT_CHECK;

		m_last_auto_manage = time_now();
		m_need_auto_manage = false;

		if (m_paused) return;

		// make copies of the lists of torrents that we want to consider for auto
		// management. We need copies because they will be sorted.
		std::vector<torrent*> checking
			= torrent_list(session_interface::torrent_checking_auto_managed);
		std::vector<torrent*> downloaders
			= torrent_list(session_interface::torrent_downloading_auto_managed);
		std::vector<torrent*> seeds
			= torrent_list(session_interface::torrent_seeding_auto_managed);

		// these counters are set to the number of torrents
		// of each kind we're allowed to have active
		int downloading_limit = get_int_setting(settings_pack::active_downloads);
		int seeding_limit = get_int_setting(settings_pack::active_seeds);
		int checking_limit = get_int_setting(settings_pack::active_checking);
		int dht_limit = get_int_setting(settings_pack::active_dht_limit);
		int tracker_limit = get_int_setting(settings_pack::active_tracker_limit);
		int lsd_limit = get_int_setting(settings_pack::active_lsd_limit);
		int hard_limit = get_int_setting(settings_pack::active_limit);

		// if hard_limit is <= 0, all torrents in these lists should be paused.
		// The order is not relevant
		if (hard_limit > 0)
		{
			// we only need to sort the first n torrents here, where n is the number
			// of checking torrents we allow. The rest of the list is still used to
			// make sure the remaining torrents are paused, but their order is not
			// relevant
			std::partial_sort(checking.begin(), checking.begin() +
				std::min(checking_limit, int(checking.size())), checking.end()
				, [](torrent const* lhs, torrent const* rhs)
				{ return lhs->sequence_number() < rhs->sequence_number(); });

			std::partial_sort(downloaders.begin(), downloaders.begin() +
				std::min(hard_limit, int(downloaders.size())), downloaders.end()
				, [](torrent const* lhs, torrent const* rhs)
				{ return lhs->sequence_number() < rhs->sequence_number(); });

			std::partial_sort(seeds.begin(), seeds.begin() +
				std::min(hard_limit, int(seeds.size())), seeds.end()
				, [this](torrent const* lhs, torrent const* rhs)
				{ return lhs->seed_rank(m_settings) > rhs->seed_rank(m_settings); });
		}

		auto_manage_checking_torrents(checking, checking_limit);

		if (settings().get_bool(settings_pack::auto_manage_prefer_seeds))
		{
			auto_manage_torrents(seeds, dht_limit, tracker_limit, lsd_limit
				, hard_limit, seeding_limit);
			auto_manage_torrents(downloaders, dht_limit, tracker_limit, lsd_limit
				, hard_limit, downloading_limit);
		}
		else
		{
			auto_manage_torrents(downloaders, dht_limit, tracker_limit, lsd_limit
				, hard_limit, downloading_limit);
			auto_manage_torrents(seeds, dht_limit, tracker_limit, lsd_limit
				, hard_limit, seeding_limit);
		}
	}

	namespace {
#ifndef TORRENT_DISABLE_EXTENSIONS
		uint64_t const priority_undetermined = std::numeric_limits<uint64_t>::max() - 1;
#endif

		struct opt_unchoke_candidate
		{
			explicit opt_unchoke_candidate(std::shared_ptr<peer_connection> const* tp)
				: peer(tp)
			{}

			std::shared_ptr<peer_connection> const* peer;
#ifndef TORRENT_DISABLE_EXTENSIONS
			// this is mutable because comparison functors passed to std::partial_sort
			// are not supposed to modify the elements they are sorting. Here the mutation
			// being applied is idempotent so it should not pose a problem.
			mutable uint64_t ext_priority = priority_undetermined;
#endif
		};

		struct last_optimistic_unchoke_cmp
		{
#ifndef TORRENT_DISABLE_EXTENSIONS
			explicit last_optimistic_unchoke_cmp(std::vector<std::shared_ptr<plugin>>& ps)
				: plugins(ps)
			{}

			std::vector<std::shared_ptr<plugin>>& plugins;
#endif

			uint64_t get_ext_priority(opt_unchoke_candidate const& peer) const
			{
#ifndef TORRENT_DISABLE_EXTENSIONS
				if (peer.ext_priority == priority_undetermined)
				{
					peer.ext_priority = std::numeric_limits<uint64_t>::max();
					for (auto& e : plugins)
					{
						uint64_t const priority = e->get_unchoke_priority(peer_connection_handle(*peer.peer));
						peer.ext_priority = std::min(priority, peer.ext_priority);
					}
				}
				return peer.ext_priority;
#else
				TORRENT_UNUSED(peer);
				return std::numeric_limits<uint64_t>::max();
#endif
			}

			bool operator()(opt_unchoke_candidate const& l
				, opt_unchoke_candidate const& r) const
			{
				torrent_peer const* pil = (*l.peer)->peer_info_struct();
				torrent_peer const* pir = (*r.peer)->peer_info_struct();
				if (pil->last_optimistically_unchoked
					!= pir->last_optimistically_unchoked)
				{
					return pil->last_optimistically_unchoked
						< pir->last_optimistically_unchoked;
				}
				else
				{
					return get_ext_priority(l) < get_ext_priority(r);
				}
			}
		};
	}

	void session_impl::recalculate_optimistic_unchoke_slots()
	{
		INVARIANT_CHECK;

		TORRENT_ASSERT(is_single_thread());
		if (m_stats_counters[counters::num_unchoke_slots] == 0) return;

		std::vector<opt_unchoke_candidate> opt_unchoke;

		// collect the currently optimistically unchoked peers here, so we can
		// choke them when we've found new optimistic unchoke candidates.
		std::vector<torrent_peer*> prev_opt_unchoke;

		// TODO: 3 it would probably make sense to have a separate list of peers
		// that are eligible for optimistic unchoke, similar to the torrents
		// perhaps this could even iterate over the pool allocators of
		// torrent_peer objects. It could probably be done in a single pass and
		// collect the n best candidates. maybe just a queue of peers would make
		// even more sense, just pick the next peer in the queue for unchoking. It
		// would be O(1).
		for (auto& i : m_connections)
		{
			peer_connection* p = i.get();
			TORRENT_ASSERT(p);
			torrent_peer* pi = p->peer_info_struct();
			if (!pi) continue;
			if (pi->web_seed) continue;

			if (pi->optimistically_unchoked)
			{
				prev_opt_unchoke.push_back(pi);
			}

			torrent const* t = p->associated_torrent().lock().get();
			if (!t) continue;

			// TODO: 3 peers should know whether their torrent is paused or not,
			// instead of having to ask it over and over again
			if (t->is_paused()) continue;

			if (!p->is_connecting()
				&& !p->is_disconnecting()
				&& p->is_peer_interested()
				&& t->free_upload_slots()
				&& (p->is_choked() || pi->optimistically_unchoked)
				&& !p->ignore_unchoke_slots()
				&& t->valid_metadata())
			{
				opt_unchoke.emplace_back(&i);
			}
		}

		// find the peers that has been waiting the longest to be optimistically
		// unchoked

		int num_opt_unchoke = m_settings.get_int(settings_pack::num_optimistic_unchoke_slots);
		int const allowed_unchoke_slots = int(m_stats_counters[counters::num_unchoke_slots]);
		if (num_opt_unchoke == 0) num_opt_unchoke = std::max(1, allowed_unchoke_slots / 5);
		if (num_opt_unchoke > int(opt_unchoke.size())) num_opt_unchoke =
			int(opt_unchoke.size());

		// find the n best optimistic unchoke candidates
		std::partial_sort(opt_unchoke.begin()
			, opt_unchoke.begin() + num_opt_unchoke
			, opt_unchoke.end()
#ifndef TORRENT_DISABLE_EXTENSIONS
			, last_optimistic_unchoke_cmp(m_ses_extensions[plugins_optimistic_unchoke_idx])
#else
			, last_optimistic_unchoke_cmp()
#endif
			);

		// unchoke the first num_opt_unchoke peers in the candidate set
		// and make sure that the others are choked
		auto opt_unchoke_end = opt_unchoke.begin()
			+ num_opt_unchoke;

		for (auto i = opt_unchoke.begin(); i != opt_unchoke_end; ++i)
		{
			torrent_peer* pi = (*i->peer)->peer_info_struct();
			peer_connection* p = static_cast<peer_connection*>(pi->connection);
			if (pi->optimistically_unchoked)
			{
#ifndef TORRENT_DISABLE_LOGGING
					p->peer_log(peer_log_alert::info, "OPTIMISTIC UNCHOKE"
						, "already unchoked | session-time: %d"
						, pi->last_optimistically_unchoked);
#endif
				TORRENT_ASSERT(!pi->connection->is_choked());
				// remove this peer from prev_opt_unchoke, to prevent us from
				// choking it later. This peer gets another round of optimistic
				// unchoke
				auto const existing =
					std::find(prev_opt_unchoke.begin(), prev_opt_unchoke.end(), pi);
				TORRENT_ASSERT(existing != prev_opt_unchoke.end());
				prev_opt_unchoke.erase(existing);
			}
			else
			{
				TORRENT_ASSERT(p->is_choked());
				std::shared_ptr<torrent> t = p->associated_torrent().lock();
				bool ret = t->unchoke_peer(*p, true);
				TORRENT_ASSERT(ret);
				if (ret)
				{
					pi->optimistically_unchoked = true;
					m_stats_counters.inc_stats_counter(counters::num_peers_up_unchoked_optimistic);
					pi->last_optimistically_unchoked = std::uint16_t(session_time());
#ifndef TORRENT_DISABLE_LOGGING
					p->peer_log(peer_log_alert::info, "OPTIMISTIC UNCHOKE"
						, "session-time: %d", pi->last_optimistically_unchoked);
#endif
				}
			}
		}

		// now, choke all the previous optimistically unchoked peers
		for (torrent_peer* pi : prev_opt_unchoke)
		{
			TORRENT_ASSERT(pi->optimistically_unchoked);
			auto* p = static_cast<peer_connection*>(pi->connection);
			std::shared_ptr<torrent> t = p->associated_torrent().lock();
			pi->optimistically_unchoked = false;
			m_stats_counters.inc_stats_counter(counters::num_peers_up_unchoked_optimistic, -1);
			t->choke_peer(*p);
		}

		// if we have too many unchoked peers now, we need to trigger the regular
		// choking logic to choke some
		if (m_stats_counters[counters::num_unchoke_slots]
			< m_stats_counters[counters::num_peers_up_unchoked_all])
		{
			m_unchoke_time_scaler = 0;
		}
	}

	void session_impl::try_connect_more_peers()
	{
		if (m_abort) return;

		if (num_connections() >= m_settings.get_int(settings_pack::connections_limit))
			return;

		// this is the maximum number of connections we will
		// attempt this tick
		int max_connections = m_settings.get_int(settings_pack::connection_speed);

		// this loop will "hand out" connection_speed to the torrents, in a round
		// robin fashion, so that every torrent is equally likely to connect to a
		// peer

		// boost connections are connections made by torrent connection
		// boost, which are done immediately on a tracker response. These
		// connections needs to be deducted from the regular connection attempt
		// quota for this tick
		if (m_boost_connections > 0)
		{
			if (m_boost_connections > max_connections)
			{
				m_boost_connections -= max_connections;
				max_connections = 0;
			}
			else
			{
				max_connections -= m_boost_connections;
				m_boost_connections = 0;
			}
		}

		// zero connections speeds are allowed, we just won't make any connections
		if (max_connections <= 0) return;

		// TODO: use a lower limit than m_settings.connections_limit
		// to allocate the to 10% or so of connection slots for incoming
		// connections
		// cap this at max - 1, since we may add one below
		int const limit = std::min(m_settings.get_int(settings_pack::connections_limit)
			- num_connections(), std::numeric_limits<int>::max() - 1);

		// this logic is here to smooth out the number of new connection
		// attempts over time, to prevent connecting a large number of
		// sockets, wait 10 seconds, and then try again
		if (m_settings.get_bool(settings_pack::smooth_connects) && max_connections > (limit+1) / 2)
			max_connections = (limit + 1) / 2;

		aux::vector<torrent*>& want_peers_download = m_torrent_lists[torrent_want_peers_download];
		aux::vector<torrent*>& want_peers_finished = m_torrent_lists[torrent_want_peers_finished];

		// if no torrent want any peers, just return
		if (want_peers_download.empty() && want_peers_finished.empty()) return;

		// if we don't have any connection attempt quota, return
		if (max_connections <= 0) return;

		int steps_since_last_connect = 0;
		int const num_torrents = int(want_peers_finished.size() + want_peers_download.size());
		for (;;)
		{
			if (m_next_downloading_connect_torrent >= int(want_peers_download.size()))
				m_next_downloading_connect_torrent = 0;

			if (m_next_finished_connect_torrent >= int(want_peers_finished.size()))
				m_next_finished_connect_torrent = 0;

			torrent* t = nullptr;
			// there are prioritized torrents. Pick one of those
			while (!m_prio_torrents.empty())
			{
				t = m_prio_torrents.front().first.lock().get();
				--m_prio_torrents.front().second;
				if (m_prio_torrents.front().second > 0
					&& t != nullptr
					&& t->want_peers()) break;
				m_prio_torrents.pop_front();
				t = nullptr;
			}

			if (t == nullptr)
			{
				if ((m_download_connect_attempts >= m_settings.get_int(
						settings_pack::connect_seed_every_n_download)
					&& !want_peers_finished.empty())
						|| want_peers_download.empty())
				{
					// pick a finished torrent to give a peer to
					t = want_peers_finished[m_next_finished_connect_torrent];
					TORRENT_ASSERT(t->want_peers_finished());
					m_download_connect_attempts = 0;
					++m_next_finished_connect_torrent;
				}
				else
				{
					// pick a downloading torrent to give a peer to
					t = want_peers_download[m_next_downloading_connect_torrent];
					TORRENT_ASSERT(t->want_peers_download());
					++m_download_connect_attempts;
					++m_next_downloading_connect_torrent;
				}
			}

			TORRENT_ASSERT(t->want_peers());
			TORRENT_ASSERT(!t->is_torrent_paused());

			if (t->try_connect_peer())
			{
				--max_connections;
				steps_since_last_connect = 0;
				m_stats_counters.inc_stats_counter(counters::connection_attempts);
			}

			++steps_since_last_connect;

			// if there are no more free connection slots, abort
			if (max_connections == 0) return;
			// there are no more torrents that want peers
			if (want_peers_download.empty() && want_peers_finished.empty()) break;
			// if we have gone a whole loop without
			// handing out a single connection, break
			if (steps_since_last_connect > num_torrents + 1) break;
			// maintain the global limit on number of connections
			if (num_connections() >= m_settings.get_int(settings_pack::connections_limit)) break;
		}
	}

	void session_impl::recalculate_unchoke_slots()
	{
		TORRENT_ASSERT(is_single_thread());

		time_point const now = aux::time_now();
		time_duration const unchoke_interval = now - m_last_choke;
		m_last_choke = now;

		// build list of all peers that are
		// unchokable.
		// TODO: 3 there should be a pre-calculated list of all peers eligible for
		// unchoking
		std::vector<peer_connection*> peers;
		for (auto i = m_connections.begin(); i != m_connections.end();)
		{
			std::shared_ptr<peer_connection> p = *i;
			TORRENT_ASSERT(p);
			++i;
			torrent* const t = p->associated_torrent().lock().get();
			torrent_peer* const pi = p->peer_info_struct();

			if (p->ignore_unchoke_slots() || t == nullptr || pi == nullptr
				|| pi->web_seed || t->is_paused())
			{
				p->reset_choke_counters();
				continue;
			}

			if (!p->is_peer_interested()
				|| p->is_disconnecting()
				|| p->is_connecting())
			{
				// this peer is not unchokable. So, if it's unchoked
				// already, make sure to choke it.
				if (p->is_choked())
				{
					p->reset_choke_counters();
					continue;
				}
				if (pi && pi->optimistically_unchoked)
				{
					m_stats_counters.inc_stats_counter(counters::num_peers_up_unchoked_optimistic, -1);
					pi->optimistically_unchoked = false;
					// force a new optimistic unchoke
					m_optimistic_unchoke_time_scaler = 0;
					// TODO: post a message to have this happen
					// immediately instead of waiting for the next tick
				}
				t->choke_peer(*p);
				p->reset_choke_counters();
				continue;
			}

			peers.push_back(p.get());
		}

		// the unchoker wants an estimate of our upload rate capacity
		// (used by bittyrant)
		int max_upload_rate = upload_rate_limit(m_global_class);
		if (m_settings.get_int(settings_pack::choking_algorithm)
			== settings_pack::bittyrant_choker
			&& max_upload_rate == 0)
		{
			// we don't know at what rate we can upload. If we have a
			// measurement of the peak, use that + 10kB/s, otherwise
			// assume 20 kB/s
			max_upload_rate = std::max(20000, m_peak_up_rate + 10000);
			if (m_alerts.should_post<performance_alert>())
				m_alerts.emplace_alert<performance_alert>(torrent_handle()
					, performance_alert::bittyrant_with_no_uplimit);
		}

		int const allowed_upload_slots = unchoke_sort(peers, max_upload_rate
			, unchoke_interval, m_settings);

		m_stats_counters.set_value(counters::num_unchoke_slots
			, allowed_upload_slots);

#ifndef TORRENT_DISABLE_LOGGING
		if (should_log())
		{
			session_log("RECALCULATE UNCHOKE SLOTS: [ peers: %d "
				"eligible-peers: %d"
				" max_upload_rate: %d"
				" allowed-slots: %d ]"
				, int(m_connections.size())
				, int(peers.size())
				, max_upload_rate
				, allowed_upload_slots);
		}
#endif

		int const unchoked_counter_optimistic
			= int(m_stats_counters[counters::num_peers_up_unchoked_optimistic]);
		int const num_opt_unchoke = (unchoked_counter_optimistic == 0)
			? std::max(1, allowed_upload_slots / 5) : unchoked_counter_optimistic;

		int unchoke_set_size = allowed_upload_slots - num_opt_unchoke;

		// go through all the peers and unchoke the first ones and choke
		// all the other ones.
		for (auto p : peers)
		{
			TORRENT_ASSERT(p != nullptr);
			TORRENT_ASSERT(!p->ignore_unchoke_slots());

			// this will update the m_uploaded_at_last_unchoke
			p->reset_choke_counters();

			torrent* t = p->associated_torrent().lock().get();
			TORRENT_ASSERT(t);

			if (unchoke_set_size > 0)
			{
				// yes, this peer should be unchoked
				if (p->is_choked())
				{
					if (!t->unchoke_peer(*p))
						continue;
				}

				--unchoke_set_size;

				TORRENT_ASSERT(p->peer_info_struct());
				if (p->peer_info_struct()->optimistically_unchoked)
				{
					// force a new optimistic unchoke
					// since this one just got promoted into the
					// proper unchoke set
					m_optimistic_unchoke_time_scaler = 0;
					p->peer_info_struct()->optimistically_unchoked = false;
					m_stats_counters.inc_stats_counter(counters::num_peers_up_unchoked_optimistic, -1);
				}
			}
			else
			{
				// no, this peer should be choked
				TORRENT_ASSERT(p->peer_info_struct());
				if (!p->is_choked() && !p->peer_info_struct()->optimistically_unchoked)
					t->choke_peer(*p);
			}
		}
	}

	std::shared_ptr<torrent> session_impl::delay_load_torrent(info_hash_t const& info_hash
		, peer_connection* pc)
	{
#ifndef TORRENT_DISABLE_EXTENSIONS
		for (auto& e : m_ses_extensions[plugins_all_idx])
		{
			add_torrent_params p;
			if (e->on_unknown_torrent(info_hash, peer_connection_handle(pc->self()), p))
			{
				error_code ec;
				torrent_handle handle = add_torrent(std::move(p), ec);

				return handle.native_handle();
			}
		}
#else
		TORRENT_UNUSED(pc);
		TORRENT_UNUSED(info_hash);
#endif
		return std::shared_ptr<torrent>();
	}

	// the return value from this function is valid only as long as the
	// session is locked!
	std::weak_ptr<torrent> session_impl::find_torrent(info_hash_t const& info_hash) const
	{
		TORRENT_ASSERT(is_single_thread());

		torrent* i = nullptr;
		info_hash.for_each([&](sha1_hash const& ih, protocol_version)
		{
			if (i == nullptr) i = m_torrents.find(ih);
		});
#if TORRENT_USE_INVARIANT_CHECKS
		for (auto const& te : m_torrents)
		{
			TORRENT_ASSERT(te);
		}
#endif
		if (i != nullptr) return i->shared_from_this();
		return std::weak_ptr<torrent>();
	}

	void session_impl::insert_torrent(info_hash_t const& ih, std::shared_ptr<torrent> const& t)
	{
		m_torrents.insert(ih, t);
		t->added();
	}

	void session_impl::update_torrent_info_hash(std::shared_ptr<torrent> const& t
		, info_hash_t const& old_ih)
	{
		m_torrents.erase(old_ih);
		m_torrents.insert(t->torrent_file().info_hash(), t);
	}

	void session_impl::set_queue_position(torrent* me, queue_position_t p)
	{
		queue_position_t const current_pos = me->queue_position();
		if (current_pos == p) return;

		if (p >= queue_position_t{0} && current_pos == no_pos)
		{
			// we're inserting the torrent into the download queue
			queue_position_t const last = m_download_queue.end_index();
			if (p >= last)
			{
				m_download_queue.push_back(me);
				me->set_queue_position_impl(last);
				return;
			}

			m_download_queue.insert(m_download_queue.begin() + static_cast<int>(p), me);
			for (queue_position_t i = p; i < m_download_queue.end_index(); ++i)
			{
				m_download_queue[i]->set_queue_position_impl(i);
			}
		}
		else if (p < queue_position_t{})
		{
			// we're removing the torrent from the download queue
			TORRENT_ASSERT(current_pos >= queue_position_t{0});
			TORRENT_ASSERT(p == no_pos);
			TORRENT_ASSERT(m_download_queue[current_pos] == me);
			m_download_queue.erase(m_download_queue.begin() + static_cast<int>(current_pos));
			me->set_queue_position_impl(no_pos);
			for (queue_position_t i = current_pos; i < m_download_queue.end_index(); ++i)
			{
				m_download_queue[i]->set_queue_position_impl(i);
			}
		}
		else if (p < current_pos)
		{
			// we're moving the torrent up the queue
			torrent* tmp = me;
			for (queue_position_t i = p; i <= current_pos; ++i)
			{
				std::swap(m_download_queue[i], tmp);
				m_download_queue[i]->set_queue_position_impl(i);
			}
			TORRENT_ASSERT(tmp == me);
		}
		else if (p > current_pos)
		{
			// we're moving the torrent down the queue
			p = std::min(p, prev(m_download_queue.end_index()));
			for (queue_position_t i = current_pos; i < p; ++i)
			{
				m_download_queue[i] = m_download_queue[next(i)];
				m_download_queue[i]->set_queue_position_impl(i);
			}
			m_download_queue[p] = me;
			me->set_queue_position_impl(p);
		}

		trigger_auto_manage();
	}

#if !defined TORRENT_DISABLE_ENCRYPTION
	torrent const* session_impl::find_encrypted_torrent(sha1_hash const& info_hash
		, sha1_hash const& xor_mask)
	{
		sha1_hash obfuscated = info_hash;
		obfuscated ^= xor_mask;

		return m_torrents.find_obfuscated(obfuscated);
	}
#endif

#ifndef TORRENT_DISABLE_MUTABLE_TORRENTS
	std::vector<std::shared_ptr<torrent>> session_impl::find_collection(
		std::string const& collection) const
	{
		std::vector<std::shared_ptr<torrent>> ret;
		for (auto const& t : m_torrents)
		{
			if (!t) continue;
			std::vector<std::string> const& c = t->torrent_file().collections();
			if (std::find(c.begin(), c.end(), collection) == c.end()) continue;
			ret.push_back(t);
		}
		return ret;
	}
#endif //TORRENT_DISABLE_MUTABLE_TORRENTS

	namespace {

	// returns true if lhs is a better disconnect candidate than rhs
	bool compare_disconnect_torrent(std::shared_ptr<torrent> const& lhs
		, std::shared_ptr<torrent> const& rhs)
	{
		// a torrent with 0 peers is never a good disconnect candidate
		// since there's nothing to disconnect
		if ((lhs->num_peers() == 0) != (rhs->num_peers() == 0))
			return lhs->num_peers() != 0;

		// other than that, always prefer to disconnect peers from seeding torrents
		// in order to not harm downloading ones
		if (lhs->is_seed() != rhs->is_seed())
			return lhs->is_seed();

		return lhs->num_peers() > rhs->num_peers();
	}

	} // anonymous namespace

	std::weak_ptr<torrent> session_impl::find_disconnect_candidate_torrent() const
	{
		auto const i = std::min_element(m_torrents.begin(), m_torrents.end()
			, &compare_disconnect_torrent);

		TORRENT_ASSERT(i != m_torrents.end());
		if (i == m_torrents.end()) return std::shared_ptr<torrent>();

		return *i;
	}

#ifndef TORRENT_DISABLE_LOGGING
	bool session_impl::should_log() const
	{
		return m_alerts.should_post<log_alert>();
	}

	TORRENT_FORMAT(2,3)
	void session_impl::session_log(char const* fmt, ...) const noexcept try
	{
		if (!m_alerts.should_post<log_alert>()) return;

		va_list v;
		va_start(v, fmt);
		m_alerts.emplace_alert<log_alert>(fmt, v);
		va_end(v);
	}
	catch (std::exception const&) {}
#endif

	void session_impl::get_torrent_status(std::vector<torrent_status>* ret
		, std::function<bool(torrent_status const&)> const& pred
		, status_flags_t const flags) const
	{
		for (auto const& t : m_torrents)
		{
			if (t->is_aborted()) continue;
			torrent_status st;
			t->status(&st, flags);
			if (!pred(st)) continue;
			ret->push_back(std::move(st));
		}
	}

	void session_impl::refresh_torrent_status(std::vector<torrent_status>* ret
		, status_flags_t const flags) const
	{
		for (auto& st : *ret)
		{
			auto t = st.handle.m_torrent.lock();
			if (!t) continue;
			t->status(&st, flags);
		}
	}

	void session_impl::post_torrent_updates(status_flags_t const flags)
	{
		INVARIANT_CHECK;

		TORRENT_ASSERT(is_single_thread());

		std::vector<torrent*>& state_updates
			= m_torrent_lists[aux::session_impl::torrent_state_updates];

#if TORRENT_USE_ASSERTS
		m_posting_torrent_updates = true;
#endif

		std::vector<torrent_status> status;
		status.reserve(state_updates.size());

		// TODO: it might be a nice feature here to limit the number of torrents
		// to send in a single update. By just posting the first n torrents, they
		// would nicely be round-robined because the torrent lists are always
		// pushed back. Perhaps the status_update_alert could even have a fixed
		// array of n entries rather than a vector, to further improve memory
		// locality.
		for (auto& t : state_updates)
		{
			TORRENT_ASSERT(t->m_links[aux::session_impl::torrent_state_updates].in_list());
			status.emplace_back();
			// querying accurate download counters may require
			// the torrent to be loaded. Loading a torrent, and evicting another
			// one will lead to calling state_updated(), which screws with
			// this list while we're working on it, and break things
			t->status(&status.back(), flags);
			t->clear_in_state_update();
		}
		state_updates.clear();

#if TORRENT_USE_ASSERTS
		m_posting_torrent_updates = false;
#endif

		m_alerts.emplace_alert<state_update_alert>(std::move(status));
	}

	void session_impl::post_session_stats()
	{
		if (!m_posted_stats_header)
		{
			m_posted_stats_header = true;
			m_alerts.emplace_alert<session_stats_header_alert>();
		}
		m_disk_thread->update_stats_counters(m_stats_counters);

#ifndef TORRENT_DISABLE_DHT
		if (m_dht)
			m_dht->update_stats_counters(m_stats_counters);
#endif

		m_stats_counters.set_value(counters::limiter_up_queue
			, m_upload_rate.queue_size());
		m_stats_counters.set_value(counters::limiter_down_queue
			, m_download_rate.queue_size());

		m_stats_counters.set_value(counters::limiter_up_bytes
			, m_upload_rate.queued_bytes());
		m_stats_counters.set_value(counters::limiter_down_bytes
			, m_download_rate.queued_bytes());

		m_alerts.emplace_alert<session_stats_alert>(m_stats_counters);
	}

	void session_impl::post_dht_stats()
	{
#ifndef TORRENT_DISABLE_DHT
		std::vector<dht::dht_status> dht_stats;
		if (m_dht)
			dht_stats = m_dht->dht_status();

		if (dht_stats.empty())
		{
			// for backwards compatibility, still post an empty alert if we don't
			// have any active DHT nodes
			m_alerts.emplace_alert<dht_stats_alert>(std::vector<dht_routing_bucket>{}
				, std::vector<dht_lookup>{}, dht::node_id{}, udp::endpoint{});
		}
		else
		{
			for (auto& s : dht_stats)
			{
				m_alerts.emplace_alert<dht_stats_alert>(
					std::move(s.table), std::move(s.requests)
					, s.our_id, s.local_endpoint);
			}
		}
#endif
	}

	std::vector<torrent_handle> session_impl::get_torrents() const
	{
		std::vector<torrent_handle> ret;

		for (auto const& i : m_torrents)
		{
			if (i->is_aborted()) continue;
			ret.push_back(torrent_handle(i));
		}
		return ret;
	}

	torrent_handle session_impl::find_torrent_handle(sha1_hash const& info_hash)
	{
		return torrent_handle(find_torrent(info_hash_t(info_hash)));
	}

	void session_impl::async_add_torrent(add_torrent_params* params)
	{
		std::unique_ptr<add_torrent_params> holder(params);
		error_code ec;
		add_torrent(std::move(*params), ec);
	}

#ifndef TORRENT_DISABLE_EXTENSIONS
	void session_impl::add_extensions_to_torrent(
		std::shared_ptr<torrent> const& torrent_ptr, void* userdata)
	{
		for (auto& e : m_ses_extensions[plugins_all_idx])
		{
			std::shared_ptr<torrent_plugin> tp(e->new_torrent(
				torrent_ptr->get_handle(), userdata));
			if (tp) torrent_ptr->add_extension(std::move(tp));
		}
	}
#endif

	torrent_handle session_impl::add_torrent(add_torrent_params&& params
		, error_code& ec)
	{
		// params is updated by add_torrent_impl()
		std::shared_ptr<torrent> torrent_ptr;

		// in case there's an error, make sure to abort the torrent before leaving
		// the scope
		auto abort_torrent = aux::scope_end([&]{ if (torrent_ptr) torrent_ptr->abort(); });

		bool added;
		// TODO: 3 perhaps params could be moved into the torrent object, instead
		// of it being copied by the torrent constructor
		std::tie(torrent_ptr, added) = add_torrent_impl(params, ec);

		torrent_handle const handle(torrent_ptr);
		m_alerts.emplace_alert<add_torrent_alert>(handle, params, ec);

		if (!torrent_ptr) return handle;

		// params.info_hash should have been initialized by add_torrent_impl()
		TORRENT_ASSERT(params.info_hash.has_v1() || params.info_hash.has_v2());

#ifndef TORRENT_DISABLE_DHT
		if (params.ti)
		{
			for (auto const& n : params.ti->nodes())
				add_dht_node_name(n);
		}
#endif

#if TORRENT_ABI_VERSION == 1
		if (m_alerts.should_post<torrent_added_alert>())
			m_alerts.emplace_alert<torrent_added_alert>(handle);
#endif

		// if this was an existing torrent, we can't start it again, or add
		// another set of plugins etc. we're done
		if (!added)
		{
			abort_torrent.disarm();
			return handle;
		}

		torrent_ptr->set_ip_filter(m_ip_filter);
		torrent_ptr->start();

#ifndef TORRENT_DISABLE_EXTENSIONS
		for (auto& ext : params.extensions)
		{
			std::shared_ptr<torrent_plugin> tp(ext(handle, params.userdata));
			if (tp) torrent_ptr->add_extension(std::move(tp));
		}

		add_extensions_to_torrent(torrent_ptr, params.userdata);
#endif

		TORRENT_ASSERT(params.info_hash == torrent_ptr->torrent_file().info_hash());
		insert_torrent(params.info_hash, torrent_ptr);

		// once we successfully add the torrent, we can disarm the abort action
		abort_torrent.disarm();

		// recalculate auto-managed torrents sooner (or put it off)
		// if another torrent will be added within one second from now
		// we want to put it off again anyway. So that while we're adding
		// a boat load of torrents, we postpone the recalculation until
		// we're done adding them all (since it's kind of an expensive operation)
		if (params.flags & torrent_flags::auto_managed)
		{
			const int max_downloading = settings().get_int(settings_pack::active_downloads);
			const int max_seeds = settings().get_int(settings_pack::active_seeds);
			const int max_active = settings().get_int(settings_pack::active_limit);

			const int num_downloading
			= int(torrent_list(session_interface::torrent_downloading_auto_managed).size());
			const int num_seeds
			= int(torrent_list(session_interface::torrent_seeding_auto_managed).size());
			const int num_active = num_downloading + num_seeds;

			// there's no point in triggering the auto manage logic early if we
			// don't have a reason to believe anything will change. It's kind of
			// expensive.
			if ((num_downloading < max_downloading
				|| num_seeds < max_seeds)
				&& num_active < max_active)
			{
				trigger_auto_manage();
			}
		}

		return handle;
	}

	std::pair<std::shared_ptr<torrent>, bool>
	session_impl::add_torrent_impl(add_torrent_params& params, error_code& ec)
	{
		TORRENT_ASSERT(!params.save_path.empty());

		using ptr_t = std::shared_ptr<torrent>;

#if TORRENT_ABI_VERSION == 1
		if (string_begins_no_case("magnet:", params.url.c_str()))
		{
			parse_magnet_uri(params.url, params, ec);
			if (ec) return std::make_pair(ptr_t(), false);
			params.url.clear();
		}
#endif

		if (params.ti && !params.ti->is_valid())
		{
			ec = errors::no_metadata;
			return std::make_pair(ptr_t(), false);
		}

		if (params.ti && params.ti->is_valid() && params.ti->num_files() == 0)
		{
			ec = errors::no_files_in_torrent;
			return std::make_pair(ptr_t(), false);
		}

#ifndef TORRENT_DISABLE_DHT
		// add params.dht_nodes to the DHT, if enabled
		for (auto const& n : params.dht_nodes)
			add_dht_node_name(n);
#endif

		INVARIANT_CHECK;

		if (is_aborted())
		{
			ec = errors::session_is_closing;
			return std::make_pair(ptr_t(), false);
		}

		// figure out the info hash of the torrent and make sure params.info_hash
		// is set correctly
		if (params.ti) params.info_hash = params.ti->info_hash();

		if (!params.info_hash.has_v1() && !params.info_hash.has_v2())
		{
			ec = errors::missing_info_hash_in_uri;
			return std::make_pair(ptr_t(), false);
		}

		// is the torrent already active?
		std::shared_ptr<torrent> torrent_ptr = find_torrent(params.info_hash).lock();

		if (torrent_ptr)
		{
			if (!(params.flags & torrent_flags::duplicate_is_error))
				return std::make_pair(torrent_ptr, false);

			ec = errors::duplicate_torrent;
			return std::make_pair(ptr_t(), false);
		}

		// make sure we have enough memory in the torrent lists up-front,
		// since when torrents changes states, we cannot allocate memory that
		// might fail.
		size_t const num_torrents = m_torrents.size();
		for (auto& l : m_torrent_lists)
		{
			l.reserve(num_torrents + 1);
		}

		torrent_ptr = std::make_shared<torrent>(*this, m_paused, params);
		torrent_ptr->set_queue_position(m_download_queue.end_index());

		return std::make_pair(torrent_ptr, true);
	}

	void session_impl::update_outgoing_interfaces()
	{
		std::string const net_interfaces = m_settings.get_str(settings_pack::outgoing_interfaces);

		// declared in string_util.hpp
		parse_comma_separated_string(net_interfaces, m_outgoing_interfaces);

#ifndef TORRENT_DISABLE_LOGGING
		if (!net_interfaces.empty() && m_outgoing_interfaces.empty())
		{
			session_log("ERROR: failed to parse outgoing interface list: %s"
				, net_interfaces.c_str());
		}
#endif
	}

	bool session_impl::has_udp_outgoing_sockets() const
	{
		return !m_outgoing_sockets.sockets.empty();
	}

	tcp::endpoint session_impl::bind_outgoing_socket(socket_type& s, address
		const& remote_address, error_code& ec) const
	{
		tcp::endpoint bind_ep(address_v4(), 0);
		if (m_settings.get_int(settings_pack::outgoing_port) > 0)
		{
#ifdef TORRENT_WINDOWS
			s.set_option(exclusive_address_use(true), ec);
#else
			s.set_option(tcp::acceptor::reuse_address(true), ec);
#endif
			// ignore errors because the underlying socket may not
			// be opened yet. This happens when we're routing through
			// a proxy. In that case, we don't yet know the address of
			// the proxy server, and more importantly, we don't know
			// the address family of its address. This means we can't
			// open the socket yet. The socks abstraction layer defers
			// opening it.
			ec.clear();
			bind_ep.port(std::uint16_t(next_port()));
		}

		if (is_utp(s))
		{
			auto const ep = m_outgoing_sockets.bind(s, remote_address, ec);
			if (ep.port() != 0 || ec)
				return ep;
		}

		if (!m_outgoing_interfaces.empty())
		{
			if (m_interface_index >= m_outgoing_interfaces.size()) m_interface_index = 0;
			std::string const& ifname = m_outgoing_interfaces[m_interface_index++];

			if (ec) return bind_ep;

			bind_ep.address(bind_socket_to_device(m_io_context, s
				, remote_address.is_v4() ? tcp::v4() : tcp::v6()
				, ifname.c_str(), bind_ep.port(), ec));
			return bind_ep;
		}

		// if we're not binding to a specific interface, bind
		// to the same protocol family as the target endpoint
		if (is_any(bind_ep.address()))
		{
			if (remote_address.is_v6())
				bind_ep.address(address_v6::any());
			else
				bind_ep.address(address_v4::any());
		}

		s.bind(bind_ep, ec);
		return bind_ep;
	}

	// verify that ``addr``s interface allows incoming connections
	bool session_impl::verify_incoming_interface(address const& addr)
	{
		auto const iter = std::find_if(m_listen_sockets.begin(), m_listen_sockets.end()
			, [&addr](std::shared_ptr<listen_socket_t> const& s)
			{ return s->local_endpoint.address() == addr; });
		return iter == m_listen_sockets.end()
			? false
			: (*iter)->incoming == duplex::accept_incoming;
	}

	// verify that the given local address satisfies the requirements of
	// the outgoing interfaces. i.e. that one of the allowed outgoing
	// interfaces has this address. For uTP sockets, which are all backed
	// by an unconnected udp socket, we won't be able to tell what local
	// address is used for this peer's packets, in that case, just make
	// sure one of the allowed interfaces exists and maybe that it's the
	// default route. For systems that have SO_BINDTODEVICE, it should be
	// enough to just know that one of the devices exist
	bool session_impl::verify_bound_address(address const& addr, bool utp
		, error_code& ec)
	{
		TORRENT_UNUSED(utp);

		// we have specific outgoing interfaces specified. Make sure the
		// local endpoint for this socket is bound to one of the allowed
		// interfaces. the list can be a mixture of interfaces and IP
		// addresses.
		for (auto const& s : m_outgoing_interfaces)
		{
			error_code err;
			address const ip = make_address(s.c_str(), err);
			if (err) continue;
			if (ip == addr) return true;
		}

		// we didn't find the address as an IP in the interface list. Now,
		// resolve which device (if any) has this IP address.
		std::string const device = device_for_address(addr, m_io_context, ec);
		if (ec) return false;

		// if no device was found to have this address, we fail
		if (device.empty()) return false;

		return std::any_of(m_outgoing_interfaces.begin(), m_outgoing_interfaces.end()
			, [&device](std::string const& s) { return s == device; });
	}

	void session_impl::remove_torrent(const torrent_handle& h
		, remove_flags_t const options)
	{
		INVARIANT_CHECK;

		std::shared_ptr<torrent> tptr = h.m_torrent.lock();
		if (!tptr) return;

		m_alerts.emplace_alert<torrent_removed_alert>(tptr->get_handle()
			, tptr->info_hash());

		remove_torrent_impl(tptr, options);

		tptr->abort();
	}

	void session_impl::remove_torrent_impl(std::shared_ptr<torrent> tptr
		, remove_flags_t const options)
	{
		m_torrents.erase(tptr->torrent_file().info_hash());

		torrent& t = *tptr;
		if (options)
		{
			if (!t.delete_files(options))
			{
				if (m_alerts.should_post<torrent_delete_failed_alert>())
					m_alerts.emplace_alert<torrent_delete_failed_alert>(t.get_handle()
						, error_code(), t.torrent_file().info_hash());
			}
		}

		tptr->update_gauge();
		tptr->removed();

#ifndef TORRENT_DISABLE_DHT
		if (m_next_dht_torrent == m_torrents.size())
			m_next_dht_torrent = 0;
#endif
		if (m_next_lsd_torrent == m_torrents.size())
			m_next_lsd_torrent = 0;

		// this torrent may open up a slot for a queued torrent
		trigger_auto_manage();
	}

#if TORRENT_ABI_VERSION == 1

	void session_impl::update_ssl_listen()
	{
		INVARIANT_CHECK;

		// this function maps the previous functionality of just setting the ssl
		// listen port in order to enable the ssl listen sockets, to the new
		// mechanism where SSL sockets are specified in listen_interfaces.
		auto current_ifaces = parse_listen_interfaces(
			m_settings.get_str(settings_pack::listen_interfaces));
		// these are the current interfaces we have, first remove all the SSL
		// interfaces
		current_ifaces.erase(std::remove_if(current_ifaces.begin(), current_ifaces.end()
			, std::bind(&listen_interface_t::ssl, _1)), current_ifaces.end());

		int const ssl_listen_port = m_settings.get_int(settings_pack::ssl_listen);

		// setting a port of 0 means to disable listening on SSL, so just update
		// the interface list with the new list, and we're done
		if (ssl_listen_port == 0)
		{
			m_settings.set_str(settings_pack::listen_interfaces
				, print_listen_interfaces(current_ifaces));
			return;
		}

		std::vector<listen_interface_t> new_ifaces;
		std::transform(current_ifaces.begin(), current_ifaces.end()
			, std::back_inserter(new_ifaces), [](listen_interface_t in)
			{ in.ssl = true; return in; });

		current_ifaces.insert(current_ifaces.end(), new_ifaces.begin(), new_ifaces.end());

		m_settings.set_str(settings_pack::listen_interfaces
			, print_listen_interfaces(current_ifaces));
	}
#endif // TORRENT_ABI_VERSION

	void session_impl::update_listen_interfaces()
	{
		INVARIANT_CHECK;

		std::string const net_interfaces = m_settings.get_str(settings_pack::listen_interfaces);
		m_listen_interfaces = parse_listen_interfaces(net_interfaces);

#ifndef TORRENT_DISABLE_LOGGING
		if (should_log())
		{
			if (!net_interfaces.empty() && m_listen_interfaces.empty())
			{
				session_log("ERROR: failed to parse listen_interfaces setting: %s"
					, net_interfaces.c_str());
			}
			session_log("update listen interfaces: %s", net_interfaces.c_str());
			session_log("parsed listen interfaces count: %d, ifaces: %s"
				, int(m_listen_interfaces.size())
				, print_listen_interfaces(m_listen_interfaces).c_str());
		}
#endif
	}

	void session_impl::update_privileged_ports()
	{
		if (m_settings.get_bool(settings_pack::no_connect_privileged_ports))
		{
			m_port_filter.add_rule(0, 1024, port_filter::blocked);

			// Close connections whose endpoint is filtered
			// by the new ip-filter
			for (auto const& t : m_torrents)
				t->port_filter_updated();
		}
		else
		{
			m_port_filter.add_rule(0, 1024, 0);
		}
	}

	void session_impl::update_auto_sequential()
	{
		for (auto& i : m_torrents)
			i->update_auto_sequential();
	}

	void session_impl::update_max_failcount()
	{
		for (auto& i : m_torrents)
			i->update_max_failcount();
	}

	void session_impl::update_resolver_cache_timeout()
	{
		int const timeout = m_settings.get_int(settings_pack::resolver_cache_timeout);
		m_host_resolver.set_cache_timeout(seconds(timeout));
	}

	void session_impl::update_proxy()
	{
		for (auto& i : m_listen_sockets)
			i->udp_sock->sock.set_proxy_settings(proxy());
		m_outgoing_sockets.update_proxy(proxy());
	}

	void session_impl::update_ip_notifier()
	{
		if (m_settings.get_bool(settings_pack::enable_ip_notifier))
			start_ip_notifier();
		else
			stop_ip_notifier();
	}

	void session_impl::update_upnp()
	{
		if (m_settings.get_bool(settings_pack::enable_upnp))
			start_upnp();
		else
			stop_upnp();
	}

	void session_impl::update_natpmp()
	{
		if (m_settings.get_bool(settings_pack::enable_natpmp))
			start_natpmp();
		else
			stop_natpmp();
	}

	void session_impl::update_lsd()
	{
		if (m_settings.get_bool(settings_pack::enable_lsd))
			start_lsd();
		else
			stop_lsd();
	}

	void session_impl::update_dht()
	{
#ifndef TORRENT_DISABLE_DHT
		if (m_settings.get_bool(settings_pack::enable_dht))
		{
			if (!m_settings.get_str(settings_pack::dht_bootstrap_nodes).empty()
				&& m_dht_router_nodes.empty())
			{
				// if we have bootstrap nodes configured, make sure we initiate host
				// name lookups. once these complete, the DHT will be started.
				// they are tracked by m_outstanding_router_lookups
				update_dht_bootstrap_nodes();
			}
			else
			{
				start_dht();
			}
		}
		else
			stop_dht();
#endif
	}

	void session_impl::update_dht_bootstrap_nodes()
	{
#ifndef TORRENT_DISABLE_DHT
		if (!m_settings.get_bool(settings_pack::enable_dht)) return;

		std::string const& node_list = m_settings.get_str(settings_pack::dht_bootstrap_nodes);
		std::vector<std::pair<std::string, int>> nodes;
		parse_comma_separated_string_port(node_list, nodes);

#ifndef TORRENT_DISABLE_LOGGING
		if (!node_list.empty() && nodes.empty())
		{
			session_log("ERROR: failed to parse DHT bootstrap list: %s", node_list.c_str());
		}
#endif
		for (auto const& n : nodes)
			add_dht_router(n);
#endif
	}

	void session_impl::update_count_slow()
	{
		error_code ec;
		for (auto const& tp : m_torrents)
		{
			tp->on_inactivity_tick(ec);
		}
	}

	// TODO: 2 this function should be removed and users need to deal with the
	// more generic case of having multiple listen ports
	std::uint16_t session_impl::listen_port() const
	{
		return listen_port(nullptr);
	}

	std::uint16_t session_impl::listen_port(listen_socket_t* sock) const
	{
		if (m_listen_sockets.empty()) return 0;
		if (sock)
		{
			// if we're using a proxy, we won't be able to accept any TCP
			// connections. We may be able to accept uTP connections though, so
			// announce the UDP port instead
			if (m_settings.get_int(settings_pack::proxy_type) != settings_pack::none)
				return std::uint16_t(sock->udp_external_port());
			else
				return std::uint16_t(sock->tcp_external_port());
		}

#ifdef TORRENT_USE_OPENSSL
		for (auto const& s : m_listen_sockets)
		{
			if (s->ssl == transport::plaintext)
			{
				if (m_settings.get_int(settings_pack::proxy_type) != settings_pack::none)
					return std::uint16_t(s->udp_external_port());
				else
					return std::uint16_t(s->tcp_external_port());
			}
		}
		return 0;
#else
		return std::uint16_t(m_listen_sockets.front()->tcp_external_port());
#endif
	}

	// TODO: 2 this function should be removed and users need to deal with the
	// more generic case of having multiple ssl ports
	std::uint16_t session_impl::ssl_listen_port() const
	{
		return ssl_listen_port(nullptr);
	}

	std::uint16_t session_impl::ssl_listen_port(listen_socket_t* sock) const
	{
#ifdef TORRENT_USE_OPENSSL

		if (sock)
		{
			// if we're using a proxy, we won't be able to accept any TCP
			// connections. We may be able to accept uTP connections though, so
			// announce the UDP port instead
			if (m_settings.get_int(settings_pack::proxy_type) != settings_pack::none)
				return std::uint16_t(sock->udp_external_port());
			else
				return std::uint16_t(sock->tcp_external_port());
		}

		if (m_settings.get_int(settings_pack::proxy_type) != settings_pack::none)
			return 0;

		for (auto const& s : m_listen_sockets)
		{
			if (s->ssl == transport::ssl)
			{
				if (m_settings.get_int(settings_pack::proxy_type) != settings_pack::none)
					return std::uint16_t(s->udp_external_port());
				else
					return std::uint16_t(s->tcp_external_port());
			}
		}
#else
		TORRENT_UNUSED(sock);
#endif
		return 0;
	}

	int session_impl::get_listen_port(transport const ssl, aux::listen_socket_handle const& s)
	{
		auto socket = s.get();
		if (socket->ssl != ssl)
		{
			auto alt_socket = std::find_if(m_listen_sockets.begin(), m_listen_sockets.end()
				, [&](std::shared_ptr<listen_socket_t> const& e)
			{
				return e->ssl == ssl
					&& e->external_address.external_address()
						== socket->external_address.external_address();
			});
			if (alt_socket != m_listen_sockets.end())
				socket = alt_socket->get();
		}
		return socket->udp_external_port();
	}

	int session_impl::listen_port(transport const ssl, address const& local_addr)
	{
		auto socket = std::find_if(m_listen_sockets.begin(), m_listen_sockets.end()
			, [&](std::shared_ptr<listen_socket_t> const& e)
		{
			auto const& listen_addr = e->external_address.external_address();
			return e->ssl == ssl
				&& (listen_addr == local_addr
					|| (listen_addr.is_v4() == local_addr.is_v4() && listen_addr.is_unspecified()));
		});
		if (socket != m_listen_sockets.end())
			return (*socket)->tcp_external_port();
		return 0;
	}

	void session_impl::announce_lsd(sha1_hash const& ih, int port, bool broadcast)
	{
		// use internal listen port for local peers
		if (m_lsd)
			m_lsd->announce(ih, port, broadcast);
	}

	void session_impl::on_lsd_peer(tcp::endpoint const& peer, sha1_hash const& ih)
	{
		m_stats_counters.inc_stats_counter(counters::on_lsd_peer_counter);
		TORRENT_ASSERT(is_single_thread());

		INVARIANT_CHECK;

		std::shared_ptr<torrent> t = find_torrent(info_hash_t(ih)).lock();
		if (!t) return;
		// don't add peers from lsd to private torrents
		if (t->torrent_file().priv() || (t->torrent_file().is_i2p()
			&& !m_settings.get_bool(settings_pack::allow_i2p_mixed))) return;

		protocol_version const v = ih == t->torrent_file().info_hash().v1
			? protocol_version::V1 : protocol_version::V2;

		t->add_peer(peer, peer_info::lsd, v == protocol_version::V2 ? pex_lt_v2 : pex_flags_t(0));
#ifndef TORRENT_DISABLE_LOGGING
		if (should_log())
		{
			t->debug_log("lsd add_peer() [ %s ]"
				, peer.address().to_string().c_str());
		}
#endif
		t->do_connect_boost();

		if (m_alerts.should_post<lsd_peer_alert>())
			m_alerts.emplace_alert<lsd_peer_alert>(t->get_handle(), peer);
	}

	void session_impl::start_natpmp(aux::listen_socket_t& s)
	{
		// don't create mappings for local IPv6 addresses
		// they can't be reached from outside of the local network anyways
		if (is_v6(s.local_endpoint) && is_local(s.local_endpoint.address()))
			return;

		if (!s.natpmp_mapper)
		{
			// the natpmp constructor may fail and call the callbacks
			// into the session_impl.
			s.natpmp_mapper = std::make_shared<natpmp>(m_io_context, *this);
			s.natpmp_mapper->start(s.local_endpoint.address(), s.device);
		}
	}

	namespace {
		bool find_tcp_port_mapping(portmap_transport const transport
			, port_mapping_t mapping, std::shared_ptr<listen_socket_t> const& ls)
		{
			return ls->tcp_port_mapping[transport].mapping == mapping;
		}

		bool find_udp_port_mapping(portmap_transport const transport
			, port_mapping_t mapping, std::shared_ptr<listen_socket_t> const& ls)
		{
			return ls->udp_port_mapping[transport].mapping == mapping;
		}
	}

	void session_impl::on_port_mapping(port_mapping_t const mapping
		, address const& ip, int port
		, portmap_protocol const proto, error_code const& ec
		, portmap_transport const transport)
	{
		TORRENT_ASSERT(is_single_thread());

		// NOTE: don't assume that if ec != 0, the rest of the logic
		// is not necessary, the ports still need to be set, in other
		// words, don't early return without careful review of the
		// remaining logic
		if (ec && m_alerts.should_post<portmap_error_alert>())
		{
			m_alerts.emplace_alert<portmap_error_alert>(mapping
				, transport, ec);
		}

		// look through our listen sockets to see if this mapping is for one of
		// them (it could also be a user mapping)

		auto ls
			= std::find_if(m_listen_sockets.begin(), m_listen_sockets.end()
			, std::bind(find_tcp_port_mapping, transport, mapping, _1));

		bool tcp = true;
		if (ls == m_listen_sockets.end())
		{
			ls = std::find_if(m_listen_sockets.begin(), m_listen_sockets.end()
				, std::bind(find_udp_port_mapping, transport, mapping, _1));
			tcp = false;
		}

		if (ls != m_listen_sockets.end())
		{
			if (!ec && ip != address())
			{
				// TODO: 1 report the proper address of the router as the source IP of
				// this vote of our external address, instead of the empty address
				(*ls)->external_address.cast_vote(ip, source_router, address());
			}

			if (tcp) (*ls)->tcp_port_mapping[transport].port = port;
			else (*ls)->tcp_port_mapping[transport].port = port;
		}

		if (!ec && m_alerts.should_post<portmap_alert>())
		{
			m_alerts.emplace_alert<portmap_alert>(mapping, port
				, transport, proto);
		}
	}

#if TORRENT_ABI_VERSION == 1
	session_status session_impl::status() const
	{
//		INVARIANT_CHECK;
		TORRENT_ASSERT(is_single_thread());

		session_status s;

		s.optimistic_unchoke_counter = m_optimistic_unchoke_time_scaler;
		s.unchoke_counter = m_unchoke_time_scaler;
		s.num_dead_peers = int(m_undead_peers.size());

		s.num_peers = int(m_stats_counters[counters::num_peers_connected]);
		s.num_unchoked = int(m_stats_counters[counters::num_peers_up_unchoked_all]);
		s.allowed_upload_slots = int(m_stats_counters[counters::num_unchoke_slots]);

		s.num_torrents
			= int(m_stats_counters[counters::num_checking_torrents]
			+ m_stats_counters[counters::num_stopped_torrents]
			+ m_stats_counters[counters::num_queued_seeding_torrents]
			+ m_stats_counters[counters::num_queued_download_torrents]
			+ m_stats_counters[counters::num_upload_only_torrents]
			+ m_stats_counters[counters::num_downloading_torrents]
			+ m_stats_counters[counters::num_seeding_torrents]
			+ m_stats_counters[counters::num_error_torrents]);

		s.num_paused_torrents
			= int(m_stats_counters[counters::num_stopped_torrents]
			+ m_stats_counters[counters::num_error_torrents]
			+ m_stats_counters[counters::num_queued_seeding_torrents]
			+ m_stats_counters[counters::num_queued_download_torrents]);

		s.total_redundant_bytes = m_stats_counters[counters::recv_redundant_bytes];
		s.total_failed_bytes = m_stats_counters[counters::recv_failed_bytes];

		s.up_bandwidth_queue = int(m_stats_counters[counters::limiter_up_queue]);
		s.down_bandwidth_queue = int(m_stats_counters[counters::limiter_down_queue]);

		s.up_bandwidth_bytes_queue = int(m_stats_counters[counters::limiter_up_bytes]);
		s.down_bandwidth_bytes_queue = int(m_stats_counters[counters::limiter_down_bytes]);

		s.disk_write_queue = int(m_stats_counters[counters::num_peers_down_disk]);
		s.disk_read_queue = int(m_stats_counters[counters::num_peers_up_disk]);

		s.has_incoming_connections = m_stats_counters[counters::has_incoming_connections] != 0;

		// total
		s.download_rate = m_stat.download_rate();
		s.total_upload = m_stat.total_upload();
		s.upload_rate = m_stat.upload_rate();
		s.total_download = m_stat.total_download();

		// payload
		s.payload_download_rate = m_stat.transfer_rate(stat::download_payload);
		s.total_payload_download = m_stat.total_transfer(stat::download_payload);
		s.payload_upload_rate = m_stat.transfer_rate(stat::upload_payload);
		s.total_payload_upload = m_stat.total_transfer(stat::upload_payload);

		// IP-overhead
		s.ip_overhead_download_rate = m_stat.transfer_rate(stat::download_ip_protocol);
		s.total_ip_overhead_download = m_stats_counters[counters::recv_ip_overhead_bytes];
		s.ip_overhead_upload_rate = m_stat.transfer_rate(stat::upload_ip_protocol);
		s.total_ip_overhead_upload = m_stats_counters[counters::sent_ip_overhead_bytes];

		// tracker
		s.total_tracker_download = m_stats_counters[counters::recv_tracker_bytes];
		s.total_tracker_upload = m_stats_counters[counters::sent_tracker_bytes];

		// dht
		s.total_dht_download = m_stats_counters[counters::dht_bytes_in];
		s.total_dht_upload = m_stats_counters[counters::dht_bytes_out];

		// deprecated
		s.tracker_download_rate = 0;
		s.tracker_upload_rate = 0;
		s.dht_download_rate = 0;
		s.dht_upload_rate = 0;

#ifndef TORRENT_DISABLE_DHT
		if (m_dht)
		{
			m_dht->dht_status(s);
		}
		else
#endif
		{
			s.dht_nodes = 0;
			s.dht_node_cache = 0;
			s.dht_torrents = 0;
			s.dht_global_nodes = 0;
			s.dht_total_allocations = 0;
		}

		s.utp_stats.packet_loss = std::uint64_t(m_stats_counters[counters::utp_packet_loss]);
		s.utp_stats.timeout = std::uint64_t(m_stats_counters[counters::utp_timeout]);
		s.utp_stats.packets_in = std::uint64_t(m_stats_counters[counters::utp_packets_in]);
		s.utp_stats.packets_out = std::uint64_t(m_stats_counters[counters::utp_packets_out]);
		s.utp_stats.fast_retransmit = std::uint64_t(m_stats_counters[counters::utp_fast_retransmit]);
		s.utp_stats.packet_resend = std::uint64_t(m_stats_counters[counters::utp_packet_resend]);
		s.utp_stats.samples_above_target = std::uint64_t(m_stats_counters[counters::utp_samples_above_target]);
		s.utp_stats.samples_below_target = std::uint64_t(m_stats_counters[counters::utp_samples_below_target]);
		s.utp_stats.payload_pkts_in = std::uint64_t(m_stats_counters[counters::utp_payload_pkts_in]);
		s.utp_stats.payload_pkts_out = std::uint64_t(m_stats_counters[counters::utp_payload_pkts_out]);
		s.utp_stats.invalid_pkts_in = std::uint64_t(m_stats_counters[counters::utp_invalid_pkts_in]);
		s.utp_stats.redundant_pkts_in = std::uint64_t(m_stats_counters[counters::utp_redundant_pkts_in]);

		s.utp_stats.num_idle = int(m_stats_counters[counters::num_utp_idle]);
		s.utp_stats.num_syn_sent = int(m_stats_counters[counters::num_utp_syn_sent]);
		s.utp_stats.num_connected = int(m_stats_counters[counters::num_utp_connected]);
		s.utp_stats.num_fin_sent = int(m_stats_counters[counters::num_utp_fin_sent]);
		s.utp_stats.num_close_wait = int(m_stats_counters[counters::num_utp_close_wait]);

		// this loop is potentially expensive. It could be optimized by
		// simply keeping a global counter
		s.peerlist_size = std::accumulate(m_torrents.begin(), m_torrents.end(), 0
			, [](int const acc, std::shared_ptr<torrent> const& t)
			{ return acc + t->num_known_peers(); });

		return s;
	}
#endif // TORRENT_ABI_VERSION

#ifndef TORRENT_DISABLE_DHT

	void session_impl::start_dht()
	{
		INVARIANT_CHECK;

		stop_dht();

		if (!m_settings.get_bool(settings_pack::enable_dht)) return;

		// postpone starting the DHT if we're still resolving the DHT router
		if (m_outstanding_router_lookups > 0)
		{
#ifndef TORRENT_DISABLE_LOGGING
			session_log("not starting DHT, outstanding router lookups: %d"
				, m_outstanding_router_lookups);
#endif
			return;
		}

		if (m_abort)
		{
#ifndef TORRENT_DISABLE_LOGGING
			session_log("not starting DHT, aborting");
#endif
			return;
		}

#ifndef TORRENT_DISABLE_LOGGING
		session_log("starting DHT, running: %s, router lookups: %d"
			, m_dht ? "true" : "false", m_outstanding_router_lookups);
#endif

		// TODO: refactor, move the storage to dht_tracker
		m_dht_storage = m_dht_storage_constructor(m_settings);
		m_dht = std::make_shared<dht::dht_tracker>(
			static_cast<dht::dht_observer*>(this)
			, m_io_context
			, [=](aux::listen_socket_handle const& sock
				, udp::endpoint const& ep
				, span<char const> p
				, error_code& ec
				, udp_send_flags_t const flags)
				{ send_udp_packet_listen(sock, ep, p, ec, flags); }
			, m_settings
			, m_stats_counters
			, *m_dht_storage
			, std::move(m_dht_state));

		for (auto& s : m_listen_sockets)
			m_dht->new_socket(s);

		for (auto const& n : m_dht_router_nodes)
		{
			m_dht->add_router_node(n);
		}

		for (auto const& n : m_dht_nodes)
		{
			m_dht->add_node(n);
		}
		m_dht_nodes.clear();
		m_dht_nodes.shrink_to_fit();

		auto cb = [this](
			std::vector<std::pair<dht::node_entry, std::string>> const&)
		{
			if (m_alerts.should_post<dht_bootstrap_alert>())
				m_alerts.emplace_alert<dht_bootstrap_alert>();
		};

		m_dht->start(cb);
	}

	void session_impl::stop_dht()
	{
#ifndef TORRENT_DISABLE_LOGGING
		session_log("about to stop DHT, running: %s", m_dht ? "true" : "false");
#endif

		if (m_dht)
		{
			m_dht->stop();
			m_dht.reset();
		}

		m_dht_storage.reset();
	}

#if TORRENT_ABI_VERSION <= 2
	void session_impl::set_dht_settings(dht::dht_settings const& settings)
	{
#ifndef TORRENT_DISABLE_DHT
#define SET_BOOL(name) m_settings.set_bool(settings_pack::dht_ ## name, settings.name)
#define SET_INT(name) m_settings.set_int(settings_pack::dht_ ## name, settings.name)

		SET_INT(max_peers_reply);
		SET_INT(search_branching);
		SET_INT(max_fail_count);
		SET_INT(max_torrents);
		SET_INT(max_dht_items);
		SET_INT(max_peers);
		SET_INT(max_torrent_search_reply);
		SET_BOOL(restrict_routing_ips);
		SET_BOOL(restrict_search_ips);
		SET_BOOL(extended_routing_table);
		SET_BOOL(aggressive_lookups);
		SET_BOOL(privacy_lookups);
		SET_BOOL(enforce_node_id);
		SET_BOOL(ignore_dark_internet);
		SET_INT(block_timeout);
		SET_INT(block_ratelimit);
		SET_BOOL(read_only);
		SET_INT(item_lifetime);
		SET_INT(upload_rate_limit);
		SET_INT(sample_infohashes_interval);
		SET_INT(max_infohashes_sample_count);
#undef SET_BOOL
#undef SET_INT
#endif
	}

	dht::dht_settings session_impl::get_dht_settings() const
	{
		dht::dht_settings sett;
#ifndef TORRENT_DISABLE_DHT
#define SET_BOOL(name) \
		sett.name = m_settings.get_bool( settings_pack::dht_ ## name )
#define SET_INT(name) \
		sett.name = m_settings.get_int( settings_pack::dht_ ## name )

		SET_INT(max_peers_reply);
		SET_INT(search_branching);
		SET_INT(max_fail_count);
		SET_INT(max_torrents);
		SET_INT(max_dht_items);
		SET_INT(max_peers);
		SET_INT(max_torrent_search_reply);
		SET_BOOL(restrict_routing_ips);
		SET_BOOL(restrict_search_ips);
		SET_BOOL(extended_routing_table);
		SET_BOOL(aggressive_lookups);
		SET_BOOL(privacy_lookups);
		SET_BOOL(enforce_node_id);
		SET_BOOL(ignore_dark_internet);
		SET_INT(block_timeout);
		SET_INT(block_ratelimit);
		SET_BOOL(read_only);
		SET_INT(item_lifetime);
		SET_INT(upload_rate_limit);
		SET_INT(sample_infohashes_interval);
		SET_INT(max_infohashes_sample_count);
#undef SET_BOOL
#undef SET_INT
#endif
		return sett;
	}
#endif

	void session_impl::set_dht_state(dht::dht_state&& state)
	{
		m_dht_state = std::move(state);
	}

	void session_impl::set_dht_storage(dht::dht_storage_constructor_type sc)
	{
		m_dht_storage_constructor = std::move(sc);
	}

#if TORRENT_ABI_VERSION == 1
	entry session_impl::dht_state() const
	{
		return m_dht ? dht::save_dht_state(m_dht->state()) : entry();
	}

	void session_impl::start_dht_deprecated(entry const& startup_state)
	{
		m_settings.set_bool(settings_pack::enable_dht, true);
		std::vector<char> tmp;
		bencode(std::back_inserter(tmp), startup_state);

		bdecode_node e;
		error_code ec;
		if (tmp.empty() || bdecode(&tmp[0], &tmp[0] + tmp.size(), e, ec) != 0)
			return;
		m_dht_state = dht::read_dht_state(e);
		start_dht();
	}
#endif

	void session_impl::add_dht_node_name(std::pair<std::string, int> const& node)
	{
		ADD_OUTSTANDING_ASYNC("session_impl::on_dht_name_lookup");
		m_host_resolver.async_resolve(node.first, resolver::abort_on_shutdown
			, std::bind(&session_impl::on_dht_name_lookup
				, this, _1, _2, node.second));
	}

	void session_impl::on_dht_name_lookup(error_code const& e
		, std::vector<address> const& addresses, int port)
	{
		COMPLETE_ASYNC("session_impl::on_dht_name_lookup");

		if (e)
		{
			if (m_alerts.should_post<dht_error_alert>())
				m_alerts.emplace_alert<dht_error_alert>(
					operation_t::hostname_lookup, e);
			return;
		}

		for (auto const& addr : addresses)
		{
			udp::endpoint ep(addr, std::uint16_t(port));
			add_dht_node(ep);
		}
	}

	void session_impl::add_dht_router(std::pair<std::string, int> const& node)
	{
		ADD_OUTSTANDING_ASYNC("session_impl::on_dht_router_name_lookup");
		++m_outstanding_router_lookups;
		m_host_resolver.async_resolve(node.first, resolver::abort_on_shutdown
			, std::bind(&session_impl::on_dht_router_name_lookup
				, this, _1, _2, node.second));
	}

	void session_impl::on_dht_router_name_lookup(error_code const& e
		, std::vector<address> const& addresses, int port)
	{
		COMPLETE_ASYNC("session_impl::on_dht_router_name_lookup");
		--m_outstanding_router_lookups;

		if (e)
		{
			if (m_alerts.should_post<dht_error_alert>())
				m_alerts.emplace_alert<dht_error_alert>(
					operation_t::hostname_lookup, e);

			if (m_outstanding_router_lookups == 0) start_dht();
			return;
		}


		for (auto const& addr : addresses)
		{
			// router nodes should be added before the DHT is started (and bootstrapped)
			udp::endpoint ep(addr, std::uint16_t(port));
			if (m_dht) m_dht->add_router_node(ep);
			m_dht_router_nodes.push_back(ep);
		}

		if (m_outstanding_router_lookups == 0) start_dht();
	}

	// callback for dht_immutable_get
	void session_impl::get_immutable_callback(sha1_hash target
		, dht::item const& i)
	{
		TORRENT_ASSERT(!i.is_mutable());
		m_alerts.emplace_alert<dht_immutable_item_alert>(target, i.value());
	}

	void session_impl::dht_get_immutable_item(sha1_hash const& target)
	{
		if (!m_dht) return;
		m_dht->get_item(target, std::bind(&session_impl::get_immutable_callback
			, this, target, _1));
	}

	// callback for dht_mutable_get
	void session_impl::get_mutable_callback(dht::item const& i
		, bool const authoritative)
	{
		TORRENT_ASSERT(i.is_mutable());
		m_alerts.emplace_alert<dht_mutable_item_alert>(i.pk().bytes
			, i.sig().bytes, i.seq().value
			, i.salt(), i.value(), authoritative);
	}

	// key is a 32-byte binary string, the public key to look up.
	// the salt is optional
	// TODO: 3 use public_key here instead of std::array
	void session_impl::dht_get_mutable_item(std::array<char, 32> key
		, std::string salt)
	{
		if (!m_dht) return;
		m_dht->get_item(dht::public_key(key.data()), std::bind(&session_impl::get_mutable_callback
			, this, _1, _2), std::move(salt));
	}

	namespace {

		void on_dht_put_immutable_item(alert_manager& alerts, sha1_hash target, int num)
		{
			if (alerts.should_post<dht_put_alert>())
				alerts.emplace_alert<dht_put_alert>(target, num);
		}

		void on_dht_put_mutable_item(alert_manager& alerts, dht::item const& i, int num)
		{
			if (alerts.should_post<dht_put_alert>())
			{
				dht::signature const sig = i.sig();
				dht::public_key const pk = i.pk();
				dht::sequence_number const seq = i.seq();
				std::string salt = i.salt();
				alerts.emplace_alert<dht_put_alert>(pk.bytes, sig.bytes
					, std::move(salt), seq.value, num);
			}
		}

		void put_mutable_callback(dht::item& i
			, std::function<void(entry&, std::array<char, 64>&
				, std::int64_t&, std::string const&)> cb)
		{
			entry value = i.value();
			dht::signature sig = i.sig();
			dht::public_key pk = i.pk();
			dht::sequence_number seq = i.seq();
			std::string salt = i.salt();
			cb(value, sig.bytes, seq.value, salt);
			i.assign(std::move(value), salt, seq, pk, sig);
		}

		void on_dht_get_peers(alert_manager& alerts, sha1_hash info_hash, std::vector<tcp::endpoint> const& peers)
		{
			if (alerts.should_post<dht_get_peers_reply_alert>())
				alerts.emplace_alert<dht_get_peers_reply_alert>(info_hash, peers);
		}

		void on_direct_response(alert_manager& alerts, void* userdata, dht::msg const& msg)
		{
			if (msg.message.type() == bdecode_node::none_t)
				alerts.emplace_alert<dht_direct_response_alert>(userdata, msg.addr);
			else
				alerts.emplace_alert<dht_direct_response_alert>(userdata, msg.addr, msg.message);
		}

	} // anonymous namespace

	void session_impl::dht_put_immutable_item(entry const& data, sha1_hash target)
	{
		if (!m_dht) return;
		m_dht->put_item(data, std::bind(&on_dht_put_immutable_item, std::ref(m_alerts)
			, target, _1));
	}

	void session_impl::dht_put_mutable_item(std::array<char, 32> key
		, std::function<void(entry&, std::array<char,64>&
		, std::int64_t&, std::string const&)> cb
		, std::string salt)
	{
		if (!m_dht) return;
		m_dht->put_item(dht::public_key(key.data())
			, std::bind(&on_dht_put_mutable_item, std::ref(m_alerts), _1, _2)
			, std::bind(&put_mutable_callback, _1, std::move(cb)), salt);
	}

	void session_impl::dht_get_peers(sha1_hash const& info_hash)
	{
		if (!m_dht) return;
		m_dht->get_peers(info_hash, std::bind(&on_dht_get_peers, std::ref(m_alerts), info_hash, _1));
	}

	void session_impl::dht_announce(sha1_hash const& info_hash, int port, dht::announce_flags_t const flags)
	{
		if (!m_dht) return;
		m_dht->announce(info_hash, port, flags, std::bind(&on_dht_get_peers, std::ref(m_alerts), info_hash, _1));
	}

	void session_impl::dht_live_nodes(sha1_hash const& nid)
	{
		if (!m_dht) return;
		auto nodes = m_dht->live_nodes(nid);
		m_alerts.emplace_alert<dht_live_nodes_alert>(nid, nodes);
	}

	void session_impl::dht_sample_infohashes(udp::endpoint const& ep, sha1_hash const& target)
	{
		if (!m_dht) return;
		m_dht->sample_infohashes(ep, target, [this, &ep](time_duration interval
			, int num, std::vector<sha1_hash> samples
			, std::vector<std::pair<sha1_hash, udp::endpoint>> nodes)
		{
			if (m_alerts.should_post<dht_sample_infohashes_alert>())
				m_alerts.emplace_alert<dht_sample_infohashes_alert>(ep
					, interval, num, samples, nodes);
		});
	}

	void session_impl::dht_direct_request(udp::endpoint const& ep, entry& e, void* userdata)
	{
		if (!m_dht) return;
		m_dht->direct_request(ep, e, std::bind(&on_direct_response, std::ref(m_alerts), userdata, _1));
	}

#endif

	bool session_impl::is_listening() const
	{
		return !m_listen_sockets.empty();
	}

	session_impl::~session_impl()
	{
		// since we're destructing the session, no more alerts will make it out to
		// the user. So stop posting them now
		m_alerts.set_alert_mask({});

		// this is not allowed to be the network thread!
//		TORRENT_ASSERT(is_not_thread());
// TODO: asserts that no outstanding async operations are still in flight

		// this can happen if we end the io_context run loop with an exception
		for (auto& t : m_torrents)
		{
			t->panic();
			t->abort();
		}
		m_torrents.clear();

#if defined TORRENT_ASIO_DEBUGGING
		FILE* f = fopen("wakeups.log", "w+");
		if (f != nullptr)
		{
			time_point m = min_time();
			if (!_wakeups.empty()) m = _wakeups[0].timestamp;
			time_point prev = m;
			std::uint64_t prev_csw = 0;
			if (!_wakeups.empty()) prev_csw = _wakeups[0].context_switches;
			std::fprintf(f, "abs. time\trel. time\tctx switch\tidle-wakeup\toperation\n");
			for (wakeup_t const& w : _wakeups)
			{
				bool const idle_wakeup = w.context_switches > prev_csw;
				std::fprintf(f, "%" PRId64 "\t%" PRId64 "\t%" PRId64 "\t%c\t%s\n"
					, total_microseconds(w.timestamp - m)
					, total_microseconds(w.timestamp - prev)
					, w.context_switches
					, idle_wakeup ? '*' : '.'
					, w.operation);
				prev = w.timestamp;
				prev_csw = w.context_switches;
			}
			fclose(f);
		}
#endif
	}

#if TORRENT_ABI_VERSION == 1
	int session_impl::max_connections() const
	{
		return m_settings.get_int(settings_pack::connections_limit);
	}

	int session_impl::max_uploads() const
	{
		return m_settings.get_int(settings_pack::unchoke_slots_limit);
	}

	void session_impl::set_local_download_rate_limit(int bytes_per_second)
	{
		INVARIANT_CHECK;
		settings_pack p;
		p.set_int(settings_pack::local_download_rate_limit, bytes_per_second);
		apply_settings_pack_impl(p);
	}

	void session_impl::set_local_upload_rate_limit(int bytes_per_second)
	{
		INVARIANT_CHECK;
		settings_pack p;
		p.set_int(settings_pack::local_upload_rate_limit, bytes_per_second);
		apply_settings_pack_impl(p);
	}

	void session_impl::set_download_rate_limit_depr(int bytes_per_second)
	{
		INVARIANT_CHECK;
		settings_pack p;
		p.set_int(settings_pack::download_rate_limit, bytes_per_second);
		apply_settings_pack_impl(p);
	}

	void session_impl::set_upload_rate_limit_depr(int bytes_per_second)
	{
		INVARIANT_CHECK;
		settings_pack p;
		p.set_int(settings_pack::upload_rate_limit, bytes_per_second);
		apply_settings_pack_impl(p);
	}

	void session_impl::set_max_connections(int limit)
	{
		INVARIANT_CHECK;
		settings_pack p;
		p.set_int(settings_pack::connections_limit, limit);
		apply_settings_pack_impl(p);
	}

	void session_impl::set_max_uploads(int limit)
	{
		INVARIANT_CHECK;
		settings_pack p;
		p.set_int(settings_pack::unchoke_slots_limit, limit);
		apply_settings_pack_impl(p);
	}

	int session_impl::local_upload_rate_limit() const
	{
		return upload_rate_limit(m_local_peer_class);
	}

	int session_impl::local_download_rate_limit() const
	{
		return download_rate_limit(m_local_peer_class);
	}

	int session_impl::upload_rate_limit_depr() const
	{
		return upload_rate_limit(m_global_class);
	}

	int session_impl::download_rate_limit_depr() const
	{
		return download_rate_limit(m_global_class);
	}
#endif // DEPRECATE


	namespace {
		template <typename Socket>
		void set_tos(Socket& s, int v, error_code& ec)
		{
#if defined IPV6_TCLASS
			if (is_v6(s.local_endpoint(ec)))
				s.set_option(traffic_class(char(v)), ec);
			else if (!ec)
#endif
				s.set_option(type_of_service(char(v)), ec);
		}
	}

	// TODO: 2 this should be factored into the udp socket, so we only have the
	// code once
	void session_impl::update_peer_tos()
	{
		int const tos = m_settings.get_int(settings_pack::peer_tos);
		for (auto const& l : m_listen_sockets)
		{
			if (l->sock)
			{
				error_code ec;
				set_tos(*l->sock, tos, ec);

#ifndef TORRENT_DISABLE_LOGGING
				if (should_log())
				{
					session_log(">>> SET_TOS [ tcp (%s %d) tos: %x e: %s ]"
						, l->sock->local_endpoint().address().to_string().c_str()
						, l->sock->local_endpoint().port(), tos, ec.message().c_str());
				}
#endif
			}

			if (l->udp_sock)
			{
				error_code ec;
				set_tos(l->udp_sock->sock, tos, ec);

#ifndef TORRENT_DISABLE_LOGGING
				if (should_log())
				{
					session_log(">>> SET_TOS [ udp (%s %d) tos: %x e: %s ]"
						, l->udp_sock->sock.local_endpoint().address().to_string().c_str()
						, l->udp_sock->sock.local_port()
						, tos, ec.message().c_str());
				}
#endif
			}
		}
	}

	void session_impl::update_user_agent()
	{
		// replace all occurrences of '\n' with ' '.
		std::string agent = m_settings.get_str(settings_pack::user_agent);
		std::string::iterator i = agent.begin();
		while ((i = std::find(i, agent.end(), '\n'))
			!= agent.end())
			*i = ' ';
		m_settings.set_str(settings_pack::user_agent, agent);
	}

	void session_impl::update_unchoke_limit()
	{
		int const allowed_upload_slots = get_int_setting(settings_pack::unchoke_slots_limit);

		m_stats_counters.set_value(counters::num_unchoke_slots
			, allowed_upload_slots);

		if (m_settings.get_int(settings_pack::num_optimistic_unchoke_slots)
			>= allowed_upload_slots / 2)
		{
			if (m_alerts.should_post<performance_alert>())
				m_alerts.emplace_alert<performance_alert>(torrent_handle()
					, performance_alert::too_many_optimistic_unchoke_slots);
		}
	}

	void session_impl::update_connection_speed()
	{
		if (m_settings.get_int(settings_pack::connection_speed) < 0)
			m_settings.set_int(settings_pack::connection_speed, 200);
	}

	void session_impl::update_alert_queue_size()
	{
		m_alerts.set_alert_queue_size_limit(m_settings.get_int(settings_pack::alert_queue_size));
	}

	bool session_impl::preemptive_unchoke() const
	{
		return m_stats_counters[counters::num_peers_up_unchoked]
			< m_stats_counters[counters::num_unchoke_slots]
			|| m_settings.get_int(settings_pack::unchoke_slots_limit) < 0;
	}

	void session_impl::update_disk_threads()
	{
		if (m_settings.get_int(settings_pack::aio_threads) < 0)
			m_settings.set_int(settings_pack::aio_threads, 0);
	}

	void session_impl::update_report_web_seed_downloads()
	{
		// if this flag changed, update all web seed connections
		bool report = m_settings.get_bool(settings_pack::report_web_seed_downloads);
		for (auto const& c : m_connections)
		{
			connection_type const type = c->type();
			if (type == connection_type::url_seed
				|| type == connection_type::http_seed)
				c->ignore_stats(!report);
		}
	}

	void session_impl::trigger_auto_manage()
	{
		if (m_pending_auto_manage || m_abort) return;

		// we recalculated auto-managed torrents less than a second ago,
		// put it off one second.
		if (time_now() - m_last_auto_manage < seconds(1))
		{
			m_auto_manage_time_scaler = 0;
			return;
		}
		m_pending_auto_manage = true;
		m_need_auto_manage = true;

		post(m_io_context, [this]{ this->wrap(&session_impl::on_trigger_auto_manage); });
	}

	void session_impl::on_trigger_auto_manage()
	{
		TORRENT_ASSERT(m_pending_auto_manage);
		if (!m_need_auto_manage || m_abort)
		{
			m_pending_auto_manage = false;
			return;
		}
		// don't clear m_pending_auto_manage until after we've
		// recalculated the auto managed torrents. The auto-managed
		// logic may trigger another auto-managed event otherwise
		recalculate_auto_managed_torrents();
		m_pending_auto_manage = false;
	}

	void session_impl::update_socket_buffer_size()
	{
		for (auto const& l : m_listen_sockets)
		{
			error_code ec;
			set_socket_buffer_size(l->udp_sock->sock, m_settings, ec);
#ifndef TORRENT_DISABLE_LOGGING
			if (ec && should_log())
			{
				session_log("listen socket buffer size [ udp %s:%d ] %s"
					, l->udp_sock->sock.local_endpoint().address().to_string().c_str()
					, l->udp_sock->sock.local_port(), print_error(ec).c_str());
			}
#endif
			ec.clear();
			set_socket_buffer_size(*l->sock, m_settings, ec);
#ifndef TORRENT_DISABLE_LOGGING
			if (ec && should_log())
			{
				session_log("listen socket buffer size [ tcp %s:%d] %s"
					, l->sock->local_endpoint().address().to_string().c_str()
					, l->sock->local_endpoint().port(), print_error(ec).c_str());
			}
#endif
		}
	}

	void session_impl::update_dht_announce_interval()
	{
#ifndef TORRENT_DISABLE_DHT
		if (!m_dht)
		{
#ifndef TORRENT_DISABLE_LOGGING
			session_log("not starting DHT announce timer: m_dht == nullptr");
#endif
			return;
		}

		m_dht_interval_update_torrents = int(m_torrents.size());

		if (m_abort)
		{
#ifndef TORRENT_DISABLE_LOGGING
			session_log("not starting DHT announce timer: m_abort set");
#endif
			return;
		}

		ADD_OUTSTANDING_ASYNC("session_impl::on_dht_announce");
		int delay = std::max(m_settings.get_int(settings_pack::dht_announce_interval)
			/ std::max(int(m_torrents.size()), 1), 1);
		m_dht_announce_timer.expires_after(seconds(delay));
		m_dht_announce_timer.async_wait([this](error_code const& e) {
			this->wrap(&session_impl::on_dht_announce, e); });
#endif
	}

	void session_impl::update_anonymous_mode()
	{
		if (!m_settings.get_bool(settings_pack::anonymous_mode))
		{
			if (m_upnp)
				m_upnp->set_user_agent(m_settings.get_str(settings_pack::user_agent));
			return;
		}

		if (m_upnp) m_upnp->set_user_agent("");
	}

#if TORRENT_ABI_VERSION == 1
	void session_impl::update_local_download_rate()
	{
		if (m_settings.get_int(settings_pack::local_download_rate_limit) < 0)
			m_settings.set_int(settings_pack::local_download_rate_limit, 0);
		set_download_rate_limit(m_local_peer_class
			, m_settings.get_int(settings_pack::local_download_rate_limit));
	}

	void session_impl::update_local_upload_rate()
	{
		if (m_settings.get_int(settings_pack::local_upload_rate_limit) < 0)
			m_settings.set_int(settings_pack::local_upload_rate_limit, 0);
		set_upload_rate_limit(m_local_peer_class
			, m_settings.get_int(settings_pack::local_upload_rate_limit));
	}
#endif

	void session_impl::update_download_rate()
	{
		if (m_settings.get_int(settings_pack::download_rate_limit) < 0)
			m_settings.set_int(settings_pack::download_rate_limit, 0);
		set_download_rate_limit(m_global_class
			, m_settings.get_int(settings_pack::download_rate_limit));
	}

	void session_impl::update_upload_rate()
	{
		if (m_settings.get_int(settings_pack::upload_rate_limit) < 0)
			m_settings.set_int(settings_pack::upload_rate_limit, 0);
		set_upload_rate_limit(m_global_class
			, m_settings.get_int(settings_pack::upload_rate_limit));
	}

	void session_impl::update_connections_limit()
	{
		int limit = m_settings.get_int(settings_pack::connections_limit);

		if (limit <= 0) limit = max_open_files();

		m_settings.set_int(settings_pack::connections_limit, limit);

		if (num_connections() > m_settings.get_int(settings_pack::connections_limit)
			&& !m_torrents.empty())
		{
			// if we have more connections that we're allowed, disconnect
			// peers from the torrents so that they are all as even as possible

			int to_disconnect = num_connections() - m_settings.get_int(settings_pack::connections_limit);

			int last_average = 0;
			int average = m_settings.get_int(settings_pack::connections_limit) / int(m_torrents.size());

			// the number of slots that are unused by torrents
			int extra = m_settings.get_int(settings_pack::connections_limit) % int(m_torrents.size());

			// run 3 iterations of this, then we're probably close enough
			for (int iter = 0; iter < 4; ++iter)
			{
				// the number of torrents that are above average
				int num_above = 0;
				for (auto const& t : m_torrents)
				{
					int const num = t->num_peers();
					if (num <= last_average) continue;
					if (num > average) ++num_above;
					if (num < average) extra += average - num;
				}

				// distribute extra among the torrents that are above average
				if (num_above == 0) num_above = 1;
				last_average = average;
				average += extra / num_above;
				if (extra == 0) break;
				// save the remainder for the next iteration
				extra = extra % num_above;
			}

			for (auto const& t : m_torrents)
			{
				int const num = t->num_peers();
				if (num <= average) continue;

				// distribute the remainder
				int my_average = average;
				if (extra > 0)
				{
					++my_average;
					--extra;
				}

				int const disconnect = std::min(to_disconnect, num - my_average);
				to_disconnect -= disconnect;
				t->disconnect_peers(disconnect, errors::too_many_connections);
			}
		}
	}

	void session_impl::update_alert_mask()
	{
		m_alerts.set_alert_mask(alert_category_t(
			static_cast<std::uint32_t>(m_settings.get_int(settings_pack::alert_mask))));
	}

	void session_impl::pop_alerts(std::vector<alert*>* alerts)
	{
		m_alerts.get_all(*alerts);
	}

#if TORRENT_ABI_VERSION == 1
	void session_impl::update_rate_limit_utp()
	{
		if (m_settings.get_bool(settings_pack::rate_limit_utp))
		{
			// allow the global or local peer class to limit uTP peers
			m_peer_class_type_filter.allow(peer_class_type_filter::utp_socket
				, m_global_class);
			m_peer_class_type_filter.allow(peer_class_type_filter::ssl_utp_socket
				, m_global_class);
		}
		else
		{
			// don't add the global or local peer class to limit uTP peers
			m_peer_class_type_filter.disallow(peer_class_type_filter::utp_socket
				, m_global_class);
			m_peer_class_type_filter.disallow(peer_class_type_filter::ssl_utp_socket
				, m_global_class);
		}
	}

	void session_impl::update_ignore_rate_limits_on_local_network()
	{
		init_peer_class_filter(
			m_settings.get_bool(settings_pack::ignore_limits_on_local_network));
	}

	// this function is called on the user's thread
	// not the network thread
	void session_impl::pop_alerts()
	{
		// if we don't have any alerts in our local cache, we have to ask
		// the alert_manager for more. It will swap our vector with its and
		// destruct eny left-over alerts in there.
		if (m_alert_pointer_pos >= int(m_alert_pointers.size()))
		{
			pop_alerts(&m_alert_pointers);
			m_alert_pointer_pos = 0;
		}
	}

	alert const* session_impl::pop_alert()
	{
		if (m_alert_pointer_pos >= int(m_alert_pointers.size()))
		{
			pop_alerts();
			if (m_alert_pointers.empty())
				return nullptr;
		}

		if (m_alert_pointers.empty()) return nullptr;

		// clone here to be backwards compatible, to make the client delete the
		// alert object
		return m_alert_pointers[m_alert_pointer_pos++];
	}

#endif

	alert* session_impl::wait_for_alert(time_duration max_wait)
	{
		return m_alerts.wait_for_alert(max_wait);
	}

#if TORRENT_ABI_VERSION == 1
	std::size_t session_impl::set_alert_queue_size_limit(std::size_t queue_size_limit_)
	{
		m_settings.set_int(settings_pack::alert_queue_size, int(queue_size_limit_));
		return std::size_t(m_alerts.set_alert_queue_size_limit(int(queue_size_limit_)));
	}
#endif

	void session_impl::start_ip_notifier()
	{
		INVARIANT_CHECK;

		if (m_ip_notifier) return;

		m_ip_notifier = create_ip_notifier(m_io_context);
		m_ip_notifier->async_wait([this](error_code const& e)
			{ this->wrap(&session_impl::on_ip_change, e); });
	}

	void session_impl::start_lsd()
	{
		INVARIANT_CHECK;

		if (m_lsd) return;

		m_lsd = std::make_shared<lsd>(m_io_context, *this);
		error_code ec;
		m_lsd->start(ec);
		if (ec && m_alerts.should_post<lsd_error_alert>())
			m_alerts.emplace_alert<lsd_error_alert>(ec);
	}

	void session_impl::start_natpmp()
	{
		INVARIANT_CHECK;
		for (auto& s : m_listen_sockets)
		{
			start_natpmp(*s);
			remap_ports(remap_natpmp, *s);
		}
	}

	upnp* session_impl::start_upnp()
	{
		INVARIANT_CHECK;

		if (m_upnp) return m_upnp.get();

		// the upnp constructor may fail and call the callbacks
		m_upnp = std::make_shared<upnp>(m_io_context
			, m_settings.get_bool(settings_pack::anonymous_mode)
				? "" : m_settings.get_str(settings_pack::user_agent)
			, *this
			, m_settings.get_bool(settings_pack::upnp_ignore_nonrouters));
		m_upnp->start();

		m_upnp->discover_device();

		for (auto& s : m_listen_sockets)
		{
			remap_ports(remap_upnp, *s);
		}
		return m_upnp.get();
	}

	std::vector<port_mapping_t> session_impl::add_port_mapping(portmap_protocol const t
		, int const external_port
		, int const local_port)
	{
		std::vector<port_mapping_t> ret;
		if (m_upnp) ret.push_back(m_upnp->add_mapping(t, external_port
			, tcp::endpoint({}, static_cast<std::uint16_t>(local_port))));
		for (auto& s : m_listen_sockets)
		{
			if (s->natpmp_mapper) ret.push_back(s->natpmp_mapper->add_mapping(t, external_port
				, tcp::endpoint({}, static_cast<std::uint16_t>(local_port))));
		}
		return ret;
	}

	void session_impl::delete_port_mapping(port_mapping_t handle)
	{
		if (m_upnp) m_upnp->delete_mapping(handle);
		for (auto& s : m_listen_sockets)
		{
			if (s->natpmp_mapper) s->natpmp_mapper->delete_mapping(handle);
		}
	}

	void session_impl::stop_ip_notifier()
	{
		if (!m_ip_notifier) return;

		m_ip_notifier->cancel();
		m_ip_notifier.reset();
	}

	void session_impl::stop_lsd()
	{
		if (m_lsd)
			m_lsd->close();
		m_lsd.reset();
	}

	void session_impl::stop_natpmp()
	{
		for (auto& s : m_listen_sockets)
		{
			s->tcp_port_mapping[portmap_transport::natpmp] = listen_port_mapping();
			s->udp_port_mapping[portmap_transport::natpmp] = listen_port_mapping();
			if (!s->natpmp_mapper) continue;
			s->natpmp_mapper->close();
			s->natpmp_mapper.reset();
		}
	}

	void session_impl::stop_upnp()
	{
		if (!m_upnp) return;

		m_upnp->close();
		for (auto& s : m_listen_sockets)
		{
			s->tcp_port_mapping[portmap_transport::upnp] = listen_port_mapping();
			s->udp_port_mapping[portmap_transport::upnp] = listen_port_mapping();
		}
		m_upnp.reset();
	}

	external_ip session_impl::external_address() const
	{
		address ips[2][2];

		// take the first IP we find which matches each category
		for (auto const& i : m_listen_sockets)
		{
			address external_addr = i->external_address.external_address();
			if (ips[0][external_addr.is_v6()] == address())
				ips[0][external_addr.is_v6()] = external_addr;
			address local_addr = i->local_endpoint.address();
			if (ips[is_local(local_addr)][local_addr.is_v6()] == address())
				ips[is_local(local_addr)][local_addr.is_v6()] = local_addr;
		}

		return {ips[1][0], ips[0][0], ips[1][1], ips[0][1]};
	}

	// this is the DHT observer version. DHT is the implied source
	void session_impl::set_external_address(aux::listen_socket_handle const& iface
		, address const& ip, address const& source)
	{
		auto i = iface.m_sock.lock();
		TORRENT_ASSERT(i);
		if (!i) return;
		set_external_address(i, ip, source_dht, source);
	}

	void session_impl::get_peers(sha1_hash const& ih)
	{
		if (!m_alerts.should_post<dht_get_peers_alert>()) return;
		m_alerts.emplace_alert<dht_get_peers_alert>(ih);
	}

	void session_impl::announce(sha1_hash const& ih, address const& addr
		, int port)
	{
		if (!m_alerts.should_post<dht_announce_alert>()) return;
		m_alerts.emplace_alert<dht_announce_alert>(addr, port, ih);
	}

	void session_impl::outgoing_get_peers(sha1_hash const& target
		, sha1_hash const& sent_target, udp::endpoint const& ep)
	{
		if (!m_alerts.should_post<dht_outgoing_get_peers_alert>()) return;
		m_alerts.emplace_alert<dht_outgoing_get_peers_alert>(target, sent_target, ep);
	}

#ifndef TORRENT_DISABLE_LOGGING
	bool session_impl::should_log(module_t) const
	{
		return m_alerts.should_post<dht_log_alert>();
	}

	TORRENT_FORMAT(3,4)
	void session_impl::log(module_t m, char const* fmt, ...)
	{
		if (!m_alerts.should_post<dht_log_alert>()) return;

		va_list v;
		va_start(v, fmt);
		m_alerts.emplace_alert<dht_log_alert>(
			static_cast<dht_log_alert::dht_module_t>(m), fmt, v);
		va_end(v);
	}

	void session_impl::log_packet(message_direction_t dir, span<char const> pkt
		, udp::endpoint const& node)
	{
		if (!m_alerts.should_post<dht_pkt_alert>()) return;

		dht_pkt_alert::direction_t d = dir == dht::dht_logger::incoming_message
			? dht_pkt_alert::incoming : dht_pkt_alert::outgoing;

		m_alerts.emplace_alert<dht_pkt_alert>(pkt, d, node);
	}

	bool session_impl::should_log_portmap(portmap_transport) const
	{
		return m_alerts.should_post<portmap_log_alert>();
	}

	void session_impl::log_portmap(portmap_transport transport, char const* msg) const
	{
		if (m_alerts.should_post<portmap_log_alert>())
			m_alerts.emplace_alert<portmap_log_alert>(transport, msg);
	}

	bool session_impl::should_log_lsd() const
	{
		return m_alerts.should_post<log_alert>();
	}

	void session_impl::log_lsd(char const* msg) const
	{
		if (m_alerts.should_post<log_alert>())
			m_alerts.emplace_alert<log_alert>(msg);
	}
#endif

	bool session_impl::on_dht_request(string_view query
		, dht::msg const& request, entry& response)
	{
#ifndef TORRENT_DISABLE_EXTENSIONS
		for (auto const& ext : m_ses_extensions[plugins_dht_request_idx])
		{
			if (ext->on_dht_request(query
				, request.addr, request.message, response))
				return true;
		}
#else
		TORRENT_UNUSED(query);
		TORRENT_UNUSED(request);
		TORRENT_UNUSED(response);
#endif
		return false;
	}

	void session_impl::set_external_address(address const& ip
		, ip_source_t const source_type, address const& source)
	{
		// for now, just pick the first socket with a matching address family
		// TODO: remove this function once all callers are updated to specify a listen socket
		for (auto& i : m_listen_sockets)
		{
			if (is_v4(i->local_endpoint) != ip.is_v4())
				continue;

			set_external_address(i, ip, source_type, source);
			break;
		}
	}

	void session_impl::set_external_address(
		tcp::endpoint const& local_endpoint, address const& ip
		, ip_source_t const source_type, address const& source)
	{
		auto sock = std::find_if(m_listen_sockets.begin(), m_listen_sockets.end()
			, [&](std::shared_ptr<listen_socket_t> const& v) { return v->local_endpoint == local_endpoint; });

		if (sock != m_listen_sockets.end())
			set_external_address(*sock, ip, source_type, source);
	}

	void session_impl::set_external_address(std::shared_ptr<listen_socket_t> const& sock
		, address const& ip, ip_source_t const source_type, address const& source)
	{
		if (!sock->external_address.cast_vote(ip, source_type, source)) return;

#ifndef TORRENT_DISABLE_LOGGING
		if (should_log())
		{
			session_log("external address updated for %s [ new-ip: %s type: %d last-voter: %s ]"
				, sock->device.empty() ? print_endpoint(sock->local_endpoint).c_str() : sock->device.c_str()
				, print_address(ip).c_str()
				, static_cast<std::uint8_t>(source_type)
				, print_address(source).c_str());
		}
#endif

		if (m_alerts.should_post<external_ip_alert>())
			m_alerts.emplace_alert<external_ip_alert>(ip);

		for (auto const& t : m_torrents)
		{
			t->new_external_ip();
		}

		// since we have a new external IP now, we need to
		// restart the DHT with a new node ID

#ifndef TORRENT_DISABLE_DHT
		if (m_dht) m_dht->update_node_id(sock);
#endif
	}

#if TORRENT_USE_INVARIANT_CHECKS
	void session_impl::check_invariant() const
	{
		TORRENT_ASSERT(is_single_thread());

		if (m_settings.get_int(settings_pack::unchoke_slots_limit) < 0
			&& m_settings.get_int(settings_pack::choking_algorithm) == settings_pack::fixed_slots_choker)
			TORRENT_ASSERT(m_stats_counters[counters::num_unchoke_slots] == std::numeric_limits<int>::max());

		for (torrent_list_index_t l{}; l != m_torrent_lists.end_index(); ++l)
		{
			std::vector<torrent*> const& list = m_torrent_lists[l];
			for (auto const& i : list)
			{
				TORRENT_ASSERT(i->m_links[l].in_list());
			}

			queue_position_t idx{};
			for (auto t : m_download_queue)
			{
				TORRENT_ASSERT(t->queue_position() == idx);
				++idx;
			}
		}

		int const num_gauges = counters::num_error_torrents - counters::num_checking_torrents + 1;
		aux::array<int, num_gauges> torrent_state_gauges;
		torrent_state_gauges.fill(0);

#if defined TORRENT_EXPENSIVE_INVARIANT_CHECKS
		std::unordered_set<queue_position_t> unique;
#endif

		int num_active_downloading = 0;
		int num_active_finished = 0;
		int total_downloaders = 0;
		for (auto const& tor : m_torrents)
		{
			std::shared_ptr<torrent> const& t = tor;
			if (t->want_peers_download()) ++num_active_downloading;
			if (t->want_peers_finished()) ++num_active_finished;
			TORRENT_ASSERT(!(t->want_peers_download() && t->want_peers_finished()));

			int const state = t->current_stats_state() - counters::num_checking_torrents;
			if (state != torrent::no_gauge_state)
			{
				++torrent_state_gauges[state];
			}

			queue_position_t const pos = t->queue_position();
			if (pos < queue_position_t{})
			{
				TORRENT_ASSERT(pos == no_pos);
				continue;
			}
			++total_downloaders;

#if defined TORRENT_EXPENSIVE_INVARIANT_CHECKS
			unique.insert(t->queue_position());
#endif
		}

		for (int i = 0, j = counters::num_checking_torrents;
			j < counters::num_error_torrents + 1; ++i, ++j)
		{
			TORRENT_ASSERT(torrent_state_gauges[i] == m_stats_counters[j]);
		}

#if defined TORRENT_EXPENSIVE_INVARIANT_CHECKS
		TORRENT_ASSERT(int(unique.size()) == total_downloaders);
#endif
		TORRENT_ASSERT(num_active_downloading == int(m_torrent_lists[torrent_want_peers_download].size()));
		TORRENT_ASSERT(num_active_finished == int(m_torrent_lists[torrent_want_peers_finished].size()));

		std::unordered_set<peer_connection*> unique_peers;

		int unchokes = 0;
		int unchokes_all = 0;
		int num_optimistic = 0;
		int disk_queue[2] = {0, 0};
		for (auto const& p : m_connections)
		{
			TORRENT_ASSERT(p);
			if (p->is_disconnecting()) continue;

			std::shared_ptr<torrent> t = p->associated_torrent().lock();
			TORRENT_ASSERT(unique_peers.find(p.get()) == unique_peers.end());
			unique_peers.insert(p.get());

			if (p->m_channel_state[0] & peer_info::bw_disk) ++disk_queue[0];
			if (p->m_channel_state[1] & peer_info::bw_disk) ++disk_queue[1];

			if (p->ignore_unchoke_slots())
			{
				if (!p->is_choked()) ++unchokes_all;
				continue;
			}
			if (!p->is_choked())
			{
				++unchokes;
				++unchokes_all;
			}

			if (p->peer_info_struct()
				&& p->peer_info_struct()->optimistically_unchoked)
			{
				++num_optimistic;
				TORRENT_ASSERT(!p->is_choked());
			}
		}

		for (auto const& p : m_undead_peers)
		{
			if (p->ignore_unchoke_slots())
			{
				if (!p->is_choked()) ++unchokes_all;
				continue;
			}
			if (!p->is_choked())
			{
				++unchokes_all;
				++unchokes;
			}

			if (p->peer_info_struct()
				&& p->peer_info_struct()->optimistically_unchoked)
			{
				++num_optimistic;
				TORRENT_ASSERT(!p->is_choked());
			}
		}

		TORRENT_ASSERT(disk_queue[peer_connection::download_channel]
			== m_stats_counters[counters::num_peers_down_disk]);
		TORRENT_ASSERT(disk_queue[peer_connection::upload_channel]
			== m_stats_counters[counters::num_peers_up_disk]);

		if (m_settings.get_int(settings_pack::num_optimistic_unchoke_slots))
		{
			TORRENT_ASSERT(num_optimistic <= m_settings.get_int(
				settings_pack::num_optimistic_unchoke_slots));
		}

		int const unchoked_counter_all = int(m_stats_counters[counters::num_peers_up_unchoked_all]);
		int const unchoked_counter = int(m_stats_counters[counters::num_peers_up_unchoked]);
		int const unchoked_counter_optimistic
			= int(m_stats_counters[counters::num_peers_up_unchoked_optimistic]);

		TORRENT_ASSERT_VAL(unchoked_counter_all == unchokes_all, unchokes_all);
		TORRENT_ASSERT_VAL(unchoked_counter == unchokes, unchokes);
		TORRENT_ASSERT_VAL(unchoked_counter_optimistic == num_optimistic, num_optimistic);

		for (auto const& te : m_torrents)
		{
			TORRENT_ASSERT(te);
		}
	}
#endif // TORRENT_USE_INVARIANT_CHECKS

#ifndef TORRENT_DISABLE_LOGGING
		tracker_logger::tracker_logger(session_interface& ses): m_ses(ses) {}
		void tracker_logger::tracker_warning(tracker_request const&
			, std::string const& str)
		{
			debug_log("*** tracker warning: %s", str.c_str());
		}

		void tracker_logger::tracker_response(tracker_request const&
			, libtorrent::address const& tracker_ip
			, std::list<address> const& tracker_ips
			, struct tracker_response const& resp)
		{
			TORRENT_UNUSED(tracker_ips);
			debug_log("TRACKER RESPONSE\n"
				"interval: %d\n"
				"external ip: %s\n"
				"we connected to: %s\n"
				"peers:"
				, resp.interval.count()
				, print_address(resp.external_ip).c_str()
				, print_address(tracker_ip).c_str());

			for (auto const& p : resp.peers)
			{
				debug_log("  %16s %5d %s", p.hostname.c_str(), p.port
					, p.pid.is_all_zeros() ? "" : to_hex(p.pid).c_str());
			}
			for (auto const& p : resp.peers4)
			{
				debug_log("  %s:%d", print_address(address_v4(p.ip)).c_str(), p.port);
			}
			for (auto const& p : resp.peers6)
			{
				debug_log("  [%s]:%d", print_address(address_v6(p.ip)).c_str(), p.port);
			}
		}

		void tracker_logger::tracker_request_error(tracker_request const&
			, error_code const& ec, std::string const& str
			, seconds32 const retry_interval)
		{
			TORRENT_UNUSED(retry_interval);
			debug_log("*** tracker error: %s %s"
				, ec.message().c_str(), str.c_str());
		}

		bool tracker_logger::should_log() const
		{
			return m_ses.alerts().should_post<log_alert>();
		}

		void tracker_logger::debug_log(const char* fmt, ...) const noexcept try
		{
			if (!m_ses.alerts().should_post<log_alert>()) return;

			va_list v;
			va_start(v, fmt);
			m_ses.alerts().emplace_alert<log_alert>(fmt, v);
			va_end(v);
		}
		catch (std::exception const&) {}
#endif // TORRENT_DISABLE_LOGGING
}}<|MERGE_RESOLUTION|>--- conflicted
+++ resolved
@@ -462,13 +462,8 @@
 #endif
 		, m_alerts(m_settings.get_int(settings_pack::alert_queue_size)
 			, alert_category_t{static_cast<unsigned int>(m_settings.get_int(settings_pack::alert_mask))})
-<<<<<<< HEAD
-		, m_disk_thread(disk_io_constructor
-			? disk_io_constructor(m_io_context, m_stats_counters)
-			: default_disk_io_constructor(m_io_context, m_stats_counters))
-=======
-		, m_disk_thread(m_io_service, m_settings, m_stats_counters)
->>>>>>> a3440e54
+		, m_disk_thread((disk_io_constructor ? disk_io_constructor : default_disk_io_constructor)
+			(m_io_context, m_settings, m_stats_counters))
 		, m_download_rate(peer_connection::download_channel)
 		, m_upload_rate(peer_connection::upload_channel)
 		, m_host_resolver(m_io_context)
@@ -511,10 +506,6 @@
 		, m_lsd_announce_timer(m_io_context)
 		, m_close_file_timer(m_io_context)
 	{
-<<<<<<< HEAD
-		m_disk_thread->set_settings(&pack);
-=======
->>>>>>> a3440e54
 	}
 
 	template <typename Fun, typename... Args>
@@ -1379,11 +1370,7 @@
 #endif
 
 		apply_pack(&pack, m_settings, this);
-<<<<<<< HEAD
-		m_disk_thread->set_settings(&pack);
-=======
-		m_disk_thread.settings_updated();
->>>>>>> a3440e54
+		m_disk_thread->settings_updated();
 
 		if (!reopen_listen_port)
 		{
