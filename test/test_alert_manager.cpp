--- conflicted
+++ resolved
@@ -255,7 +255,6 @@
 	TEST_CHECK(!mgr.should_post<torrent_paused_alert>());
 }
 
-<<<<<<< HEAD
 TORRENT_TEST(dropped_alerts)
 {
 	alert_manager mgr(1, alert::all_categories);
@@ -278,33 +277,32 @@
 	// it should have been cleared now though
 	TEST_CHECK(mgr.dropped_alerts().none());
 }
-=======
+
 #ifndef TORRENT_DISABLE_EXTENSIONS
 struct post_plugin : lt::plugin
 {
-	post_plugin(alert_manager& m) : mgr(m), depth(0) {}
-	void on_alert(alert const* a)
+	explicit post_plugin(alert_manager& m) : mgr(m) {}
+	void on_alert(alert const*)
 	{
 		if (++depth > 10) return;
-		mgr.emplace_alert<piece_finished_alert>(torrent_handle(), 0);
+		mgr.emplace_alert<piece_finished_alert>(torrent_handle(), piece_index_t{0});
 	}
 
 	alert_manager& mgr;
-	int depth;
+	int depth = 0;
 };
 
 // make sure the alert manager supports alerts being posted while executing a
 // plugin handler
 TORRENT_TEST(recursive_alerts)
 {
-	alert_manager mgr(100, 0xffffffff);
-	boost::shared_ptr<post_plugin> pl = boost::make_shared<post_plugin>(boost::ref(mgr));
+	alert_manager mgr(100, alert::all_categories);
+	auto pl = std::make_shared<post_plugin>(mgr);
 	mgr.add_extension(pl);
 
-	mgr.emplace_alert<piece_finished_alert>(torrent_handle(), 0);
+	mgr.emplace_alert<piece_finished_alert>(torrent_handle(), piece_index_t{0});
 
 	TEST_EQUAL(pl->depth, 11);
 }
 
 #endif // TORRENT_DISABLE_EXTENSIONS
->>>>>>> 8808eb7c
