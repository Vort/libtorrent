/*

Copyright (c) 2017, toinetoine
Copyright (c) 2004-2019, Arvid Norberg
Copyright (c) 2008, Andrew Resch
Copyright (c) 2014-2018, Steven Siloti
Copyright (c) 2015, Thomas
Copyright (c) 2015-2018, Alden Torres
Copyright (c) 2017, Antoine Dahan
Copyright (c) 2018, d-komarov
All rights reserved.

Redistribution and use in source and binary forms, with or without
modification, are permitted provided that the following conditions
are met:

    * Redistributions of source code must retain the above copyright
      notice, this list of conditions and the following disclaimer.
    * Redistributions in binary form must reproduce the above copyright
      notice, this list of conditions and the following disclaimer in
      the documentation and/or other materials provided with the distribution.
    * Neither the name of the author nor the names of its
      contributors may be used to endorse or promote products derived
      from this software without specific prior written permission.

THIS SOFTWARE IS PROVIDED BY THE COPYRIGHT HOLDERS AND CONTRIBUTORS "AS IS"
AND ANY EXPRESS OR IMPLIED WARRANTIES, INCLUDING, BUT NOT LIMITED TO, THE
IMPLIED WARRANTIES OF MERCHANTABILITY AND FITNESS FOR A PARTICULAR PURPOSE
ARE DISCLAIMED. IN NO EVENT SHALL THE COPYRIGHT OWNER OR CONTRIBUTORS BE
LIABLE FOR ANY DIRECT, INDIRECT, INCIDENTAL, SPECIAL, EXEMPLARY, OR
CONSEQUENTIAL DAMAGES (INCLUDING, BUT NOT LIMITED TO, PROCUREMENT OF
SUBSTITUTE GOODS OR SERVICES; LOSS OF USE, DATA, OR PROFITS; OR BUSINESS
INTERRUPTION) HOWEVER CAUSED AND ON ANY THEORY OF LIABILITY, WHETHER IN
CONTRACT, STRICT LIABILITY, OR TORT (INCLUDING NEGLIGENCE OR OTHERWISE)
ARISING IN ANY WAY OUT OF THE USE OF THIS SOFTWARE, EVEN IF ADVISED OF THE
POSSIBILITY OF SUCH DAMAGE.

*/

#ifndef TORRENT_ALERT_TYPES_HPP_INCLUDED
#define TORRENT_ALERT_TYPES_HPP_INCLUDED

#include "libtorrent/config.hpp"
#include "libtorrent/alert.hpp"
#include "libtorrent/torrent_handle.hpp"
#include "libtorrent/socket.hpp"
#include "libtorrent/assert.hpp"
#include "libtorrent/identify_client.hpp"
#include "libtorrent/address.hpp"
#include "libtorrent/stat.hpp"
#include "libtorrent/add_torrent_params.hpp"
#include "libtorrent/torrent_status.hpp"
#include "libtorrent/entry.hpp"
#include "libtorrent/peer_request.hpp"
#include "libtorrent/performance_counters.hpp"
#include "libtorrent/operations.hpp" // for operation_t enum
#include "libtorrent/close_reason.hpp"
#include "libtorrent/piece_block.hpp"
#include "libtorrent/aux_/escape_string.hpp" // for convert_from_native
#include "libtorrent/string_view.hpp"
#include "libtorrent/stack_allocator.hpp"
#include "libtorrent/aux_/noexcept_movable.hpp"
#include "libtorrent/portmap.hpp" // for portmap_transport

#include "libtorrent/aux_/disable_warnings_push.hpp"
#include <boost/shared_array.hpp>
#include "libtorrent/aux_/disable_warnings_pop.hpp"

#include <bitset>
#include <cstdarg> // for va_list

#if TORRENT_ABI_VERSION == 1
#define PROGRESS_NOTIFICATION | alert::progress_notification
#else
#define PROGRESS_NOTIFICATION
#endif


namespace libtorrent {

#if TORRENT_ABI_VERSION == 1
	TORRENT_DEPRECATED_EXPORT char const* operation_name(int op);
#endif

	// internal
	TORRENT_EXTRA_EXPORT char const* alert_name(int alert_type);

	// user defined alerts should use IDs greater than this
	constexpr int user_alert_id = 10000;

	// this constant represents "max_alert_index" + 1
	constexpr int num_alert_types = 96;

	// internal
<<<<<<< HEAD
	enum class alert_priority : std::uint8_t
=======
	enum alert_priority
>>>>>>> 3168de21
	{
		// the order matters here. Lower value means lower priority, and will
		// start getting dropped earlier when the alert queue is filling up
		normal = 0,
		high,
		critical,
		meta
	};

	// struct to hold information about a single DHT routing table bucket
	struct TORRENT_EXPORT dht_routing_bucket
	{
		// the total number of nodes and replacement nodes
		// in the routing table
		int num_nodes;
		int num_replacements;

		// number of seconds since last activity
		int last_active;
	};

TORRENT_VERSION_NAMESPACE_2

	// This is a base class for alerts that are associated with a
	// specific torrent. It contains a handle to the torrent.
	struct TORRENT_EXPORT torrent_alert : alert
	{
		// internal
		torrent_alert(aux::stack_allocator& alloc, torrent_handle const& h);
		torrent_alert(torrent_alert&&) noexcept = default;

#if TORRENT_ABI_VERSION == 1
		static int const TORRENT_DEPRECATED_MEMBER alert_type = 0;
#endif

		// returns the message associated with this alert
		std::string message() const override;

		// The torrent_handle pointing to the torrent this
		// alert is associated with.
		torrent_handle handle;

		char const* torrent_name() const;

	protected:
		std::reference_wrapper<aux::stack_allocator const> m_alloc;
	private:
		aux::allocation_slot m_name_idx;
#if TORRENT_ABI_VERSION == 1
	public:
		std::string TORRENT_DEPRECATED_MEMBER name;
#endif
	};

	// The peer alert is a base class for alerts that refer to a specific peer. It includes all
	// the information to identify the peer. i.e. ``ip`` and ``peer-id``.
	struct TORRENT_EXPORT peer_alert : torrent_alert
	{
		// internal
		peer_alert(aux::stack_allocator& alloc, torrent_handle const& h,
			tcp::endpoint const& i, peer_id const& pi);
		peer_alert(peer_alert&& rhs) noexcept = default;

#if TORRENT_ABI_VERSION == 1
		static const int TORRENT_DEPRECATED_MEMBER alert_type = 1;
#endif

		std::string message() const override;

		// The peer's IP address and port.
		aux::noexcept_movable<tcp::endpoint> endpoint;

		// the peer ID, if known.
		peer_id pid;

#if TORRENT_ABI_VERSION == 1
		// The peer's IP address and port.
		aux::noexcept_movable<tcp::endpoint> TORRENT_DEPRECATED_MEMBER ip;
#endif
	};

	// This is a base class used for alerts that are associated with a
	// specific tracker. It derives from torrent_alert since a tracker
	// is also associated with a specific torrent.
	struct TORRENT_EXPORT tracker_alert : torrent_alert
	{
		// internal
		tracker_alert(aux::stack_allocator& alloc, torrent_handle const& h
			, tcp::endpoint const& ep, string_view u);

#if TORRENT_ABI_VERSION == 1
		static const int TORRENT_DEPRECATED_MEMBER alert_type = 2;
#endif

		std::string message() const override;

		// endpoint of the listen interface being announced
		aux::noexcept_movable<tcp::endpoint> local_endpoint;

		// returns a 0-terminated string of the tracker's URL
		char const* tracker_url() const;

	private:
		aux::allocation_slot m_url_idx;
#if TORRENT_ABI_VERSION == 1
	public:
		// The tracker URL
		std::string TORRENT_DEPRECATED_MEMBER url;
#endif
	};

#define TORRENT_DEFINE_ALERT_IMPL(name, seq, prio) \
	name(name&&) noexcept = default; \
	static alert_priority const priority = prio; \
	static int const alert_type = seq; \
	virtual int type() const noexcept override { return alert_type; } \
	virtual alert_category_t category() const noexcept override { return static_category; } \
	virtual char const* what() const noexcept override { return alert_name(alert_type); }

#define TORRENT_DEFINE_ALERT(name, seq) \
	TORRENT_DEFINE_ALERT_IMPL(name, seq, alert_priority::normal)

#define TORRENT_DEFINE_ALERT_PRIO(name, seq, prio) \
	TORRENT_DEFINE_ALERT_IMPL(name, seq, prio)

#if TORRENT_ABI_VERSION == 1
	// The ``torrent_added_alert`` is posted once every time a torrent is successfully
	// added. It doesn't contain any members of its own, but inherits the torrent handle
	// from its base class.
	// It's posted when the ``status_notification`` bit is set in the alert_mask.
	// deprecated in 1.1.3
	// use add_torrent_alert instead
	struct TORRENT_DEPRECATED_EXPORT torrent_added_alert final : torrent_alert
	{
		// internal
		torrent_added_alert(aux::stack_allocator& alloc, torrent_handle const& h);

		TORRENT_DEFINE_ALERT(torrent_added_alert, 3)
		static constexpr alert_category_t static_category = alert::status_notification;
		std::string message() const override;
	};
#endif

	// The ``torrent_removed_alert`` is posted whenever a torrent is removed. Since
	// the torrent handle in its base class will always be invalid (since the torrent
	// is already removed) it has the info hash as a member, to identify it.
	// It's posted when the ``status_notification`` bit is set in the alert_mask.
	//
	// Even though the ``handle`` member doesn't point to an existing torrent anymore,
	// it is still useful for comparing to other handles, which may also no
	// longer point to existing torrents, but to the same non-existing torrents.
	//
	// The ``torrent_handle`` acts as a ``weak_ptr``, even though its object no
	// longer exists, it can still compare equal to another weak pointer which
	// points to the same non-existent object.
	struct TORRENT_EXPORT torrent_removed_alert final : torrent_alert
	{
		// internal
		torrent_removed_alert(aux::stack_allocator& alloc
			, torrent_handle const& h, info_hash_t const& ih);

		TORRENT_DEFINE_ALERT_PRIO(torrent_removed_alert, 4, alert_priority::critical)
		static constexpr alert_category_t static_category = alert::status_notification;
		std::string message() const override;
		info_hash_t info_hash;
	};

	// This alert is posted when the asynchronous read operation initiated by
	// a call to torrent_handle::read_piece() is completed. If the read failed, the torrent
	// is paused and an error state is set and the buffer member of the alert
	// is 0. If successful, ``buffer`` points to a buffer containing all the data
	// of the piece. ``piece`` is the piece index that was read. ``size`` is the
	// number of bytes that was read.
	//
	// If the operation fails, ``error`` will indicate what went wrong.
	struct TORRENT_EXPORT read_piece_alert final : torrent_alert
	{
		// internal
		read_piece_alert(aux::stack_allocator& alloc, torrent_handle const& h
			, piece_index_t p, boost::shared_array<char> d, int s);
		read_piece_alert(aux::stack_allocator& alloc, torrent_handle h
			, piece_index_t p, error_code e);

		TORRENT_DEFINE_ALERT_PRIO(read_piece_alert, 5, alert_priority::critical)

		static constexpr alert_category_t static_category = alert::storage_notification;
		std::string message() const override;

		error_code const error;
		boost::shared_array<char> const buffer;
		piece_index_t const piece;
		int const size;

#if TORRENT_ABI_VERSION == 1
		error_code TORRENT_DEPRECATED_MEMBER ec;
#endif
	};

	// This is posted whenever an individual file completes its download. i.e.
	// All pieces overlapping this file have passed their hash check.
	struct TORRENT_EXPORT file_completed_alert final : torrent_alert
	{
		// internal
		file_completed_alert(aux::stack_allocator& alloc, torrent_handle const& h
			, file_index_t idx);

		TORRENT_DEFINE_ALERT_PRIO(file_completed_alert, 6, alert_priority::normal)

#ifdef __GNUC__
#pragma GCC diagnostic push
#pragma GCC diagnostic ignored "-Wdeprecated-declarations"
#endif
		static constexpr alert_category_t static_category =
			alert::file_progress_notification
			PROGRESS_NOTIFICATION
		;
#ifdef __GNUC__
#pragma GCC diagnostic pop
#endif
		std::string message() const override;

		// refers to the index of the file that completed.
		file_index_t const index;
	};

	// This is posted as a response to a torrent_handle::rename_file() call, if the rename
	// operation succeeds.
	struct TORRENT_EXPORT file_renamed_alert final : torrent_alert
	{
		// internal
		file_renamed_alert(aux::stack_allocator& alloc, torrent_handle const& h
			, string_view n, file_index_t idx);

		TORRENT_DEFINE_ALERT_PRIO(file_renamed_alert, 7, alert_priority::critical)

		static constexpr alert_category_t static_category = alert::storage_notification;
		std::string message() const override;

		char const* new_name() const;

		// refers to the index of the file that was renamed,
		file_index_t const index;
	private:
		aux::allocation_slot m_name_idx;
#if TORRENT_ABI_VERSION == 1

#if defined __clang__
#pragma clang diagnostic push
#pragma clang diagnostic ignored "-Weverything"
#endif

	public:
		std::string TORRENT_DEPRECATED_MEMBER name;

#if defined __clang__
#pragma clang diagnostic pop
#endif
#endif
	};

	// This is posted as a response to a torrent_handle::rename_file() call, if the rename
	// operation failed.
	struct TORRENT_EXPORT file_rename_failed_alert final : torrent_alert
	{
		// internal
		file_rename_failed_alert(aux::stack_allocator& alloc
			, torrent_handle const& h, file_index_t idx
			, error_code ec);

		TORRENT_DEFINE_ALERT_PRIO(file_rename_failed_alert, 8, alert_priority::critical)

		static constexpr alert_category_t static_category = alert::storage_notification;

		std::string message() const override;

		// refers to the index of the file that was supposed to be renamed,
		// ``error`` is the error code returned from the filesystem.
		file_index_t const index;
		error_code const error;
	};

	// This alert is generated when a limit is reached that might have a negative impact on
	// upload or download rate performance.
	struct TORRENT_EXPORT performance_alert final : torrent_alert
	{
		enum performance_warning_t
		{

			// This warning means that the number of bytes queued to be written to disk
			// exceeds the max disk byte queue setting (``settings_pack::max_queued_disk_bytes``).
			// This might restrict the download rate, by not queuing up enough write jobs
			// to the disk I/O thread. When this alert is posted, peer connections are
			// temporarily stopped from downloading, until the queued disk bytes have fallen
			// below the limit again. Unless your ``max_queued_disk_bytes`` setting is already
			// high, you might want to increase it to get better performance.
			outstanding_disk_buffer_limit_reached,

			// This is posted when libtorrent would like to send more requests to a peer,
			// but it's limited by ``settings_pack::max_out_request_queue``. The queue length
			// libtorrent is trying to achieve is determined by the download rate and the
			// assumed round-trip-time (``settings_pack::request_queue_time``). The assumed
			// round-trip-time is not limited to just the network RTT, but also the remote disk
			// access time and message handling time. It defaults to 3 seconds. The target number
			// of outstanding requests is set to fill the bandwidth-delay product (assumed RTT
			// times download rate divided by number of bytes per request). When this alert
			// is posted, there is a risk that the number of outstanding requests is too low
			// and limits the download rate. You might want to increase the ``max_out_request_queue``
			// setting.
			outstanding_request_limit_reached,

			// This warning is posted when the amount of TCP/IP overhead is greater than the
			// upload rate limit. When this happens, the TCP/IP overhead is caused by a much
			// faster download rate, triggering TCP ACK packets. These packets eat into the
			// rate limit specified to libtorrent. When the overhead traffic is greater than
			// the rate limit, libtorrent will not be able to send any actual payload, such
			// as piece requests. This means the download rate will suffer, and new requests
			// can be sent again. There will be an equilibrium where the download rate, on
			// average, is about 20 times the upload rate limit. If you want to maximize the
			// download rate, increase the upload rate limit above 5% of your download capacity.
			upload_limit_too_low,

			// This is the same warning as ``upload_limit_too_low`` but referring to the download
			// limit instead of upload. This suggests that your download rate limit is much lower
			// than your upload capacity. Your upload rate will suffer. To maximize upload rate,
			// make sure your download rate limit is above 5% of your upload capacity.
			download_limit_too_low,

			// We're stalled on the disk. We want to write to the socket, and we can write
			// but our send buffer is empty, waiting to be refilled from the disk.
			// This either means the disk is slower than the network connection
			// or that our send buffer watermark is too small, because we can
			// send it all before the disk gets back to us.
			// The number of bytes that we keep outstanding, requested from the disk, is calculated
			// as follows::
			//
			//   min(512, max(upload_rate * send_buffer_watermark_factor / 100, send_buffer_watermark))
			//
			// If you receive this alert, you might want to either increase your ``send_buffer_watermark``
			// or ``send_buffer_watermark_factor``.
			send_buffer_watermark_too_low,

			// If the half (or more) of all upload slots are set as optimistic unchoke slots, this
			// warning is issued. You probably want more regular (rate based) unchoke slots.
			too_many_optimistic_unchoke_slots,

			// If the disk write queue ever grows larger than half of the cache size, this warning
			// is posted. The disk write queue eats into the total disk cache and leaves very little
			// left for the actual cache. This causes the disk cache to oscillate in evicting large
			// portions of the cache before allowing peers to download any more, onto the disk write
			// queue. Either lower ``max_queued_disk_bytes`` or increase ``cache_size``.
			too_high_disk_queue_limit,

			aio_limit_reached,
			bittyrant_with_no_uplimit,

			// This is generated if outgoing peer connections are failing because of *address in use*
			// errors, indicating that ``settings_pack::outgoing_ports`` is set and is too small of
			// a range. Consider not using the ``outgoing_ports`` setting at all, or widen the range to
			// include more ports.
			too_few_outgoing_ports,

			too_few_file_descriptors,

			num_warnings
		};

		// internal
		performance_alert(aux::stack_allocator& alloc, torrent_handle const& h
			, performance_warning_t w);

		TORRENT_DEFINE_ALERT(performance_alert, 9)

		static constexpr alert_category_t static_category = alert::performance_warning;

		std::string message() const override;

		performance_warning_t const warning_code;
	};

	// Generated whenever a torrent changes its state.
	struct TORRENT_EXPORT state_changed_alert final : torrent_alert
	{
		// internal
		state_changed_alert(aux::stack_allocator& alloc, torrent_handle const& h
			, torrent_status::state_t st
			, torrent_status::state_t prev_st);

		TORRENT_DEFINE_ALERT_PRIO(state_changed_alert, 10, alert_priority::high)

		static constexpr alert_category_t static_category = alert::status_notification;

		std::string message() const override;

		// the new state of the torrent.
		torrent_status::state_t const state;

		// the previous state.
		torrent_status::state_t const prev_state;
	};

	// This alert is generated on tracker time outs, premature disconnects,
	// invalid response or a HTTP response other than "200 OK". From the alert
	// you can get the handle to the torrent the tracker belongs to.
	//
	// The ``times_in_row`` member says how many times in a row this tracker has
	// failed. ``status_code`` is the code returned from the HTTP server. 401
	// means the tracker needs authentication, 404 means not found etc. If the
	// tracker timed out, the code will be set to 0.
	struct TORRENT_EXPORT tracker_error_alert final : tracker_alert
	{
		// internal
		tracker_error_alert(aux::stack_allocator& alloc
			, torrent_handle const& h, tcp::endpoint const& ep
			, int times, string_view u
			, error_code const& e, string_view m);

		TORRENT_DEFINE_ALERT_PRIO(tracker_error_alert, 11, alert_priority::high)

		static constexpr alert_category_t static_category = alert::tracker_notification | alert::error_notification;
		std::string message() const override;

		int const times_in_row;
		error_code const error;

		// the message associated with this error
		char const* error_message() const;

	private:
		aux::allocation_slot m_msg_idx;
#if TORRENT_ABI_VERSION == 1
	public:
		int const TORRENT_DEPRECATED_MEMBER status_code;
		std::string TORRENT_DEPRECATED_MEMBER msg;
#endif
	};

	// This alert is triggered if the tracker reply contains a warning field.
	// Usually this means that the tracker announce was successful, but the
	// tracker has a message to the client.
	struct TORRENT_EXPORT tracker_warning_alert final : tracker_alert
	{
		// internal
		tracker_warning_alert(aux::stack_allocator& alloc
			, torrent_handle const& h, tcp::endpoint const& ep
			, string_view u, string_view m);

		TORRENT_DEFINE_ALERT(tracker_warning_alert, 12)

		static constexpr alert_category_t static_category = alert::tracker_notification | alert::error_notification;
		std::string message() const override;

		// the message associated with this warning
		char const* warning_message() const;

	private:
		aux::allocation_slot m_msg_idx;
#if TORRENT_ABI_VERSION == 1
	public:
		// contains the warning message from the tracker.
		std::string TORRENT_DEPRECATED_MEMBER msg;
#endif
	};

	// This alert is generated when a scrape request succeeds.
	struct TORRENT_EXPORT scrape_reply_alert final : tracker_alert
	{
		// internal
		scrape_reply_alert(aux::stack_allocator& alloc
			, torrent_handle const& h, tcp::endpoint const& ep
			, int incomp, int comp, string_view u);

		TORRENT_DEFINE_ALERT_PRIO(scrape_reply_alert, 13, alert_priority::critical)

		static constexpr alert_category_t static_category = alert::tracker_notification;
		std::string message() const override;

		// the data returned in the scrape response. These numbers
		// may be -1 if the response was malformed.
		int const incomplete;
		int const complete;
	};

	// If a scrape request fails, this alert is generated. This might be due
	// to the tracker timing out, refusing connection or returning an http response
	// code indicating an error.
	struct TORRENT_EXPORT scrape_failed_alert final : tracker_alert
	{
		// internal
		scrape_failed_alert(aux::stack_allocator& alloc
			, torrent_handle const& h, tcp::endpoint const& ep
			, string_view u, error_code const& e);
		scrape_failed_alert(aux::stack_allocator& alloc
			, torrent_handle const& h, tcp::endpoint const& ep
			, string_view u, string_view m);

		TORRENT_DEFINE_ALERT_PRIO(scrape_failed_alert, 14, alert_priority::critical)

		static constexpr alert_category_t static_category = alert::tracker_notification | alert::error_notification;
		std::string message() const override;

		// the error itself. This may indicate that the tracker sent an error
		// message (``error::tracker_failure``), in which case it can be
		// retrieved by calling ``error_message()``.
		error_code const error;

		// if the error indicates there is an associated message, this returns
		// that message. Otherwise and empty string.
		char const* error_message() const;

	private:
		aux::allocation_slot m_msg_idx;
#if TORRENT_ABI_VERSION == 1
	public:
		// contains a message describing the error.
		std::string TORRENT_DEPRECATED_MEMBER msg;
#endif
	};

	// This alert is only for informational purpose. It is generated when a tracker announce
	// succeeds. It is generated regardless what kind of tracker was used, be it UDP, HTTP or
	// the DHT.
	struct TORRENT_EXPORT tracker_reply_alert final : tracker_alert
	{
		// internal
		tracker_reply_alert(aux::stack_allocator& alloc
			, torrent_handle const& h, tcp::endpoint const& ep
			, int np, string_view u);

		TORRENT_DEFINE_ALERT(tracker_reply_alert, 15)

		static constexpr alert_category_t static_category = alert::tracker_notification;
		std::string message() const override;

		// tells how many peers the tracker returned in this response. This is
		// not expected to be greater than the ``num_want`` settings. These are not necessarily
		// all new peers, some of them may already be connected.
		int const num_peers;
	};

	// This alert is generated each time the DHT receives peers from a node. ``num_peers``
	// is the number of peers we received in this packet. Typically these packets are
	// received from multiple DHT nodes, and so the alerts are typically generated
	// a few at a time.
	struct TORRENT_EXPORT dht_reply_alert final : tracker_alert
	{
		// internal
		dht_reply_alert(aux::stack_allocator& alloc
			, torrent_handle const& h
			, int np);

		TORRENT_DEFINE_ALERT(dht_reply_alert, 16)

		static constexpr alert_category_t static_category = alert::dht_notification | alert::tracker_notification;
		std::string message() const override;

		int const num_peers;
	};

	// This alert is generated each time a tracker announce is sent (or attempted to be sent).
	// There are no extra data members in this alert. The url can be found in the base class
	// however.
	struct TORRENT_EXPORT tracker_announce_alert final : tracker_alert
	{
		// internal
		tracker_announce_alert(aux::stack_allocator& alloc
			, torrent_handle const& h, tcp::endpoint const& ep
			, string_view u, int e);

		TORRENT_DEFINE_ALERT(tracker_announce_alert, 17)

		static constexpr alert_category_t static_category = alert::tracker_notification;
		std::string message() const override;

		// specifies what event was sent to the tracker. It is defined as:
		//
		// 0. None
		// 1. Completed
		// 2. Started
		// 3. Stopped
		int const event;
	};

	// This alert is generated when a finished piece fails its hash check. You can get the handle
	// to the torrent which got the failed piece and the index of the piece itself from the alert.
	struct TORRENT_EXPORT hash_failed_alert final : torrent_alert
	{
		// internal
		hash_failed_alert(aux::stack_allocator& alloc, torrent_handle const& h
			, piece_index_t index);

		TORRENT_DEFINE_ALERT(hash_failed_alert, 18)

		static constexpr alert_category_t static_category = alert::status_notification;
		std::string message() const override;

		piece_index_t const piece_index;
	};

	// This alert is generated when a peer is banned because it has sent too many corrupt pieces
	// to us. ``ip`` is the endpoint to the peer that was banned.
	struct TORRENT_EXPORT peer_ban_alert final : peer_alert
	{
		// internal
		peer_ban_alert(aux::stack_allocator& alloc, torrent_handle h
			, tcp::endpoint const& ep, peer_id const& peer_id);

		TORRENT_DEFINE_ALERT(peer_ban_alert, 19)

		static constexpr alert_category_t static_category = alert::peer_notification;
		std::string message() const override;
	};

	// This alert is generated when a peer is unsnubbed. Essentially when it was snubbed for stalling
	// sending data, and now it started sending data again.
	struct TORRENT_EXPORT peer_unsnubbed_alert final : peer_alert
	{
		// internal
		peer_unsnubbed_alert(aux::stack_allocator& alloc, torrent_handle h
			, tcp::endpoint const& ep, peer_id const& peer_id);

		TORRENT_DEFINE_ALERT(peer_unsnubbed_alert, 20)

		static constexpr alert_category_t static_category = alert::peer_notification;
		std::string message() const override;
	};

	// This alert is generated when a peer is snubbed, when it stops sending data when we request
	// it.
	struct TORRENT_EXPORT peer_snubbed_alert final : peer_alert
	{
		// internal
		peer_snubbed_alert(aux::stack_allocator& alloc, torrent_handle h
			, tcp::endpoint const& ep, peer_id const& peer_id);

		TORRENT_DEFINE_ALERT(peer_snubbed_alert, 21)

		static constexpr alert_category_t static_category = alert::peer_notification;
		std::string message() const override;
	};

	// This alert is generated when a peer sends invalid data over the peer-peer protocol. The peer
	// will be disconnected, but you get its ip address from the alert, to identify it.
	struct TORRENT_EXPORT peer_error_alert final : peer_alert
	{
		// internal
		peer_error_alert(aux::stack_allocator& alloc, torrent_handle const& h
			, tcp::endpoint const& ep, peer_id const& peer_id, operation_t op
			, error_code const& e);

		TORRENT_DEFINE_ALERT(peer_error_alert, 22)

		static constexpr alert_category_t static_category = alert::peer_notification;
		std::string message() const override;

		// a 0-terminated string of the low-level operation that failed, or nullptr if
		// there was no low level disk operation.
		operation_t op;

		// tells you what error caused this alert.
		error_code const error;

#if TORRENT_ABI_VERSION == 1
		int const TORRENT_DEPRECATED_MEMBER operation;
		std::string TORRENT_DEPRECATED_MEMBER msg;
#endif
	};

	// This alert is posted every time an outgoing peer connect attempts succeeds.
	struct TORRENT_EXPORT peer_connect_alert final : peer_alert
	{
		// internal
		peer_connect_alert(aux::stack_allocator& alloc, torrent_handle h
			, tcp::endpoint const& ep, peer_id const& peer_id, int type);

		TORRENT_DEFINE_ALERT(peer_connect_alert, 23)

		static constexpr alert_category_t static_category = alert::connect_notification;
		std::string message() const override;

		int const socket_type;
	};

	// This alert is generated when a peer is disconnected for any reason (other than the ones
	// covered by peer_error_alert ).
	struct TORRENT_EXPORT peer_disconnected_alert final : peer_alert
	{
		// internal
		peer_disconnected_alert(aux::stack_allocator& alloc
			, torrent_handle const& h, tcp::endpoint const& ep
			, peer_id const& peer_id, operation_t op, int type, error_code const& e
			, close_reason_t r);

		TORRENT_DEFINE_ALERT(peer_disconnected_alert, 24)

		static constexpr alert_category_t static_category = alert::connect_notification;
		std::string message() const override;

		// the kind of socket this peer was connected over
		int const socket_type;

		// the operation or level where the error occurred. Specified as an
		// value from the operation_t enum. Defined in operations.hpp.
		operation_t const op;

		// tells you what error caused peer to disconnect.
		error_code const error;

		// the reason the peer disconnected (if specified)
		close_reason_t const reason;

#if TORRENT_ABI_VERSION == 1
		int const TORRENT_DEPRECATED_MEMBER operation;
		std::string TORRENT_DEPRECATED_MEMBER msg;
#endif
	};

	// This is a debug alert that is generated by an incoming invalid piece request.
	// ``ip`` is the address of the peer and the ``request`` is the actual incoming
	// request from the peer. See peer_request for more info.
	struct TORRENT_EXPORT invalid_request_alert final : peer_alert
	{
		// internal
		invalid_request_alert(aux::stack_allocator& alloc
			, torrent_handle const& h, tcp::endpoint const& ep
			, peer_id const& peer_id, peer_request const& r
			, bool we_have, bool peer_interested, bool withheld);

		TORRENT_DEFINE_ALERT(invalid_request_alert, 25)

		static constexpr alert_category_t static_category = alert::peer_notification;
		std::string message() const override;

		// the request we received from the peer
		peer_request const request;

		// true if we have this piece
		bool const we_have;

		// true if the peer indicated that it was interested to download before
		// sending the request
		bool const peer_interested;

		// if this is true, the peer is not allowed to download this piece because
		// of super-seeding rules.
		bool const withheld;
	};

	// This alert is generated when a torrent switches from being a downloader to a seed.
	// It will only be generated once per torrent. It contains a torrent_handle to the
	// torrent in question.
	struct TORRENT_EXPORT torrent_finished_alert final : torrent_alert
	{
		// internal
		torrent_finished_alert(aux::stack_allocator& alloc,
			torrent_handle h);

		TORRENT_DEFINE_ALERT_PRIO(torrent_finished_alert, 26, alert_priority::high)

		static constexpr alert_category_t static_category = alert::status_notification;
		std::string message() const override;
	};

	// this alert is posted every time a piece completes downloading
	// and passes the hash check. This alert derives from torrent_alert
	// which contains the torrent_handle to the torrent the piece belongs to.
	struct TORRENT_EXPORT piece_finished_alert final : torrent_alert
	{
		// internal
		piece_finished_alert(aux::stack_allocator& alloc,
			torrent_handle const& h, piece_index_t piece_num);

		TORRENT_DEFINE_ALERT(piece_finished_alert, 27)

#ifdef __GNUC__
#pragma GCC diagnostic push
#pragma GCC diagnostic ignored "-Wdeprecated-declarations"
#endif
		static constexpr alert_category_t static_category =
			alert::piece_progress_notification
			PROGRESS_NOTIFICATION
		;
#ifdef __GNUC__
#pragma GCC diagnostic pop
#endif
		std::string message() const override;

		// the index of the piece that finished
		piece_index_t const piece_index;
	};

	// This alert is generated when a peer rejects or ignores a piece request.
	struct TORRENT_EXPORT request_dropped_alert final : peer_alert
	{
		// internal
		request_dropped_alert(aux::stack_allocator& alloc, torrent_handle h
			, tcp::endpoint const& ep, peer_id const& peer_id, int block_num
			, piece_index_t piece_num);

		TORRENT_DEFINE_ALERT(request_dropped_alert, 28)

#ifdef __GNUC__
#pragma GCC diagnostic push
#pragma GCC diagnostic ignored "-Wdeprecated-declarations"
#endif
		static constexpr alert_category_t static_category =
			alert::block_progress_notification
			| alert::peer_notification
			PROGRESS_NOTIFICATION
		;
#ifdef __GNUC__
#pragma GCC diagnostic pop
#endif
		std::string message() const override;

		int const block_index;
		piece_index_t const piece_index;
	};

	// This alert is generated when a block request times out.
	struct TORRENT_EXPORT block_timeout_alert final : peer_alert
	{
		// internal
		block_timeout_alert(aux::stack_allocator& alloc, torrent_handle h
			, tcp::endpoint const& ep, peer_id const& peer_id, int block_num
			, piece_index_t piece_num);

		TORRENT_DEFINE_ALERT(block_timeout_alert, 29)

#ifdef __GNUC__
#pragma GCC diagnostic push
#pragma GCC diagnostic ignored "-Wdeprecated-declarations"
#endif
		static constexpr alert_category_t static_category =
			alert::block_progress_notification
			| alert::peer_notification
			PROGRESS_NOTIFICATION
		;
#ifdef __GNUC__
#pragma GCC diagnostic pop
#endif
		std::string message() const override;

		int const block_index;
		piece_index_t const piece_index;
	};

	// This alert is generated when a block request receives a response.
	struct TORRENT_EXPORT block_finished_alert final : peer_alert
	{
		// internal
		block_finished_alert(aux::stack_allocator& alloc, torrent_handle h
			, tcp::endpoint const& ep, peer_id const& peer_id, int block_num
			, piece_index_t piece_num);

		TORRENT_DEFINE_ALERT(block_finished_alert, 30)

#ifdef __GNUC__
#pragma GCC diagnostic push
#pragma GCC diagnostic ignored "-Wdeprecated-declarations"
#endif
		static constexpr alert_category_t static_category =
			alert::block_progress_notification
			PROGRESS_NOTIFICATION
		;
#ifdef __GNUC__
#pragma GCC diagnostic pop
#endif
		std::string message() const override;

		int const block_index;
		piece_index_t const piece_index;
	};

	// This alert is generated when a block request is sent to a peer.
	struct TORRENT_EXPORT block_downloading_alert final : peer_alert
	{
		// internal
		block_downloading_alert(aux::stack_allocator& alloc, torrent_handle h
			, tcp::endpoint const& ep
			, peer_id const& peer_id, int block_num, piece_index_t piece_num);

		TORRENT_DEFINE_ALERT(block_downloading_alert, 31)

#ifdef __GNUC__
#pragma GCC diagnostic push
#pragma GCC diagnostic ignored "-Wdeprecated-declarations"
#endif
		static constexpr alert_category_t static_category =
			alert::block_progress_notification
			PROGRESS_NOTIFICATION
		;
#ifdef __GNUC__
#pragma GCC diagnostic pop
#endif
		std::string message() const override;

		int const block_index;
		piece_index_t const piece_index;
#if TORRENT_ABI_VERSION == 1
		char const* TORRENT_DEPRECATED_MEMBER peer_speedmsg;
#endif
	};

	// This alert is generated when a block is received that was not requested or
	// whose request timed out.
	struct TORRENT_EXPORT unwanted_block_alert final : peer_alert
	{
		// internal
		unwanted_block_alert(aux::stack_allocator& alloc, torrent_handle h
			, tcp::endpoint const& ep
			, peer_id const& peer_id, int block_num, piece_index_t piece_num);

		TORRENT_DEFINE_ALERT(unwanted_block_alert, 32)

		static constexpr alert_category_t static_category = alert::peer_notification;
		std::string message() const override;

		int const block_index;
		piece_index_t const piece_index;
	};

	// The ``storage_moved_alert`` is generated when all the disk IO has
	// completed and the files have been moved, as an effect of a call to
	// ``torrent_handle::move_storage``. This is useful to synchronize with the
	// actual disk. The ``storage_path()`` member return the new path of the
	// storage.
	struct TORRENT_EXPORT storage_moved_alert final : torrent_alert
	{
		// internal
		storage_moved_alert(aux::stack_allocator& alloc
			, torrent_handle const& h, string_view p);

		TORRENT_DEFINE_ALERT_PRIO(storage_moved_alert, 33, alert_priority::critical)

		static constexpr alert_category_t static_category = alert::storage_notification;
		std::string message() const override;

		// the path the torrent was moved to
		char const* storage_path() const;

	private:
		aux::allocation_slot m_path_idx;
#if TORRENT_ABI_VERSION == 1
	public:
		std::string TORRENT_DEPRECATED_MEMBER path;
#endif
	};

	// The ``storage_moved_failed_alert`` is generated when an attempt to move the storage,
	// via torrent_handle::move_storage(), fails.
	struct TORRENT_EXPORT storage_moved_failed_alert final : torrent_alert
	{
		// internal
		storage_moved_failed_alert(aux::stack_allocator& alloc
			, torrent_handle const& h, error_code const& e, string_view file
			, operation_t op);

		TORRENT_DEFINE_ALERT_PRIO(storage_moved_failed_alert, 34, alert_priority::critical)

		static constexpr alert_category_t static_category = alert::storage_notification;
		std::string message() const override;

		error_code const error;

		// If the error happened for a specific file, this returns its path.
		char const* file_path() const;

		// this indicates what underlying operation caused the error
		operation_t op;
	private:
		aux::allocation_slot m_file_idx;
#if TORRENT_ABI_VERSION == 1
	public:
		char const* TORRENT_DEPRECATED_MEMBER operation;
		// If the error happened for a specific file, ``file`` is its path.
		std::string TORRENT_DEPRECATED_MEMBER file;
#endif
	};

	// This alert is generated when a request to delete the files of a torrent complete.
	//
	// The ``info_hash`` is the info-hash of the torrent that was just deleted. Most of
	// the time the torrent_handle in the ``torrent_alert`` will be invalid by the time
	// this alert arrives, since the torrent is being deleted. The ``info_hash`` member
	// is hence the main way of identifying which torrent just completed the delete.
	//
	// This alert is posted in the ``storage_notification`` category, and that bit
	// needs to be set in the alert_mask.
	struct TORRENT_EXPORT torrent_deleted_alert final : torrent_alert
	{
		// internal
		torrent_deleted_alert(aux::stack_allocator& alloc
			, torrent_handle const& h, info_hash_t const& ih);

		TORRENT_DEFINE_ALERT_PRIO(torrent_deleted_alert, 35, alert_priority::critical)

		static constexpr alert_category_t static_category = alert::storage_notification;
		std::string message() const override;

		info_hash_t info_hash;
	};

	// This alert is generated when a request to delete the files of a torrent fails.
	// Just removing a torrent from the session cannot fail
	struct TORRENT_EXPORT torrent_delete_failed_alert final : torrent_alert
	{
		// internal
		torrent_delete_failed_alert(aux::stack_allocator& alloc
			, torrent_handle const& h, error_code const& e, info_hash_t const& ih);

		TORRENT_DEFINE_ALERT_PRIO(torrent_delete_failed_alert, 36, alert_priority::critical)

		static constexpr alert_category_t static_category = alert::storage_notification
			| alert::error_notification;
		std::string message() const override;

		// tells you why it failed.
		error_code const error;

		// the info hash of the torrent whose files failed to be deleted
		info_hash_t info_hash;

#if TORRENT_ABI_VERSION == 1
		std::string TORRENT_DEPRECATED_MEMBER msg;
#endif
	};

	// This alert is generated as a response to a ``torrent_handle::save_resume_data`` request.
	// It is generated once the disk IO thread is done writing the state for this torrent.
	struct TORRENT_EXPORT save_resume_data_alert final : torrent_alert
	{
		// internal
		save_resume_data_alert(aux::stack_allocator& alloc
			, add_torrent_params&& params
			, torrent_handle const& h);
		save_resume_data_alert(aux::stack_allocator& alloc
			, add_torrent_params const& params
			, torrent_handle const& h) = delete;

		TORRENT_DEFINE_ALERT_PRIO(save_resume_data_alert, 37, alert_priority::critical)

		static constexpr alert_category_t static_category = alert::storage_notification;
		std::string message() const override;

		// the ``params`` structure is populated with the fields to be passed to
		// add_torrent() or async_add_torrent() to resume the torrent. To
		// save the state to disk, you may pass it on to write_resume_data().
		add_torrent_params params;

#if TORRENT_ABI_VERSION == 1
		// points to the resume data.
		std::shared_ptr<entry> TORRENT_DEPRECATED_MEMBER resume_data;
#endif
	};

	// This alert is generated instead of ``save_resume_data_alert`` if there was an error
	// generating the resume data. ``error`` describes what went wrong.
	struct TORRENT_EXPORT save_resume_data_failed_alert final : torrent_alert
	{
		// internal
		save_resume_data_failed_alert(aux::stack_allocator& alloc
			, torrent_handle const& h, error_code const& e);

		TORRENT_DEFINE_ALERT_PRIO(save_resume_data_failed_alert, 38, alert_priority::critical)

		static constexpr alert_category_t static_category = alert::storage_notification
			| alert::error_notification;
		std::string message() const override;

		// the error code from the resume_data failure
		error_code const error;

#if TORRENT_ABI_VERSION == 1
		std::string TORRENT_DEPRECATED_MEMBER msg;
#endif
	};

	// This alert is generated as a response to a ``torrent_handle::pause`` request. It is
	// generated once all disk IO is complete and the files in the torrent have been closed.
	// This is useful for synchronizing with the disk.
	struct TORRENT_EXPORT torrent_paused_alert final : torrent_alert
	{
		// internal
		torrent_paused_alert(aux::stack_allocator& alloc, torrent_handle const& h);

		TORRENT_DEFINE_ALERT_PRIO(torrent_paused_alert, 39, alert_priority::high)

		static constexpr alert_category_t static_category = alert::status_notification;
		std::string message() const override;
	};

	// This alert is generated as a response to a torrent_handle::resume() request. It is
	// generated when a torrent goes from a paused state to an active state.
	struct TORRENT_EXPORT torrent_resumed_alert final : torrent_alert
	{
		// internal
		torrent_resumed_alert(aux::stack_allocator& alloc, torrent_handle const& h);

		TORRENT_DEFINE_ALERT_PRIO(torrent_resumed_alert, 40, alert_priority::high)

		static constexpr alert_category_t static_category = alert::status_notification;
		std::string message() const override;
	};

	// This alert is posted when a torrent completes checking. i.e. when it transitions
	// out of the ``checking files`` state into a state where it is ready to start downloading
	struct TORRENT_EXPORT torrent_checked_alert final : torrent_alert
	{
		// internal
		torrent_checked_alert(aux::stack_allocator& alloc, torrent_handle const& h);

		TORRENT_DEFINE_ALERT_PRIO(torrent_checked_alert, 41, alert_priority::high)

		static constexpr alert_category_t static_category = alert::status_notification;
		std::string message() const override;
	};

	// This alert is generated when a HTTP seed name lookup fails.
	struct TORRENT_EXPORT url_seed_alert final : torrent_alert
	{
		// internal
		url_seed_alert(aux::stack_allocator& alloc, torrent_handle const& h
			, string_view u, error_code const& e);
		url_seed_alert(aux::stack_allocator& alloc, torrent_handle const& h
			, string_view u, string_view m);

		TORRENT_DEFINE_ALERT(url_seed_alert, 42)

		static constexpr alert_category_t static_category = alert::peer_notification | alert::error_notification;
		std::string message() const override;

		// the error the web seed encountered. If this is not set, the server
		// sent an error message, call ``error_message()``.
		error_code const error;

		// the URL the error is associated with
		char const* server_url() const;

		// in case the web server sent an error message, this function returns
		// it.
		char const* error_message() const;

	private:
		aux::allocation_slot m_url_idx;
		aux::allocation_slot m_msg_idx;
#if TORRENT_ABI_VERSION == 1
	public:
		// the HTTP seed that failed
		std::string TORRENT_DEPRECATED_MEMBER url;

		// the error message, potentially from the server
		std::string TORRENT_DEPRECATED_MEMBER msg;
#endif

	};

	// If the storage fails to read or write files that it needs access to, this alert is
	// generated and the torrent is paused.
	struct TORRENT_EXPORT file_error_alert final : torrent_alert
	{
		// internal
		file_error_alert(aux::stack_allocator& alloc, error_code const& ec
			, string_view file, operation_t op, torrent_handle const& h);

		TORRENT_DEFINE_ALERT_PRIO(file_error_alert, 43, alert_priority::high)

		static constexpr alert_category_t static_category = alert::status_notification
			| alert::error_notification
			| alert::storage_notification;
		std::string message() const override;

		// the error code describing the error.
		error_code const error;

		// indicates which underlying operation caused the error
		operation_t op;

		// the file that experienced the error
		char const* filename() const;

	private:
		aux::allocation_slot m_file_idx;
#if TORRENT_ABI_VERSION == 1
	public:
		char const* TORRENT_DEPRECATED_MEMBER operation;
		// the path to the file that was accessed when the error occurred.
		std::string TORRENT_DEPRECATED_MEMBER file;
		std::string TORRENT_DEPRECATED_MEMBER msg;
#endif
	};

	// This alert is generated when the metadata has been completely received and the info-hash
	// failed to match it. i.e. the metadata that was received was corrupt. libtorrent will
	// automatically retry to fetch it in this case. This is only relevant when running a
	// torrent-less download, with the metadata extension provided by libtorrent.
	struct TORRENT_EXPORT metadata_failed_alert final : torrent_alert
	{
		// internal
		metadata_failed_alert(aux::stack_allocator& alloc
			, torrent_handle const& h, error_code const& ec);

		TORRENT_DEFINE_ALERT(metadata_failed_alert, 44)

		static constexpr alert_category_t static_category = alert::error_notification;
		std::string message() const override;

		// indicates what failed when parsing the metadata. This error is
		// what's returned from lazy_bdecode().
		error_code const error;
	};

	// This alert is generated when the metadata has been completely received and the torrent
	// can start downloading. It is not generated on torrents that are started with metadata, but
	// only those that needs to download it from peers (when utilizing the libtorrent extension).
	//
	// There are no additional data members in this alert.
	//
	// Typically, when receiving this alert, you would want to save the torrent file in order
	// to load it back up again when the session is restarted. Here's an example snippet of
	// code to do that::
	//
	//	torrent_handle h = alert->handle();
	//	if (h.is_valid()) {
	//		std::shared_ptr<torrent_info const> ti = h.torrent_file();
	//		create_torrent ct(*ti);
	//		entry te = ct.generate();
	//		std::vector<char> buffer;
	//		bencode(std::back_inserter(buffer), te);
	//		FILE* f = fopen((to_hex(ti->info_hash().to_string()) + ".torrent").c_str(), "wb+");
	//		if (f) {
	//			fwrite(&buffer[0], 1, buffer.size(), f);
	//			fclose(f);
	//		}
	//	}
	//
	struct TORRENT_EXPORT metadata_received_alert final : torrent_alert
	{
		// internal
		metadata_received_alert(aux::stack_allocator& alloc
			, torrent_handle const& h);

		TORRENT_DEFINE_ALERT(metadata_received_alert, 45)

		static constexpr alert_category_t static_category = alert::status_notification;
		std::string message() const override;
	};

	// This alert is posted when there is an error on a UDP socket. The
	// UDP sockets are used for all uTP, DHT and UDP tracker traffic. They are
	// global to the session.
	struct TORRENT_EXPORT udp_error_alert final : alert
	{
		// internal
		udp_error_alert(
			aux::stack_allocator& alloc
			, udp::endpoint const& ep
			, operation_t op
			, error_code const& ec);

		TORRENT_DEFINE_ALERT(udp_error_alert, 46)

		static constexpr alert_category_t static_category = alert::error_notification;
		std::string message() const override;

		// the source address associated with the error (if any)
		aux::noexcept_movable<udp::endpoint> endpoint;

		// the operation that failed
		operation_t operation;

		// the error code describing the error
		error_code const error;
	};

	// Whenever libtorrent learns about the machines external IP, this alert is
	// generated. The external IP address can be acquired from the tracker (if it
	// supports that) or from peers that supports the extension protocol.
	// The address can be accessed through the ``external_address`` member.
	struct TORRENT_EXPORT external_ip_alert final : alert
	{
		// internal
		external_ip_alert(aux::stack_allocator& alloc, address const& ip);

		TORRENT_DEFINE_ALERT(external_ip_alert, 47)

		static constexpr alert_category_t static_category = alert::status_notification;
		std::string message() const override;

		// the IP address that is believed to be our external IP
		aux::noexcept_movable<address> external_address;
	};

	enum class socket_type_t : std::uint8_t
	{
		tcp, tcp_ssl, udp, i2p, socks5, utp_ssl
	};

	// This alert is generated when none of the ports, given in the port range, to
	// session can be opened for listening. The ``listen_interface`` member is the
	// interface that failed, ``error`` is the error code describing the failure.
	//
	// In the case an endpoint was created before generating the alert, it is
	// represented by ``address`` and ``port``. The combinations of socket type
	// and operation in which such address and port are not valid are:
	// accept  - i2p
	// accept  - socks5
	// enum_if - tcp
	//
	// libtorrent may sometimes try to listen on port 0, if all other ports failed.
	// Port 0 asks the operating system to pick a port that's free). If that fails
	// you may see a listen_failed_alert with port 0 even if you didn't ask to
	// listen on it.
	struct TORRENT_EXPORT listen_failed_alert final : alert
	{
#if TORRENT_ABI_VERSION == 1
		enum socket_type_t : std::uint8_t
		{
			tcp TORRENT_DEPRECATED_ENUM,
			tcp_ssl TORRENT_DEPRECATED_ENUM,
			udp TORRENT_DEPRECATED_ENUM,
			i2p TORRENT_DEPRECATED_ENUM,
			socks5 TORRENT_DEPRECATED_ENUM,
			utp_ssl TORRENT_DEPRECATED_ENUM
		};
#endif

		// internal
		listen_failed_alert(aux::stack_allocator& alloc, string_view iface
			, lt::address const& listen_addr, int listen_port
			, operation_t op, error_code const& ec, lt::socket_type_t t);

		listen_failed_alert(aux::stack_allocator& alloc, string_view iface
			, tcp::endpoint const& ep, operation_t op, error_code const& ec
			, lt::socket_type_t t);

		listen_failed_alert(aux::stack_allocator& alloc, string_view iface
			, udp::endpoint const& ep, operation_t op, error_code const& ec
			, lt::socket_type_t t);

		listen_failed_alert(aux::stack_allocator& alloc, string_view iface
			, operation_t op, error_code const& ec, lt::socket_type_t t);

		TORRENT_DEFINE_ALERT_PRIO(listen_failed_alert, 48, alert_priority::critical)

		static constexpr alert_category_t static_category = alert::status_notification | alert::error_notification;
		std::string message() const override;

		// the network device libtorrent attempted to listen on, or the IP address
		char const* listen_interface() const;

		// the error the system returned
		error_code const error;

		// the underlying operation that failed
		operation_t op;

		// the type of listen socket this alert refers to.
		lt::socket_type_t const socket_type;

		// the address libtorrent attempted to listen on
		// see alert documentation for validity of this value
		aux::noexcept_movable<lt::address> address;

		// the port libtorrent attempted to listen on
		// see alert documentation for validity of this value
		int const port;

	private:
		std::reference_wrapper<aux::stack_allocator const> m_alloc;
		aux::allocation_slot m_interface_idx;
#if TORRENT_ABI_VERSION == 1
	public:
		enum TORRENT_DEPRECATED_ENUM op_t
		{
			parse_addr TORRENT_DEPRECATED_ENUM,
			open TORRENT_DEPRECATED_ENUM,
			bind TORRENT_DEPRECATED_ENUM,
			listen TORRENT_DEPRECATED_ENUM,
			get_socket_name TORRENT_DEPRECATED_ENUM,
			accept TORRENT_DEPRECATED_ENUM,
			enum_if TORRENT_DEPRECATED_ENUM,
			bind_to_device TORRENT_DEPRECATED_ENUM
		};

		// the specific low level operation that failed. See op_t.
		int const TORRENT_DEPRECATED_MEMBER operation;

		// the address and port libtorrent attempted to listen on
		aux::noexcept_movable<tcp::endpoint> TORRENT_DEPRECATED_MEMBER endpoint;

		// the type of listen socket this alert refers to.
		socket_type_t TORRENT_DEPRECATED_MEMBER sock_type;
#endif
	};

	// This alert is posted when the listen port succeeds to be opened on a
	// particular interface. ``address`` and ``port`` is the endpoint that
	// successfully was opened for listening.
	struct TORRENT_EXPORT listen_succeeded_alert final : alert
	{
#if TORRENT_ABI_VERSION == 1
		enum socket_type_t : std::uint8_t
		{
			tcp TORRENT_DEPRECATED_ENUM,
			tcp_ssl TORRENT_DEPRECATED_ENUM,
			udp TORRENT_DEPRECATED_ENUM,
			i2p TORRENT_DEPRECATED_ENUM,
			socks5 TORRENT_DEPRECATED_ENUM,
			utp_ssl TORRENT_DEPRECATED_ENUM
		};
#endif

		// internal
		listen_succeeded_alert(aux::stack_allocator& alloc
			, lt::address const& listen_addr
			, int listen_port
			, lt::socket_type_t t);

		listen_succeeded_alert(aux::stack_allocator& alloc
			, tcp::endpoint const& ep
			, lt::socket_type_t t);

		listen_succeeded_alert(aux::stack_allocator& alloc
			, udp::endpoint const& ep
			, lt::socket_type_t t);

		TORRENT_DEFINE_ALERT_PRIO(listen_succeeded_alert, 49, alert_priority::critical)

		static constexpr alert_category_t static_category = alert::status_notification;
		std::string message() const override;

		// the address libtorrent ended up listening on. This address
		// refers to the local interface.
		aux::noexcept_movable<lt::address> address;

		// the port libtorrent ended up listening on.
		int const port;

		// the type of listen socket this alert refers to.
		lt::socket_type_t const socket_type;

#if TORRENT_ABI_VERSION == 1
		// the endpoint libtorrent ended up listening on. The address
		// refers to the local interface and the port is the listen port.
		aux::noexcept_movable<tcp::endpoint> TORRENT_DEPRECATED_MEMBER endpoint;

		// the type of listen socket this alert refers to.
		socket_type_t TORRENT_DEPRECATED_MEMBER sock_type;
#endif
	};

	// This alert is generated when a NAT router was successfully found but some
	// part of the port mapping request failed. It contains a text message that
	// may help the user figure out what is wrong. This alert is not generated in
	// case it appears the client is not running on a NAT:ed network or if it
	// appears there is no NAT router that can be remote controlled to add port
	// mappings.
	struct TORRENT_EXPORT portmap_error_alert final : alert
	{
		// internal
		portmap_error_alert(aux::stack_allocator& alloc, port_mapping_t i
			, portmap_transport t
			, error_code const& e);

		TORRENT_DEFINE_ALERT(portmap_error_alert, 50)

		static constexpr alert_category_t static_category = alert::port_mapping_notification
			| alert::error_notification;
		std::string message() const override;

		// refers to the mapping index of the port map that failed, i.e.
		// the index returned from add_mapping().
		port_mapping_t const mapping;

		// UPnP or NAT-PMP
		portmap_transport map_transport;

		// tells you what failed.
		error_code const error;
#if TORRENT_ABI_VERSION == 1
		// is 0 for NAT-PMP and 1 for UPnP.
		int const TORRENT_DEPRECATED_MEMBER map_type;

		std::string TORRENT_DEPRECATED_MEMBER msg;
#endif
	};

	// This alert is generated when a NAT router was successfully found and
	// a port was successfully mapped on it. On a NAT:ed network with a NAT-PMP
	// capable router, this is typically generated once when mapping the TCP
	// port and, if DHT is enabled, when the UDP port is mapped.
	struct TORRENT_EXPORT portmap_alert final : alert
	{
		// internal
		portmap_alert(aux::stack_allocator& alloc, port_mapping_t i, int port
			, portmap_transport t, portmap_protocol protocol);

		TORRENT_DEFINE_ALERT(portmap_alert, 51)

		static constexpr alert_category_t static_category = alert::port_mapping_notification;
		std::string message() const override;

		// refers to the mapping index of the port map that failed, i.e.
		// the index returned from add_mapping().
		port_mapping_t const mapping;

		// the external port allocated for the mapping.
		int const external_port;

		portmap_protocol const map_protocol;

		portmap_transport const map_transport;

#if TORRENT_ABI_VERSION == 1
		enum TORRENT_DEPRECATED_ENUM protocol_t
		{
			tcp,
			udp
		};

		// the protocol this mapping was for. one of protocol_t enums
		int const TORRENT_DEPRECATED_MEMBER protocol;

		// 0 for NAT-PMP and 1 for UPnP.
		int const TORRENT_DEPRECATED_MEMBER map_type;
#endif
	};

	// This alert is generated to log informational events related to either
	// UPnP or NAT-PMP. They contain a log line and the type (0 = NAT-PMP
	// and 1 = UPnP). Displaying these messages to an end user is only useful
	// for debugging the UPnP or NAT-PMP implementation. This alert is only
	// posted if the alert::port_mapping_log_notification flag is enabled in
	// the alert mask.
	struct TORRENT_EXPORT portmap_log_alert final : alert
	{
		// internal
		portmap_log_alert(aux::stack_allocator& alloc, portmap_transport t, const char* m);

		TORRENT_DEFINE_ALERT(portmap_log_alert, 52)

		static constexpr alert_category_t static_category = alert::port_mapping_log_notification;
		std::string message() const override;

		portmap_transport const map_transport;

		// the message associated with this log line
		char const* log_message() const;

	private:

		std::reference_wrapper<aux::stack_allocator const> m_alloc;

		aux::allocation_slot m_log_idx;
#if TORRENT_ABI_VERSION == 1
	public:
		int const TORRENT_DEPRECATED_MEMBER map_type;
		std::string TORRENT_DEPRECATED_MEMBER msg;
#endif

	};

	// This alert is generated when a fastresume file has been passed to
	// add_torrent() but the files on disk did not match the fastresume file.
	// The error_code explains the reason why the resume file was rejected.
	struct TORRENT_EXPORT fastresume_rejected_alert final : torrent_alert
	{
		// internal
		fastresume_rejected_alert(aux::stack_allocator& alloc
			, torrent_handle const& h, error_code const& ec, string_view file
			, operation_t op);

		TORRENT_DEFINE_ALERT_PRIO(fastresume_rejected_alert, 53, alert_priority::critical)

		static constexpr alert_category_t static_category = alert::status_notification
			| alert::error_notification;
		std::string message() const override;

		error_code error;

		// If the error happened to a specific file, this returns the path to it.
		char const* file_path() const;

		// the underlying operation that failed
		operation_t op;

	private:
		aux::allocation_slot m_path_idx;
#if TORRENT_ABI_VERSION == 1
	public:
		// If the error happened in a disk operation. a 0-terminated string of
		// the name of that operation. ``operation`` is nullptr otherwise.
		char const* TORRENT_DEPRECATED_MEMBER operation;

		// If the error happened to a specific file, ``file`` is the path to it.
		std::string TORRENT_DEPRECATED_MEMBER file;
		std::string TORRENT_DEPRECATED_MEMBER msg;
#endif
	};

	// This alert is posted when an incoming peer connection, or a peer that's about to be added
	// to our peer list, is blocked for some reason. This could be any of:
	//
	// * the IP filter
	// * i2p mixed mode restrictions (a normal peer is not allowed on an i2p swarm)
	// * the port filter
	// * the peer has a low port and ``no_connect_privileged_ports`` is enabled
	// * the protocol of the peer is blocked (uTP/TCP blocking)
	struct TORRENT_EXPORT peer_blocked_alert final : peer_alert
	{
		// internal
		peer_blocked_alert(aux::stack_allocator& alloc, torrent_handle const& h
			, tcp::endpoint const& ep, int r);

		TORRENT_DEFINE_ALERT(peer_blocked_alert, 54)

		static constexpr alert_category_t static_category = alert::ip_block_notification;
		std::string message() const override;

		enum reason_t
		{
			ip_filter,
			port_filter,
			i2p_mixed,
			privileged_ports,
			utp_disabled,
			tcp_disabled,
			invalid_local_interface
		};

		// the reason for the peer being blocked. Is one of the values from the
		// reason_t enum.
		int const reason;
	};

	// This alert is generated when a DHT node announces to an info-hash on our
	// DHT node. It belongs to the ``dht_notification`` category.
	struct TORRENT_EXPORT dht_announce_alert final : alert
	{
		// internal
		dht_announce_alert(aux::stack_allocator& alloc, address const& i, int p
			, sha1_hash const& ih);

		TORRENT_DEFINE_ALERT(dht_announce_alert, 55)

		static constexpr alert_category_t static_category = alert::dht_notification;
		std::string message() const override;

		aux::noexcept_movable<address> ip;
		int port;
		sha1_hash info_hash;
	};

	// This alert is generated when a DHT node sends a ``get_peers`` message to
	// our DHT node. It belongs to the ``dht_notification`` category.
	struct TORRENT_EXPORT dht_get_peers_alert final : alert
	{
		// internal
		dht_get_peers_alert(aux::stack_allocator& alloc, sha1_hash const& ih);

		TORRENT_DEFINE_ALERT(dht_get_peers_alert, 56)

		static constexpr alert_category_t static_category = alert::dht_notification;
		std::string message() const override;

		sha1_hash info_hash;
	};

	// This alert is posted approximately once every second, and it contains
	// byte counters of most statistics that's tracked for torrents. Each active
	// torrent posts these alerts regularly.
	// This alert has been superseded by calling ``post_torrent_updates()``
	// regularly on the session object. This alert will be removed
	struct TORRENT_EXPORT stats_alert final : torrent_alert
	{
		// internal
		stats_alert(aux::stack_allocator& alloc, torrent_handle const& h, int interval
			, stat const& s);

		TORRENT_DEFINE_ALERT(stats_alert, 57)

		static constexpr alert_category_t static_category = alert::stats_notification;
		std::string message() const override;

		enum stats_channel
		{
			upload_payload,
			upload_protocol,
			download_payload,
			download_protocol,
			upload_ip_protocol,
#if TORRENT_ABI_VERSION == 1
			upload_dht_protocol TORRENT_DEPRECATED_ENUM,
			upload_tracker_protocol TORRENT_DEPRECATED_ENUM,
#else
			deprecated1,
			deprecated2,
#endif
			download_ip_protocol,
#if TORRENT_ABI_VERSION == 1
			download_dht_protocol TORRENT_DEPRECATED_ENUM,
			download_tracker_protocol TORRENT_DEPRECATED_ENUM,
#else
			deprecated3,
			deprecated4,
#endif
			num_channels
		};

		// an array of samples. The enum describes what each sample is a
		// measurement of. All of these are raw, and not smoothing is performed.
		std::array<int, num_channels> const transferred;

		// the number of milliseconds during which these stats were collected.
		// This is typically just above 1000, but if CPU is limited, it may be
		// higher than that.
		int const interval;
	};

	// This alert is posted when the disk cache has been flushed for a specific
	// torrent as a result of a call to torrent_handle::flush_cache(). This
	// alert belongs to the ``storage_notification`` category, which must be
	// enabled to let this alert through. The alert is also posted when removing
	// a torrent from the session, once the outstanding cache flush is complete
	// and the torrent does no longer have any files open.
	struct TORRENT_EXPORT cache_flushed_alert final : torrent_alert
	{
		// internal
		cache_flushed_alert(aux::stack_allocator& alloc, torrent_handle const& h);

		TORRENT_DEFINE_ALERT_PRIO(cache_flushed_alert, 58, alert_priority::high)

		static constexpr alert_category_t static_category = alert::storage_notification;
	};

#if TORRENT_ABI_VERSION == 1
	// This alert is posted when a bittorrent feature is blocked because of the
	// anonymous mode. For instance, if the tracker proxy is not set up, no
	// trackers will be used, because trackers can only be used through proxies
	// when in anonymous mode.
	struct TORRENT_DEPRECATED_EXPORT anonymous_mode_alert final : torrent_alert
	{
		// internal
		anonymous_mode_alert(aux::stack_allocator& alloc, torrent_handle const& h
			, int k, string_view s);

		TORRENT_DEFINE_ALERT(anonymous_mode_alert, 59)

		static constexpr alert_category_t static_category = alert::error_notification;
		std::string message() const override;

		enum kind_t
		{
			// means that there's no proxy set up for tracker
			// communication and the tracker will not be contacted.
			// The tracker which this failed for is specified in the ``str`` member.
			tracker_not_anonymous = 0
		};

		// specifies what error this is, see kind_t.
		int kind;
		std::string str;
	};
#endif // TORRENT_ABI_VERSION

	// This alert is generated when we receive a local service discovery message
	// from a peer for a torrent we're currently participating in.
	struct TORRENT_EXPORT lsd_peer_alert final : peer_alert
	{
		// internal
		lsd_peer_alert(aux::stack_allocator& alloc, torrent_handle const& h
			, tcp::endpoint const& i);

		TORRENT_DEFINE_ALERT(lsd_peer_alert, 60)

		static constexpr alert_category_t static_category = alert::peer_notification;
		std::string message() const override;
	};

	// This alert is posted whenever a tracker responds with a ``trackerid``.
	// The tracker ID is like a cookie. libtorrent will store the tracker ID
	// for this tracker and repeat it in subsequent announces.
	struct TORRENT_EXPORT trackerid_alert final : tracker_alert
	{
		// internal
		trackerid_alert(aux::stack_allocator& alloc, torrent_handle const& h
			, tcp::endpoint const& ep , string_view u, const std::string& id);

		TORRENT_DEFINE_ALERT(trackerid_alert, 61)

		static constexpr alert_category_t static_category = alert::status_notification;
		std::string message() const override;

		// The tracker ID returned by the tracker
		char const* tracker_id() const;

	private:
		aux::allocation_slot m_tracker_idx;
#if TORRENT_ABI_VERSION == 1
	public:
		// The tracker ID returned by the tracker
		std::string TORRENT_DEPRECATED_MEMBER trackerid;
#endif
	};

	// This alert is posted when the initial DHT bootstrap is done.
	struct TORRENT_EXPORT dht_bootstrap_alert final : alert
	{
		// internal
		explicit dht_bootstrap_alert(aux::stack_allocator& alloc);

		TORRENT_DEFINE_ALERT(dht_bootstrap_alert, 62)

		static constexpr alert_category_t static_category = alert::dht_notification;
		std::string message() const override;
	};

	// This is posted whenever a torrent is transitioned into the error state.
	struct TORRENT_EXPORT torrent_error_alert final : torrent_alert
	{
		// internal
		torrent_error_alert(aux::stack_allocator& alloc, torrent_handle const& h
			, error_code const& e, string_view f);

		TORRENT_DEFINE_ALERT_PRIO(torrent_error_alert, 64, alert_priority::high)

		static constexpr alert_category_t static_category = alert::error_notification | alert::status_notification;
		std::string message() const override;

		// specifies which error the torrent encountered.
		error_code const error;

		// the filename (or object) the error occurred on.
		char const* filename() const;

	private:
		aux::allocation_slot m_file_idx;
#if TORRENT_ABI_VERSION == 1
	public:
		// the filename (or object) the error occurred on.
		std::string TORRENT_DEPRECATED_MEMBER error_file;
#endif

	};

	// This is always posted for SSL torrents. This is a reminder to the client that
	// the torrent won't work unless torrent_handle::set_ssl_certificate() is called with
	// a valid certificate. Valid certificates MUST be signed by the SSL certificate
	// in the .torrent file.
	struct TORRENT_EXPORT torrent_need_cert_alert final : torrent_alert
	{
		// internal
		torrent_need_cert_alert(aux::stack_allocator& alloc
			, torrent_handle const& h);

		TORRENT_DEFINE_ALERT_PRIO(torrent_need_cert_alert, 65, alert_priority::critical)

		static constexpr alert_category_t static_category = alert::status_notification;
		std::string message() const override;
#if TORRENT_ABI_VERSION == 1
		error_code const TORRENT_DEPRECATED_MEMBER error;
#endif
	};

	// The incoming connection alert is posted every time we successfully accept
	// an incoming connection, through any mean. The most straight-forward ways
	// of accepting incoming connections are through the TCP listen socket and
	// the UDP listen socket for uTP sockets. However, connections may also be
	// accepted through a Socks5 or i2p listen socket, or via an SSL listen
	// socket.
	struct TORRENT_EXPORT incoming_connection_alert final : alert
	{
		// internal
		incoming_connection_alert(aux::stack_allocator& alloc, int t
			, tcp::endpoint const& i);

		TORRENT_DEFINE_ALERT(incoming_connection_alert, 66)

		static constexpr alert_category_t static_category = alert::peer_notification;
		std::string message() const override;

		// tells you what kind of socket the connection was accepted
		// as:
		//
		// 0. none (no socket instantiated)
		// 1. TCP
		// 2. Socks5
		// 3. HTTP
		// 4. uTP
		// 5. i2p
		// 6. SSL/TCP
		// 7. SSL/Socks5
		// 8. HTTPS (SSL/HTTP)
		// 9. SSL/uTP
		//
		int const socket_type;

		// is the IP address and port the connection came from.
		aux::noexcept_movable<tcp::endpoint> endpoint;

#if TORRENT_ABI_VERSION == 1
		// is the IP address and port the connection came from.
		aux::noexcept_movable<tcp::endpoint> TORRENT_DEPRECATED_MEMBER ip;
#endif
	};

	// This alert is always posted when a torrent was attempted to be added
	// and contains the return status of the add operation. The torrent handle of the new
	// torrent can be found in the base class' ``handle`` member. If adding
	// the torrent failed, ``error`` contains the error code.
	struct TORRENT_EXPORT add_torrent_alert final : torrent_alert
	{
		// internal
		add_torrent_alert(aux::stack_allocator& alloc, torrent_handle const& h
			, add_torrent_params const& p, error_code const& ec);

		TORRENT_DEFINE_ALERT_PRIO(add_torrent_alert, 67, alert_priority::critical)

		static constexpr alert_category_t static_category = alert::status_notification;
		std::string message() const override;

		// a copy of the parameters used when adding the torrent, it can be used
		// to identify which invocation to ``async_add_torrent()`` caused this alert.
		add_torrent_params params;

		// set to the error, if one occurred while adding the torrent.
		error_code error;
	};

	// This alert is only posted when requested by the user, by calling
	// session::post_torrent_updates() on the session. It contains the torrent
	// status of all torrents that changed since last time this message was
	// posted. Its category is ``status_notification``, but it's not subject to
	// filtering, since it's only manually posted anyway.
	struct TORRENT_EXPORT state_update_alert final : alert
	{
		state_update_alert(aux::stack_allocator& alloc
			, std::vector<torrent_status> st);

		TORRENT_DEFINE_ALERT_PRIO(state_update_alert, 68, alert_priority::high)

		static constexpr alert_category_t static_category = alert::status_notification;
		std::string message() const override;

		// contains the torrent status of all torrents that changed since last
		// time this message was posted. Note that you can map a torrent status
		// to a specific torrent via its ``handle`` member. The receiving end is
		// suggested to have all torrents sorted by the torrent_handle or hashed
		// by it, for efficient updates.
		std::vector<torrent_status> status;
	};

#if TORRENT_ABI_VERSION == 1
#ifdef _MSC_VER
#pragma warning(push, 1)
// warning C4996: X: was declared deprecated
#pragma warning( disable : 4996 )
#endif
#ifdef __GNUC__
#pragma GCC diagnostic push
#pragma GCC diagnostic ignored "-Wdeprecated-declarations"
#endif
	struct TORRENT_DEPRECATED_EXPORT mmap_cache_alert final : alert
	{
		mmap_cache_alert(aux::stack_allocator& alloc
			, error_code const& ec);
		TORRENT_DEFINE_ALERT(mmap_cache_alert, 69)

		static constexpr alert_category_t static_category = alert::error_notification;
		std::string message() const override;

		error_code const error;
	};
#ifdef __GNUC__
#pragma GCC diagnostic pop
#endif
#ifdef _MSC_VER
#pragma warning(pop)
#endif
#endif // TORRENT_ABI_VERSION

	// The session_stats_alert is posted when the user requests session statistics by
	// calling post_session_stats() on the session object. Its category is
	// ``status_notification``, but it is not subject to filtering, since it's only
	// manually posted anyway.
	//
	// the ``message()`` member function returns a string representation of the values that
	// properly match the line returned in ``session_stats_header_alert::message()``.
	//
	// this specific output is parsed by tools/parse_session_stats.py
	// if this is changed, that parser should also be changed
	struct TORRENT_EXPORT session_stats_alert final : alert
	{
		session_stats_alert(aux::stack_allocator& alloc, counters const& cnt);

#if TORRENT_ABI_VERSION == 1
#ifdef __GNUC__
#pragma GCC diagnostic push
#pragma GCC diagnostic ignored "-Wdeprecated-declarations"
#endif
#ifdef __clang__
#pragma clang diagnostic push
#pragma clang diagnostic ignored "-Wdeprecated-declarations"
#endif
#endif
		TORRENT_DEFINE_ALERT_PRIO(session_stats_alert, 70, alert_priority::critical)
#if TORRENT_ABI_VERSION == 1
#ifdef __GNUC__
#pragma GCC diagnostic pop
#endif
#ifdef __clang__
#pragma clang diagnostic pop
#endif
#endif

		static constexpr alert_category_t static_category = alert::stats_notification;
		std::string message() const override;

		// An array are a mix of *counters* and *gauges*, which meanings can be
		// queries via the session_stats_metrics() function on the session. The
		// mapping from a specific metric to an index into this array is constant
		// for a specific version of libtorrent, but may differ for other
		// versions. The intended usage is to request the mapping, i.e. call
		// session_stats_metrics(), once on startup, and then use that mapping to
		// interpret these values throughout the process' runtime.
		//
		// For more information, see the session-statistics_ section.
		span<std::int64_t const> counters() const;

#if TORRENT_ABI_VERSION == 1
		std::array<std::int64_t, counters::num_counters> const TORRENT_DEPRECATED_MEMBER values;
#else
	private:
		std::reference_wrapper<aux::stack_allocator const> m_alloc;
		aux::allocation_slot m_counters_idx;
#endif
	};

	// posted when something fails in the DHT. This is not necessarily a fatal
	// error, but it could prevent proper operation
	struct TORRENT_EXPORT dht_error_alert final : alert
	{
		// internal
		dht_error_alert(aux::stack_allocator& alloc, operation_t op
			, error_code const& ec);

		TORRENT_DEFINE_ALERT(dht_error_alert, 73)

		static constexpr alert_category_t static_category = alert::error_notification | alert::dht_notification;
		std::string message() const override;

		// the error code
		error_code error;

		// the operation that failed
		operation_t op;

#if TORRENT_ABI_VERSION == 1
		enum op_t
		{
			unknown TORRENT_DEPRECATED_ENUM,
			hostname_lookup TORRENT_DEPRECATED_ENUM
		};

		// the operation that failed
		op_t const TORRENT_DEPRECATED_MEMBER operation;
#endif
	};

	// this alert is posted as a response to a call to session::get_item(),
	// specifically the overload for looking up immutable items in the DHT.
	struct TORRENT_EXPORT dht_immutable_item_alert final : alert
	{
		dht_immutable_item_alert(aux::stack_allocator& alloc, sha1_hash const& t
			, entry const& i);

		TORRENT_DEFINE_ALERT_PRIO(dht_immutable_item_alert, 74, alert_priority::critical)

		static constexpr alert_category_t static_category = alert::dht_notification;

		std::string message() const override;

		// the target hash of the immutable item. This must
		// match the SHA-1 hash of the bencoded form of ``item``.
		sha1_hash target;

		// the data for this item
		entry item;
	};

	// this alert is posted as a response to a call to session::get_item(),
	// specifically the overload for looking up mutable items in the DHT.
	struct TORRENT_EXPORT dht_mutable_item_alert final : alert
	{
		dht_mutable_item_alert(aux::stack_allocator& alloc
			, std::array<char, 32> const& k, std::array<char, 64> const& sig
			, std::int64_t sequence, string_view s, entry const& i, bool a);

		TORRENT_DEFINE_ALERT_PRIO(dht_mutable_item_alert, 75, alert_priority::critical)

		static constexpr alert_category_t static_category = alert::dht_notification;
		std::string message() const override;

		// the public key that was looked up
		std::array<char, 32> key;

		// the signature of the data. This is not the signature of the
		// plain encoded form of the item, but it includes the sequence number
		// and possibly the hash as well. See the dht_store document for more
		// information. This is primarily useful for echoing back in a store
		// request.
		std::array<char, 64> signature;

		// the sequence number of this item
		std::int64_t seq;

		// the salt, if any, used to lookup and store this item. If no
		// salt was used, this is an empty string
		std::string salt;

		// the data for this item
		entry item;

		// the last response for mutable data is authoritative.
		bool authoritative;
	};

	// this is posted when a DHT put operation completes. This is useful if the
	// client is waiting for a put to complete before shutting down for instance.
	struct TORRENT_EXPORT dht_put_alert final : alert
	{
		// internal
		dht_put_alert(aux::stack_allocator& alloc, sha1_hash const& t, int n);
		dht_put_alert(aux::stack_allocator& alloc, std::array<char, 32> const& key
			, std::array<char, 64> const& sig
			, std::string s
			, std::int64_t sequence_number
			, int n);

		TORRENT_DEFINE_ALERT(dht_put_alert, 76)

		static constexpr alert_category_t static_category = alert::dht_notification;
		std::string message() const override;

		// the target hash the item was stored under if this was an *immutable*
		// item.
		sha1_hash target;

		// if a mutable item was stored, these are the public key, signature,
		// salt and sequence number the item was stored under.
		std::array<char, 32> public_key;
		std::array<char, 64> signature;
		std::string salt;
		std::int64_t seq;

		// DHT put operation usually writes item to k nodes, maybe the node
		// is stale so no response, or the node doesn't support 'put', or the
		// token for write is out of date, etc. num_success is the number of
		// successful responses we got from the puts.
		int num_success;
	};

	// this alert is used to report errors in the i2p SAM connection
	struct TORRENT_EXPORT i2p_alert final : alert
	{
		i2p_alert(aux::stack_allocator& alloc, error_code const& ec);

		TORRENT_DEFINE_ALERT(i2p_alert, 77)

		static constexpr alert_category_t static_category = alert::error_notification;
		std::string message() const override;

		// the error that occurred in the i2p SAM connection
		error_code error;
	};

	// This alert is generated when we send a get_peers request
	// It belongs to the ``dht_notification`` category.
	struct TORRENT_EXPORT dht_outgoing_get_peers_alert final : alert
	{
		// internal
		dht_outgoing_get_peers_alert(aux::stack_allocator& alloc
			, sha1_hash const& ih, sha1_hash const& obfih
			, udp::endpoint ep);

		TORRENT_DEFINE_ALERT(dht_outgoing_get_peers_alert, 78)

		static constexpr alert_category_t static_category = alert::dht_notification;
		std::string message() const override;

		// the info_hash of the torrent we're looking for peers for.
		sha1_hash info_hash;

		// if this was an obfuscated lookup, this is the info-hash target
		// actually sent to the node.
		sha1_hash obfuscated_info_hash;

		// the endpoint we're sending this query to
		aux::noexcept_movable<udp::endpoint> endpoint;

#if TORRENT_ABI_VERSION == 1
		// the endpoint we're sending this query to
		aux::noexcept_movable<udp::endpoint> TORRENT_DEPRECATED_MEMBER ip;
#endif
	};

	// This alert is posted by some session wide event. Its main purpose is
	// trouble shooting and debugging. It's not enabled by the default alert
	// mask and is enabled by the ``alert::session_log_notification`` bit.
	// Furthermore, it's by default disabled as a build configuration.
	struct TORRENT_EXPORT log_alert final : alert
	{
		// internal
		log_alert(aux::stack_allocator& alloc, char const* log);
		log_alert(aux::stack_allocator& alloc, char const* fmt, va_list v);

		TORRENT_DEFINE_ALERT(log_alert, 79)

		static constexpr alert_category_t static_category = alert::session_log_notification;
		std::string message() const override;

		// returns the log message
		char const* log_message() const;

#if TORRENT_ABI_VERSION == 1
		// returns the log message
		TORRENT_DEPRECATED
		char const* msg() const;
#endif

	private:
		std::reference_wrapper<aux::stack_allocator const> m_alloc;
		aux::allocation_slot m_str_idx;
	};

	// This alert is posted by torrent wide events. It's meant to be used for
	// trouble shooting and debugging. It's not enabled by the default alert
	// mask and is enabled by the ``alert::torrent_log_notification`` bit. By
	// default it is disabled as a build configuration.
	struct TORRENT_EXPORT torrent_log_alert final : torrent_alert
	{
		// internal
		torrent_log_alert(aux::stack_allocator& alloc, torrent_handle const& h
			, char const* fmt, va_list v);

		TORRENT_DEFINE_ALERT(torrent_log_alert, 80)

		static constexpr alert_category_t static_category = alert::torrent_log_notification;
		std::string message() const override;

		// returns the log message
		char const* log_message() const;

#if TORRENT_ABI_VERSION == 1
		// returns the log message
		TORRENT_DEPRECATED
		char const* msg() const;
#endif

	private:
		aux::allocation_slot m_str_idx;
	};

	// This alert is posted by events specific to a peer. It's meant to be used
	// for trouble shooting and debugging. It's not enabled by the default alert
	// mask and is enabled by the ``alert::peer_log_notification`` bit. By
	// default it is disabled as a build configuration.
	struct TORRENT_EXPORT peer_log_alert final : peer_alert
	{
		// describes whether this log refers to in-flow or out-flow of the
		// peer. The exception is ``info`` which is neither incoming or outgoing.
		enum direction_t
		{
			incoming_message,
			outgoing_message,
			incoming,
			outgoing,
			info
		};

		// internal
		peer_log_alert(aux::stack_allocator& alloc, torrent_handle const& h
			, tcp::endpoint const& i, peer_id const& pi
			, peer_log_alert::direction_t dir
			, char const* event, char const* fmt, va_list v);

		TORRENT_DEFINE_ALERT(peer_log_alert, 81)

		static constexpr alert_category_t static_category = alert::peer_log_notification;
		std::string message() const override;

		// string literal indicating the kind of event. For messages, this is the
		// message name.
		char const* event_type;

		direction_t direction;

		// returns the log message
		char const* log_message() const;

#if TORRENT_ABI_VERSION == 1
		// returns the log message
		TORRENT_DEPRECATED
		char const* msg() const;
#endif

	private:
		aux::allocation_slot m_str_idx;
	};

	// posted if the local service discovery socket fails to start properly.
	// it's categorized as ``error_notification``.
	struct TORRENT_EXPORT lsd_error_alert final : alert
	{
		// internal
		lsd_error_alert(aux::stack_allocator& alloc, error_code const& ec);

		TORRENT_DEFINE_ALERT(lsd_error_alert, 82)

		static constexpr alert_category_t static_category = alert::error_notification;
		std::string message() const override;

		// The error code
		error_code error;
	};

	// holds statistics about a current dht_lookup operation.
	// a DHT lookup is the traversal of nodes, looking up a
	// set of target nodes in the DHT for retrieving and possibly
	// storing information in the DHT
	struct TORRENT_EXPORT dht_lookup
	{
		// string literal indicating which kind of lookup this is
		char const* type;

		// the number of outstanding request to individual nodes
		// this lookup has right now
		int outstanding_requests;

		// the total number of requests that have timed out so far
		// for this lookup
		int timeouts;

		// the total number of responses we have received for this
		// lookup so far for this lookup
		int responses;

		// the branch factor for this lookup. This is the number of
		// nodes we keep outstanding requests to in parallel by default.
		// when nodes time out we may increase this.
		int branch_factor;

		// the number of nodes left that could be queries for this
		// lookup. Many of these are likely to be part of the trail
		// while performing the lookup and would never end up actually
		// being queried.
		int nodes_left;

		// the number of seconds ago the
		// last message was sent that's still
		// outstanding
		int last_sent;

		// the number of outstanding requests
		// that have exceeded the short timeout
		// and are considered timed out in the
		// sense that they increased the branch
		// factor
		int first_timeout;

		// the node-id or info-hash target for this lookup
		sha1_hash target;
	};

	// contains current DHT state. Posted in response to session::post_dht_stats().
	struct TORRENT_EXPORT dht_stats_alert final : alert
	{
		// internal
		dht_stats_alert(aux::stack_allocator& alloc
			, std::vector<dht_routing_bucket> table
			, std::vector<dht_lookup> requests
			, sha1_hash id, udp::endpoint ep);

		TORRENT_DEFINE_ALERT(dht_stats_alert, 83)

		static constexpr alert_category_t static_category = alert::stats_notification;
		std::string message() const override;

		// a vector of the currently running DHT lookups.
		std::vector<dht_lookup> active_requests;

		// contains information about every bucket in the DHT routing
		// table.
		std::vector<dht_routing_bucket> routing_table;

		// the node ID of the DHT node instance
		sha1_hash nid;

		// the local socket this DHT node is running on
		aux::noexcept_movable<udp::endpoint> local_endpoint;
	};

	// posted every time an incoming request from a peer is accepted and queued
	// up for being serviced. This alert is only posted if
	// the alert::incoming_request_notification flag is enabled in the alert
	// mask.
	struct TORRENT_EXPORT incoming_request_alert final : peer_alert
	{
		// internal
		incoming_request_alert(aux::stack_allocator& alloc
			, peer_request r, torrent_handle h
			, tcp::endpoint const& ep, peer_id const& peer_id);

		static constexpr alert_category_t static_category = alert::incoming_request_notification;
		TORRENT_DEFINE_ALERT(incoming_request_alert, 84)

		std::string message() const override;

		// the request this peer sent to us
		peer_request req;
	};

	// debug logging of the DHT when dht_log_notification is set in the alert
	// mask.
	struct TORRENT_EXPORT dht_log_alert final : alert
	{
		enum dht_module_t
		{
			tracker,
			node,
			routing_table,
			rpc_manager,
			traversal
		};

		dht_log_alert(aux::stack_allocator& alloc
			, dht_module_t m, char const* fmt, va_list v);

		static constexpr alert_category_t static_category = alert::dht_log_notification;
		TORRENT_DEFINE_ALERT(dht_log_alert, 85)

		std::string message() const override;

		// the log message
		char const* log_message() const;

		// the module, or part, of the DHT that produced this log message.
		dht_module_t module;

	private:
		std::reference_wrapper<aux::stack_allocator const> m_alloc;
		aux::allocation_slot m_msg_idx;
	};

	// This alert is posted every time a DHT message is sent or received. It is
	// only posted if the ``alert::dht_log_notification`` alert category is
	// enabled. It contains a verbatim copy of the message.
	struct TORRENT_EXPORT dht_pkt_alert final : alert
	{
		enum direction_t
		{ incoming, outgoing };

		dht_pkt_alert(aux::stack_allocator& alloc, span<char const> buf
			, dht_pkt_alert::direction_t d, udp::endpoint const& ep);

		static constexpr alert_category_t static_category = alert::dht_log_notification;
		TORRENT_DEFINE_ALERT(dht_pkt_alert, 86)

		std::string message() const override;

		// returns a pointer to the packet buffer and size of the packet,
		// respectively. This buffer is only valid for as long as the alert itself
		// is valid, which is owned by libtorrent and reclaimed whenever
		// pop_alerts() is called on the session.
		span<char const> pkt_buf() const;

		// whether this is an incoming or outgoing packet.
		direction_t direction;

		// the DHT node we received this packet from, or sent this packet to
		// (depending on ``direction``).
		aux::noexcept_movable<udp::endpoint> node;

	private:
		std::reference_wrapper<aux::stack_allocator> m_alloc;
		aux::allocation_slot m_msg_idx;
		int const m_size;
#if TORRENT_ABI_VERSION == 1
	public:
		direction_t TORRENT_DEPRECATED_MEMBER dir;
#endif

	};

	// Posted when we receive a response to a DHT get_peers request.
	struct TORRENT_EXPORT dht_get_peers_reply_alert final : alert
	{
		dht_get_peers_reply_alert(aux::stack_allocator& alloc
			, sha1_hash const& ih
			, std::vector<tcp::endpoint> const& v);

		static constexpr alert_category_t static_category = alert::dht_operation_notification;
		TORRENT_DEFINE_ALERT(dht_get_peers_reply_alert, 87)

		std::string message() const override;

		sha1_hash info_hash;

		int num_peers() const;

#if TORRENT_ABI_VERSION == 1
		TORRENT_DEPRECATED
		void peers(std::vector<tcp::endpoint>& v) const;
#endif
		std::vector<tcp::endpoint> peers() const;

	private:
		std::reference_wrapper<aux::stack_allocator> m_alloc;
		int m_v4_num_peers = 0;
		int m_v6_num_peers = 0;
		aux::allocation_slot m_v4_peers_idx;
		aux::allocation_slot m_v6_peers_idx;
	};

	// This is posted exactly once for every call to session_handle::dht_direct_request.
	// If the request failed, response() will return a default constructed bdecode_node.
	struct TORRENT_EXPORT dht_direct_response_alert final : alert
	{
		dht_direct_response_alert(aux::stack_allocator& alloc, void* userdata
			, udp::endpoint const& addr, bdecode_node const& response);

		// for when there was a timeout so we don't have a response
		dht_direct_response_alert(aux::stack_allocator& alloc, void* userdata
			, udp::endpoint const& addr);

		TORRENT_DEFINE_ALERT_PRIO(dht_direct_response_alert, 88, alert_priority::critical)

		static constexpr alert_category_t static_category = alert::dht_notification;
		std::string message() const override;

		void const* userdata;
		aux::noexcept_movable<udp::endpoint> endpoint;

		bdecode_node response() const;

	private:
		std::reference_wrapper<aux::stack_allocator> m_alloc;
		aux::allocation_slot m_response_idx;
		int const m_response_size;
#if TORRENT_ABI_VERSION == 1
	public:
		aux::noexcept_movable<udp::endpoint> TORRENT_DEPRECATED_MEMBER addr;
#endif
	};

	// hidden
	using picker_flags_t = flags::bitfield_flag<std::uint32_t, struct picker_flags_tag>;

	// this is posted when one or more blocks are picked by the piece picker,
	// assuming the verbose piece picker logging is enabled (see
	// picker_log_notification).
	struct TORRENT_EXPORT picker_log_alert final : peer_alert
	{
		// internal
		picker_log_alert(aux::stack_allocator& alloc, torrent_handle const& h
			, tcp::endpoint const& ep, peer_id const& peer_id, picker_flags_t flags
			, span<piece_block const> blocks);

		TORRENT_DEFINE_ALERT(picker_log_alert, 89)

		static constexpr alert_category_t static_category = alert::picker_log_notification;
		std::string message() const override;

		static constexpr picker_flags_t partial_ratio = 0_bit;
		static constexpr picker_flags_t prioritize_partials = 1_bit;
		static constexpr picker_flags_t rarest_first_partials = 2_bit;
		static constexpr picker_flags_t rarest_first = 3_bit;
		static constexpr picker_flags_t reverse_rarest_first = 4_bit;
		static constexpr picker_flags_t suggested_pieces = 5_bit;
		static constexpr picker_flags_t prio_sequential_pieces = 6_bit;
		static constexpr picker_flags_t sequential_pieces = 7_bit;
		static constexpr picker_flags_t reverse_pieces = 8_bit;
		static constexpr picker_flags_t time_critical = 9_bit;
		static constexpr picker_flags_t random_pieces = 10_bit;
		static constexpr picker_flags_t prefer_contiguous = 11_bit;
		static constexpr picker_flags_t reverse_sequential = 12_bit;
		static constexpr picker_flags_t backup1 = 13_bit;
		static constexpr picker_flags_t backup2 = 14_bit;
		static constexpr picker_flags_t end_game = 15_bit;
		static constexpr picker_flags_t extent_affinity = 16_bit;

		// this is a bitmask of which features were enabled for this particular
		// pick. The bits are defined in the picker_flags_t enum.
		picker_flags_t const picker_flags;

		std::vector<piece_block> blocks() const;

	private:
		aux::allocation_slot m_array_idx;
		int const m_num_blocks;
	};

	// this alert is posted when the session encounters a serious error,
	// potentially fatal
	struct TORRENT_EXPORT session_error_alert final : alert
	{
		// internal
		session_error_alert(aux::stack_allocator& alloc, error_code err
			, string_view error_str);

		TORRENT_DEFINE_ALERT(session_error_alert, 90)

		static constexpr alert_category_t static_category = alert::error_notification;
		std::string message() const override;

		// The error code, if one is associated with this error
		error_code const error;

	private:
		std::reference_wrapper<aux::stack_allocator> m_alloc;
		aux::allocation_slot m_msg_idx;
	};

	// posted in response to a call to session::dht_live_nodes(). It contains the
	// live nodes from the DHT routing table of one of the DHT nodes running
	// locally.
	struct TORRENT_EXPORT dht_live_nodes_alert final : alert
	{
		dht_live_nodes_alert(aux::stack_allocator& alloc
			, sha1_hash const& nid
			, std::vector<std::pair<sha1_hash, udp::endpoint>> const& nodes);

		TORRENT_DEFINE_ALERT(dht_live_nodes_alert, 91)

		static constexpr alert_category_t static_category = alert::dht_notification;
		std::string message() const override;

		// the local DHT node's node-ID this routing table belongs to
		sha1_hash node_id;

		// the number of nodes in the routing table and the actual nodes.
		int num_nodes() const;
		std::vector<std::pair<sha1_hash, udp::endpoint>> nodes() const;

	private:
		std::reference_wrapper<aux::stack_allocator> m_alloc;
		int m_v4_num_nodes = 0;
		int m_v6_num_nodes = 0;
		aux::allocation_slot m_v4_nodes_idx;
		aux::allocation_slot m_v6_nodes_idx;
	};

	// The session_stats_header alert is posted the first time
	// post_session_stats() is called
	//
	// the ``message()`` member function returns a string representation of the
	// header that properly match the stats values string returned in
	// ``session_stats_alert::message()``.
	//
	// this specific output is parsed by tools/parse_session_stats.py
	// if this is changed, that parser should also be changed
	struct TORRENT_EXPORT session_stats_header_alert final : alert
	{
		explicit session_stats_header_alert(aux::stack_allocator& alloc);
		TORRENT_DEFINE_ALERT(session_stats_header_alert, 92)

		static constexpr alert_category_t static_category = alert::stats_notification;
		std::string message() const override;
	};

	// posted as a response to a call to session::dht_sample_infohashes() with
	// the information from the DHT response message.
	struct TORRENT_EXPORT dht_sample_infohashes_alert final : alert
	{
		dht_sample_infohashes_alert(aux::stack_allocator& alloc
			, udp::endpoint const& endp
			, time_duration interval
			, int num
			, std::vector<sha1_hash> const& samples
			, std::vector<std::pair<sha1_hash, udp::endpoint>> const& nodes);

		static constexpr alert_category_t static_category = alert::dht_operation_notification;
		TORRENT_DEFINE_ALERT(dht_sample_infohashes_alert, 93)

		std::string message() const override;

		// the node the request was sent to (and this response was received from)
		aux::noexcept_movable<udp::endpoint> endpoint;

		// the interval to wait before making another request to this node
		time_duration const interval;

		// This field indicates how many info-hash keys are currently in the node's storage.
		// If the value is larger than the number of returned samples it indicates that the
		// indexer may obtain additional samples after waiting out the interval.
		int const num_infohashes;

		// returns the number of info-hashes returned by the node, as well as the
		// actual info-hashes. ``num_samples()`` is more efficient than
		// ``samples().size()``.
		int num_samples() const;
		std::vector<sha1_hash> samples() const;

		// The total number of nodes returned by ``nodes()``.
		int num_nodes() const;

		// This is the set of more DHT nodes returned by the request.
		//
		// The information is included so that indexing nodes can perform a key
		// space traversal with a single RPC per node by adjusting the target
		// value for each RPC.
		std::vector<std::pair<sha1_hash, udp::endpoint>> nodes() const;

	private:
		std::reference_wrapper<aux::stack_allocator> m_alloc;
		int const m_num_samples;
		aux::allocation_slot m_samples_idx;
		int m_v4_num_nodes = 0;
		int m_v6_num_nodes = 0;
		aux::allocation_slot m_v4_nodes_idx;
		aux::allocation_slot m_v6_nodes_idx;
	};

	// This alert is posted when a block intended to be sent to a peer is placed in the
	// send buffer. Note that if the connection is closed before the send buffer is sent,
	// the alert may be posted without the bytes having been sent to the peer.
	// It belongs to the ``upload_notification`` category.
	struct TORRENT_EXPORT block_uploaded_alert final : peer_alert
	{
		// internal
		block_uploaded_alert(aux::stack_allocator& alloc, torrent_handle h
			, tcp::endpoint const& ep, peer_id const& peer_id, int block_num
			, piece_index_t piece_num);

		TORRENT_DEFINE_ALERT(block_uploaded_alert, 94)

#ifdef __GNUC__
#pragma GCC diagnostic push
#pragma GCC diagnostic ignored "-Wdeprecated-declarations"
#endif
		static constexpr alert_category_t static_category =
			alert::upload_notification
			PROGRESS_NOTIFICATION
		;
#ifdef __GNUC__
#pragma GCC diagnostic pop
#endif
		std::string message() const override;

		int const block_index;
		piece_index_t const piece_index;
	};

	// this alert is posted to indicate to the client that some alerts were
	// dropped. Dropped meaning that the alert failed to be delivered to the
	// client. The most common cause of such failure is that the internal alert
	// queue grew too big (controlled by alert_queue_size).
	struct TORRENT_EXPORT alerts_dropped_alert final : alert
	{
		explicit alerts_dropped_alert(aux::stack_allocator& alloc
			, std::bitset<num_alert_types> const&);
		TORRENT_DEFINE_ALERT_PRIO(alerts_dropped_alert, 95, alert_priority::meta)

		static constexpr alert_category_t static_category = alert::error_notification;
		std::string message() const override;

		// a bitmask indicating which alerts were dropped. Each bit represents the
		// alert type ID, where bit 0 represents whether any alert of type 0 has
		// been dropped, and so on.
		std::bitset<num_alert_types> dropped_alerts;
	};

TORRENT_VERSION_NAMESPACE_2_END

#undef TORRENT_DEFINE_ALERT_IMPL
#undef TORRENT_DEFINE_ALERT
#undef TORRENT_DEFINE_ALERT_PRIO
#undef PROGRESS_NOTIFICATION

} // namespace libtorrent

#endif<|MERGE_RESOLUTION|>--- conflicted
+++ resolved
@@ -92,11 +92,7 @@
 	constexpr int num_alert_types = 96;
 
 	// internal
-<<<<<<< HEAD
 	enum class alert_priority : std::uint8_t
-=======
-	enum alert_priority
->>>>>>> 3168de21
 	{
 		// the order matters here. Lower value means lower priority, and will
 		// start getting dropped earlier when the alert queue is filling up
