<<<<<<< HEAD
	* improve client_data_t ergonomics
	* fix issue with concurrent access to part files

* 2.0.1 released

	* fix attribute in single-file v2 torrent creation
	* fix padding for empty files in v2 torrent creation
	* add function to ask a file_storage whether it's v2 or not
	* fix mtime field when creating single-file v2 torrents
	* fix performance regression in checking files
	* disable use of SetFileValidData() by default (windows). A new setting
	  allows enabling it

2.0 released

	* dropped depenency on iconv
	* deprecate set_file_hash() in torrent creator, as it's superceded by v2 torrents
	* deprecate mutable access to info_section in torrent_info
	* removed deprecated lazy_entry/lazy_bdecode
	* stats_alert deprecated
	* remove bittyrant choking algorithm
	* update userdata in add_torrent_params to be type-safe and add to torrent_handle
	* add ip_filter to session_params
	* added support for wolfSSL for SHA-1 hash and HTTPS (no Torrents over SSL)
	* requires OpenSSL minimum version 1.0.0 with SNI support
	* deprecated save_state() and load_state() on session in favour of new
	  write_session_params() and read_session_params()
	* added support for BitTorrent v2 (see docs/upgrade_to_2.0.html)
	* create_torrent() pad_file_limit parameter removed
	* create_torrent() merkle- and optimize-alignment flags removed
	* merkle_tree removed from add_torrent_params
	* announce_entry expose information per v1 and v2 info-hash announces
	* deprecated sha1_hash info_hash members on torrent_removed_alert,
	  torrent_deleted_alert, torrent_delete_failed_alert and add_torrent_params
	* undeprecate error_file_metadata for torrent errors related to its metadata
	* remove support for adding a torrent under a UUID (used for previous RSS support)
	* remove deprecated feature to add torrents by file:// URL
	* remove deprecated feature to download .torrent file from URL
	* requires boost >= 1.66 to build
	* update networking API to networking TS compatible boost.asio
	* overhauled disk I/O subsystem to use memory mapped files (where available)
	* libtorrent now requires C++14 to build
	* added support for GnuTLS for HTTPS and torrents over SSL
=======
	* fix error handling for pool allocation failure
>>>>>>> 6522fc46

1.2.11 released

	* fix issue with moving the session object
	* deprecate torrent_status::allocating. This state is no longer used
	* fix bug creating torrents with symbolic links
	* remove special case to save metadata in resume data unconditionally when added throught magnet link
	* fix bugs in mutable-torrent support (reusing identical files from different torrents)
	* fix incorrectly inlined move-assignment of file_storage
	* add session::paused flag, and the ability to construct a session in paused mode
	* fix session-pause causing tracker announces to fail
	* fix peer-exchange flags bug
	* allow saving resume data before metadata has been downloaded (for magnet links)
	* record blocks in the disk queue as downloaded in the resume data
	* fix bug in set_piece_deadline() when set in a zero-priority piece
	* fix issue in URL parser, causing issues with certain tracker URLs
	* use a different error code than host-unreachable, when skipping tracker announces

1.2.10 released

	* fix regression in python binding for move_storage()
	* improve stat_file() performance on Windows
	* fix issue with loading invalid torrents with only 0-sized files
	* fix to avoid large stack allocations

1.2.9 released

	* add macro TORRENT_CXX11_ABI for clients building with C++14 against
	  libtorrent build with C++11
	* refreshed m4 scripts for autotools
	* removed deprecated wstring overloads on non-windows systems
	* drop dependency on Unicode's ConvertUTF code (which had a license
	  incompatible with Debian)
	* fix bugs exposed on big-endian systems
	* fix detection of hard-links not being supported by filesystem
	* fixed resume data regression for seeds with prio 0 files

1.2.8 released

	* validate UTF-8 encoding of client version strings from peers
	* don't time out tracker announces as eagerly while resolving hostnames
	* fix NAT-PMP shutdown issue
	* improve hostname lookup by merging identical lookups
	* fix network route enumeration for large routing tables
	* fixed issue where pop_alerts() could return old, invalid alerts
	* fix issue when receiving have-all message before the metadata
	* don't leave lingering part files handles open
	* disallow calling add_piece() during checking
	* fix incorrect filename truncation at multi-byte character
	* always announce listen port 1 when using a proxy

1.2.7 released

	* add set_alert_fd in python binding, to supersede set_alert_notify
	* fix bug in part files > 2 GiB
	* add function to clear the peer list for a torrent
	* fix resume data functions to save/restore more torrent flags
	* limit number of concurrent HTTP announces
	* fix queue position for force_rechecking a torrent that is not auto-managed
	* improve rate-based choker documentation, and minor tweak
	* undeprecate upnp_ignore_nonrouters (but refering to devices on our subnet)
	* increase default tracker timeout
	* retry failed socks5 server connections
	* allow UPnP lease duration to be changed after device discovery
	* fix IPv6 address change detection on Windows

1.2.6 released

	* fix peer timeout logic
	* simplify proxy handling. A proxy now overrides listen_interfaces
	* fix issues when configured to use a non-default choking algorithm
	* fix issue in reading resume data
	* revert NXDOMAIN change from 1.2.4
	* don't open any listen sockets if listen_interfaces is empty or misconfigured
	* fix bug in auto disk cache size logic
	* fix issue with outgoing_interfaces setting, where bind() would be called twice
	* add build option to disable share-mode
	* support validation of HTTPS trackers
	* deprecate strict super seeding mode
	* make UPnP port-mapping lease duration configurable
	* deprecate the bittyrant choking algorithm
	* add build option to disable streaming

1.2.5 release

	* announce port=1 instead of port=0, when there is no listen port
	* fix LSD over IPv6
	* support TCP_NOTSENT_LOWAT on Linux
	* fix correct interface binding of local service discovery multicast
	* fix issue with knowing which interfaces to announce to trackers and DHT
	* undeprecate settings_pack::dht_upload_rate_limit

1.2.4 release

	* fix binding TCP and UDP sockets to the same port, when specifying port 0
	* fix announce_to_all_trackers and announce_to_all_tiers behavior
	* fix suggest_read_cache setting
	* back-off tracker hostname looksups resulting in NXDOMAIN
	* lower SOCKS5 UDP keepalive timeout
	* fix external IP voting for multi-homed DHT nodes
	* deprecate broadcast_lsd setting. Just use multicast
	* deprecate upnp_ignore_nonrouters setting
	* don't attempt sending event=stopped if event=start never succeeded
	* make sure &key= stays consistent between different source IPs (as mandated by BEP7)
	* fix binding sockets to outgoing interface
	* add new socks5_alert to trouble shoot SOCKS5 proxies

1.2.3 release

	* fix erroneous event=completed tracker announce when checking files
	* promote errors in parsing listen_interfaces to post listen_failed_alert
	* fix bug in protocol encryption/obfuscation
	* fix buffer overflow in SOCKS5 UDP logic
	* fix issue of rapid calls to file_priority() clobbering each other
	* clear tracker errors on success
	* optimize setting with unlimited unchoke slots
	* fixed restoring of trackers, comment, creation date and created-by in resume data
	* fix handling of torrents with too large pieces
	* fixed division by zero in anti-leech choker
	* fixed bug in torrent_info::swap

1.2.2 release

	* fix cases where the disable_hash_checks setting was not honored
	* fix updating of is_finished torrent status, when changing piece priorities
	* fix regression in &left= reporting when adding a seeding torrent
	* fix integer overflow in http parser
	* improve sanitation of symlinks, to support more complex link targets
	* add DHT routing table affinity for BEP 42 nodes
	* add torrent_info constructor overloads to control torrent file limits
	* feature to disable DHT, PEX and LSD per torrent
	* fix issue where trackers from magnet links were not included in create_torrent()
	* make peer_info::client a byte array in python binding
	* pick contiguous pieces from peers with high download rate
	* fix error handling of moving storage to a drive letter that isn't mounted
	* fix HTTP Host header when using proxy

1.2.1 release

	* add dht_pkt_alert and alerts_dropped_alert to python bindings
	* fix python bindins for block_uploaded_alert
	* optimize resolving duplicate filenames in loading torrent files
	* fix python binding of dht_settings
	* tighten up various input validation checks
	* fix create_torrent python binding
	* update symlinks to conform to BEP 47
	* fix python bindings for peer_info
	* support creating symlinks, for torrents with symlinks in them
	* fix error in seed_mode flag
	* support magnet link parameters with number siffixes
	* consistently use "lt" namespace in examples and documentation
	* fix Mingw build to use native cryptoAPI
	* uPnP/NAT-PMP errors no longer set the client's advertised listen port to zero

1.2 release

	* requires boost >= 1.58 to build
	* tweak heuristic of how to interpret url seeds in multi-file torrents
	* support &ipv4= tracker argument for private torrents
	* renamed debug_notification to connect_notification
	* when updating listen sockets, only post alerts for new ones
	* deprecate anonymous_mode_alert
	* deprecated force_proxy setting (when set, the proxy is always used)
	* add support for Port Control Protocol (PCP)
	* deliver notification of alerts being dropped via alerts_dropped_alert
	* deprecated alert::progress_notification alert category, split into
	  finer grained categories
	* update plugin interface functions for improved type-safety
	* implemented support magnet URI extension, select specific file indices
	  for download, BEP53
	* make tracker keys multi-homed. remove set_key() function on session.
	* add flags()/set_flags()/unset_flags() to torrent_handle, deprecate individual functions
	* added alert for block being sent to the send buffer
	* drop support for windows compilers without std::wstring
	* implemented support for DHT info hash indexing, BEP51
	* removed deprecated support for file_base in file_storage
	* added support for running separate DHT nodes on each network interface
	* added support for establishing UTP connections on any network interface
	* added support for sending tracker announces on every network interface
	* introduce "lt" namespace alias
	* need_save_resume_data() will no longer return true every 15 minutes
	* make the file_status interface explicitly public types
	* added resolver_cache_timeout setting for internal host name resolver
	* make parse_magnet_uri take a string_view instead of std::string
	* deprecate add_torrent_params::url field. use parse_magnet_uri instead
	* optimize download queue management
	* deprecated (undocumented) file:// urls
	* add limit for number of web seed connections
	* added support for retrieval of DHT live nodes
	* complete UNC path support
	* add packets pool allocator
	* remove disk buffer pool allocator
	* fix last_upload and last_download overflow after 9 hours in past
	* python binding add more add_torrent_params fields and an invalid key check
	* introduce introduce distinct types for peer_class_t, piece_index_t and
	  file_index_t.
	* fix crash caused by empty bitfield
	* removed disk-access-log build configuration
	* removed mmap_cache feature
	* strengthened type safety in handling of piece and file indices
	* deprecate identify_client() and fingerprint type
	* make sequence number for mutable DHT items backed by std::int64_t
	* tweaked storage_interface to have stronger type safety
	* deprecate relative times in torrent_status, replaced by std::chrono::time_point
	* refactor in alert types to use more const fields and more clear API
	* changed session_stats_alert counters type to signed (std::int64_t)
	* remove torrent eviction/ghost torrent feature
	* include target in DHT lookups, when queried from the session
	* improve support for HTTP redirects for web seeds
	* use string_view in entry interface
	* deprecate "send_stats" property on trackers (since lt_tracker extension has
	  been removed)
	* remove deprecate session_settings API (use settings_pack instead)
	* improve file layout optimization when creating torrents with padfiles
	* remove remote_dl_rate feature
	* source code migration from boost::shared_ptr to std::shared_ptr
	* storage_interface API changed to use span and references
	* changes in public API to work with std::shared_ptr<torrent_info>
	* extensions API changed to use span and std::shared_ptr
	* plugin API changed to handle DHT requests using string_view
	* removed support for lt_trackers and metadata_transfer extensions
	  (pre-dating ut_metadata)
	* support windows' CryptoAPI for SHA-1
	* separated ssl and crypto options in build
	* remove lazy-bitfield feature
	* simplified suggest-read-cache feature to not depend on disk threads
	* removed option to disable contiguous receive buffers
	* deprecated public to_hex() and from_hex() functions
	* separated address and port fields in listen alerts
	* added support for parsing new x.pe parameter from BEP 9
	* peer_blocked_alert now derives from peer_alert
	* transitioned exception types to system_error
	* made alerts move-only
	* move files one-by-one when moving storage for a torrent
	* removed RSS support
	* removed feature to resolve country for peers
	* added support for BEP 32, "IPv6 extension for DHT"
	* overhauled listen socket and UDP socket handling, improving multi-home
	  support and bind-to-device
	* resume data is now communicated via add_torrent_params objects
	* added new read_resume_data()/write_resume_data functions to write bencoded,
	  backwards compatible resume files
	* removed deprecated fields from add_torrent_params
	* deprecate "resume_data" field in add_torrent_params
	* improved support for bind-to-device
	* deprecated ssl_listen, SSL sockets are specified in listen_interfaces now
	* improved support for listening on multiple sockets and interfaces
	* resume data no longer has timestamps of files
	* require C++11 to build libtorrent

	* replace use of boost-endian with boost-predef

1.1.12 release

	* uTP performance fixes

1.1.11 release

	* fix move_storage with save_path with a trailing slash
	* fix tracker announce issue, advertising port 0 in secondary IPv6 announce
	* fix missing boost/noncopyable.hpp includes
	* fix python binding for torrent_info::creation_date()

1.1.10 release

	* fix issue in udp_socket with unusual socket failure
	* split progress_notification alert category into file-, piece- and block progress
	* utp close-reason fix
	* exposed default add_torrent_params flags to python bindings
	* fix redundant flushes of partfile metadata
	* add option to ignore min-interval from trackers on force-reannounce
	* raise default setting for active_limit
	* fall back to copy+remove if rename_file fails
	* improve handling of filesystems not supporting fallocate()
	* force-proxy no longer disables DHT
	* improve connect-boost feature, to make new torrents quickly connect peers

1.1.9 release

	* save both file and piece priorities in resume file
	* added missing stats_metric python binding
	* uTP connections are no longer exempt from rate limits by default
	* fix exporting files from partfile while seeding
	* fix potential deadlock on Windows, caused by performing restricted
	  tasks from within DllMain
	* fix issue when subsequent file priority updates cause torrent to stop

1.1.8 release

	* coalesce reads and writes by default on windows
	* fixed disk I/O performance of checking hashes and creating torrents
	* fix race condition in part_file
	* fix part_file open mode compatibility test
	* fixed race condition in random number generator
	* fix race condition in stat_cache (disk storage)
	* improve error handling of failing to change file priority
	  The API for custom storage implementations was altered
	* set the hidden attribute when creating the part file
	* fix tracker announces reporting more data downloaded than the size of the torrent
	* fix recent regression with force_proxy setting

1.1.7 release

	* don't perform DNS lookups for the DHT bootstrap unless DHT is enabled
	* fix issue where setting file/piece priority would stop checking
	* expose post_dht_stats() to python binding
	* fix backwards compatibility to downloads without partfiles
	* improve part-file related error messages
	* fix reporting &redundant= in tracker announces
	* fix tie-break in duplicate peer connection disconnect logic
	* fix issue with SSL tracker connections left in CLOSE_WAIT state
	* defer truncating existing files until the first time we write to them
	* fix issue when receiving a torrent with 0-sized padfiles as magnet link
	* fix issue resuming 1.0.x downloads with a file priority 0
	* fix torrent_status::next_announce
	* fix pad-file scalability issue
	* made coalesce_reads/coalesce_writes settings take effect on linux and windows
	* use unique peer_ids per connection
	* fix iOS build on recent SDK
	* fix tracker connection bind issue for IPv6 trackers
	* fix error handling of some merkle torrents
	* fix error handling of unsupported hard-links

1.1.6 release

	* deprecate save_encryption_settings (they are part of the normal settings)
	* add getters for peer_class_filter and peer_class_type_filter
	* make torrent_handler::set_priority() to use peer_classes
	* fix support for boost-1.66 (requires C++11)
	* fix i2p support
	* fix loading resume data when in seed mode
	* fix part-file creation race condition
	* fix issue with initializing settings on session construction
	* fix issue with receiving interested before metadata
	* fix IPv6 tracker announce issue
	* restore path sanitization behavior of ":"
	* fix listen socket issue when disabling "force_proxy" mode
	* fix full allocation failure on APFS

1.1.5 release

	* fix infinite loop when parsing certain invalid magnet links
	* fix parsing of torrents with certain invalid filenames
	* fix leak of torrent_peer objecs (entries in peer_list)
	* fix leak of peer_class objects (when setting per-torrent rate limits)
	* expose peer_class API to python binding
	* fix integer overflow in whole_pieces_threshold logic
	* fix uTP path MTU discovery issue on windows (DF bit was not set correctly)
	* fix python binding for torrent_handle, to be hashable
	* fix IPv6 tracker support by performing the second announce in more cases
	* fix utf-8 encoding check in torrent parser
	* fix infinite loop when parsing maliciously crafted torrents
	* fix invalid read in parse_int in bdecoder (CVE-2017-9847)
	* fix issue with very long tracker- and web seed URLs
	* don't attempt to create empty files on startup, if they already exist
	* fix force-recheck issue (new files would not be picked up)
	* fix inconsistency in file_priorities and override_resume_data behavior
	* fix paused torrents not generating a state update when their ul/dl rate
	  transitions to zero

1.1.4 release

	* corrected missing const qualifiers on bdecode_node
	* fix changing queue position of paused torrents (1.1.3 regression)
	* fix re-check issue after move_storage
	* handle invalid arguments to set_piece_deadline()
	* move_storage did not work for torrents without metadata
	* improve shutdown time by only announcing to trackers whose IP we know
	* fix python3 portability issue in python binding
	* delay 5 seconds before reconnecting socks5 proxy for UDP ASSOCIATE
	* fix NAT-PMP crash when removing a mapping at the wrong time
	* improve path sanitization (filter unicode text direction characters)
	* deprecate partial_piece_info::piece_state
	* bind upnp requests to correct local address
	* save resume data when removing web seeds
	* fix proxying of https connections
	* fix race condition in disk I/O storage class
	* fix http connection timeout on multi-homed hosts
	* removed depdendency on boost::uintptr_t for better compatibility
	* fix memory leak in the disk cache
	* fix double free in disk cache
	* forward declaring libtorrent types is discouraged. a new fwd.hpp header is provided

1.1.3 release

	* removed (broken) support for incoming connections over socks5
	* restore announce_entry's timestamp fields to posix time in python binding
	* deprecate torrent_added_alert (in favor of add_torrent_alert)
	* fix python binding for parse_magnet_uri
	* fix minor robustness issue in DHT bootstrap logic
	* fix issue where torrent_status::num_seeds could be negative
	* document deprecation of dynamic loading/unloading of torrents
	* include user-agent in tracker announces in anonymous_mode for private torrents
	* add support for IPv6 peers from udp trackers
	* correctly URL encode the IPv6 argument to trackers
	* fix default file pool size on windows
	* fix bug where settings_pack::file_pool_size setting was not being honored
	* add feature to periodically close files (to make windows clear disk cache)
	* fix bug in torrent_handle::file_status
	* fix issue with peers not updated on metadata from magnet links

1.1.2 release

	* default TOS marking to 0x20
	* fix invalid access when leaving seed-mode with outstanding hash jobs
	* fix ABI compatibility issue introduced with preformatted entry type
	* add web_seed_name_lookup_retry to session_settings
	* slightly improve proxy settings backwards compatibility
	* add function to get default settings
	* updating super seeding would include the torrent in state_update_alert
	* fix issue where num_seeds could be greater than num_peers in torrent_status
	* finished non-seed torrents can also be in super-seeding mode
	* fix issue related to unloading torrents
	* fixed finished-time calculation
	* add missing min_memory_usage() and high_performance_seed() settings presets to python
	* fix stat cache issue that sometimes would produce incorrect resume data
	* storage optimization to peer classes
	* fix torrent name in alerts of builds with deprecated functions
	* make torrent_info::is_valid() return false if torrent failed to load
	* fix per-torrent rate limits for >256 peer classes
	* don't load user_agent and peer_fingerprint from session_state
	* fix file rename issue with name prefix matching torrent name
	* fix division by zero when setting tick_interval > 1000
	* fix move_storage() to its own directory (would delete the files)
	* fix socks5 support for UDP
	* add setting urlseed_max_request_bytes to handle large web seed requests
	* fix python build with CC/CXX environment
	* add trackers from add_torrent_params/magnet links to separate tiers
	* fix resumedata check issue with files with priority 0
	* deprecated mmap_cache feature
	* add utility function for generating peer ID fingerprint
	* fix bug in last-seen-complete
	* remove file size limit in torrent_info filename constructor
	* fix tail-padding for last file in create_torrent
	* don't send user-agent in metadata http downloads or UPnP requests when
	  in anonymous mode
	* fix internal resolve links lookup for mutable torrents
	* hint DHT bootstrap nodes of actual bootstrap request

1.1.1 release

	* update puff.c for gzip inflation (CVE-2016-7164)
	* add dht_bootstrap_node a setting in settings_pack (and add default)
	* make pad-file and symlink support conform to BEP47
	* fix piece picker bug that could result in division by zero
	* fix value of current_tracker when all tracker failed
	* deprecate lt_trackers extension
	* remove load_asnum_db and load_country_db from python bindings
	* fix crash in session::get_ip_filter when not having set one
	* fix filename escaping when repairing torrents with broken web seeds
	* fix bug where file_completed_alert would not be posted unless file_progress
	  had been queries by the client
	* move files one-by-one when moving storage for a torrent
	* fix bug in enum_net() for BSD and Mac
	* fix bug in python binding of announce_entry
	* fixed bug related to flag_merge_resume_http_seeds flag in add_torrent_params
	* fixed inverted priority of incoming piece suggestions
	* optimize allow-fast logic
	* fix issue where FAST extension messages were not used during handshake
	* fixed crash on invalid input in http_parser
	* upgraded to libtommath 1.0
	* fixed parsing of IPv6 endpoint with invalid port character separator
	* added limited support for new x.pe parameter from BEP 9
	* fixed dht stats counters that weren't being updated
	* make sure add_torrent_alert is always posted before other alerts for
	  the torrent
	* fixed peer-class leak when settings per-torrent rate limits
	* added a new "preformatted" type to bencode entry variant type
	* improved Socks5 support and test coverage
	* fix set_settings in python binding
	* Added missing alert categories in python binding
	* Added dht_get_peers_reply_alert alert in python binding
	* fixed updating the node id reported to peers after changing IPs

1.1.0 release

	* improve robustness and performance of uTP PMTU discovery
	* fix duplicate ACK issue in uTP
	* support filtering which parts of session state are loaded by load_state()
	* deprecate support for adding torrents by HTTP URL
	* allow specifying which tracker to scrape in scrape_tracker
	* tracker response alerts from user initiated announces/scrapes are now
	  posted regardless of alert mask
	* improve DHT performance when changing external IP (primarily affects
	  bootstrapping).
	* add feature to stop torrents immediately after checking files is done
	* make all non-auto managed torrents exempt from queuing logic, including
	  checking torrents.
	* add option to not proxy tracker connections through proxy
	* removed sparse-regions feature
	* support using 0 disk threads (to perform disk I/O in network thread)
	* removed deprecated handle_alert template
	* enable logging build config by default (but alert mask disabled by default)
	* deprecated RSS API
	* experimental support for BEP 38, "mutable torrents"
	* replaced lazy_bdecode with a new bdecoder that's a lot more efficient
	* deprecate time functions, expose typedefs of boost::chrono in the
	  libtorrent namespace instead
	* deprecate file_base feature in file_storage/torrent_info
	* changed default piece and file priority to 4 (previously 1)
	* improve piece picker support for reverse picking (used for snubbed peers)
	  to not cause priority inversion for regular peers
	* improve piece picker to better support torrents with very large pieces
	  and web seeds. (request large contiguous ranges, but not necessarily a
	  whole piece).
	* deprecated session_status and session::status() in favor of performance
	  counters.
	* improve support for HTTP where one direction of the socket is shut down.
	* remove internal fields from web_seed_entry
	* separate crypto library configuration <crypto> and whether to support
	  bittorrent protocol encryption <encryption>
	* simplify bittorrent protocol encryption by just using internal RC4
	  implementation.
	* optimize copying torrent_info and file_storage objects
	* cancel non-critical DNS lookups when shutting down, to cut down on
	  shutdown delay.
	* greatly simplify the debug logging infrastructure. logs are now delivered
	  as alerts, and log level is controlled by the alert mask.
	* removed auto_expand_choker. use rate_based_choker instead
	* optimize UDP tracker packet handling
	* support SSL over uTP connections
	* support web seeds that resolve to multiple IPs
	* added auto-sequential feature. download well-seeded torrents in-order
	* removed built-in GeoIP support (this functionality is orthogonal to
	  libtorrent)
	* deprecate proxy settings in favor of regular settings
	* deprecate separate settings for peer protocol encryption
	* support specifying listen interfaces and outgoing interfaces as device
	  names (eth0, en2, tun0 etc.)
	* support for using purgrable memory as disk cache on Mac OS.
	* be more aggressive in corking sockets, to coalesce messages into larger
	  packets.
	* pre-emptively unchoke peers to save one round-trip at connection start-up.
	* add session constructor overload that takes a settings_pack
	* torrent_info is no longer an intrusive_ptr type. It is held by shared_ptr.
	  This is a non-backwards compatible change
	* move listen interface and port to the settings
	* move use_interfaces() to be a setting
	* extend storage interface to allow deferred flushing and flush the part-file
	  metadata periodically
	* make statistics propagate instantly rather than on the second tick
	* support for partfiles, where partial pieces belonging to skipped files are
	  put
	* support using multiple threads for socket operations (especially useful for
	  high performance SSL connections)
	* allow setting rate limits for arbitrary peer groups. Generalizes
	  per-torrent rate limits, and local peer limits
	* improved disk cache complexity O(1) instead of O(log(n))
	* add feature to allow storing disk cache blocks in an mmapped file
	  (presumably on an SSD)
	* optimize peer connection distribution logic across torrents to scale
	  better with many torrents
	* replaced std::map with boost::unordered_map for torrent list, to scale
	  better with many torrents
	* optimized piece picker
	* optimized disk cache
	* optimized .torrent file parsing
	* optimized initialization of storage when adding a torrent
	* added support for adding torrents asynchronously (for improved startup
	  performance)
	* added support for asynchronous disk I/O
	* almost completely changed the storage interface (for custom storage)
	* added support for hashing pieces in multiple threads

	* fix padfile issue
	* fix PMTUd bug
	* update puff to fix gzip crash

1.0.10 release

	* fixed inverted priority of incoming piece suggestions
	* fixed crash on invalid input in http_parser
	* added a new "preformatted" type to bencode entry variant type
	* fix division by zero in super-seeding logic

1.0.9 release

	* fix issue in checking outgoing interfaces (when that option is enabled)
	* python binding fix for boost-1.60.0
	* optimize enumeration of network interfaces on windows
	* improve reliability of binding listen sockets
	* support SNI in https web seeds and trackers
	* fix unhandled exception in DHT when receiving a DHT packet over IPv6

1.0.8 release

	* fix bug where web seeds were not used for torrents added by URL
	* fix support for symlinks on windows
	* fix long filename issue (on unixes)
	* fixed performance bug in DHT torrent eviction
	* fixed win64 build (GetFileAttributesEx)
	* fixed bug when deleting files for magnet links before they had metadata

1.0.7 release

	* fix bug where loading settings via load_state() would not trigger all
	  appropriate actions
	* fix bug where 32 bit builds could use more disk cache than the virtual
	  address space (when set to automatic)
	* fix support for torrents with > 500'000 pieces
	* fix ip filter bug when banning peers
	* fix IPv6 IP address resolution in URLs
	* introduce run-time check for torrent info-sections beeing too large
	* fix web seed bug when using proxy and proxy-peer-connections=false
	* fix bug in magnet link parser
	* introduce add_torrent_params flags to merge web seeds with resume data
	  (similar to trackers)
	* fix bug where dont_count_slow_torrents could not be disabled
	* fix fallocate hack on linux (fixes corruption on some architectures)
	* fix auto-manage bug with announce to tracker/lsd/dht limits
	* improve DHT routing table to not create an unbalanced tree
	* fix bug in uTP that would cause any connection taking more than one second
	  to connect be timed out (introduced in the vulnerability path)
	* fixed falling back to sending UDP packets direct when socks proxy fails
	* fixed total_wanted bug (when setting file priorities in add_torrent_params)
	* fix python3 compatibility with sha1_hash

1.0.6 release

	* fixed uTP vulnerability
	* make utf8 conversions more lenient
	* fix loading of piece priorities from resume data
	* improved seed-mode handling (seed-mode will now automatically be left when
	  performing operations implying it's not a seed)
	* fixed issue with file priorities and override resume data
	* fix request queue size performance issue
	* slightly improve UDP tracker performance
	* fix http scrape
	* add missing port mapping functions to python binding
	* fix bound-checking issue in bdecoder
	* expose missing dht_settings fields to python
	* add function to query the DHT settings
	* fix bug in 'dont_count_slow_torrents' feature, which would start too many
	  torrents

1.0.5 release

	* improve ip_voter to avoid flapping
	* fixed bug when max_peerlist_size was set to 0
	* fix issues with missing exported symbols when building dll
	* fix division by zero bug in edge case while connecting peers

1.0.4 release

	* fix bug in python binding for file_progress on torrents with no metadata
	* fix assert when removing a connected web seed
	* fix bug in tracker timeout logic
	* switch UPnP post back to HTTP 1.1
	* support conditional DHT get
	* OpenSSL build fixes
	* fix DHT scrape bug

1.0.3 release

	* python binding build fix for boost-1.57.0
	* add --enable-export-all option to configure script, to export all symbols
	  from libtorrent
	* fix if_nametoindex build error on windows
	* handle overlong utf-8 sequences
	* fix link order bug in makefile for python binding
	* fix bug in interest calculation, causing premature disconnects
	* tweak flag_override_resume_data semantics to make more sense (breaks
	  backwards compatibility of edge-cases)
	* improve DHT bootstrapping and periodic refresh
	* improve DHT maintanence performance (by pinging instead of full lookups)
	* fix bug in DHT routing table node-id prefix optimization
	* fix incorrect behavior of flag_use_resume_save_path
	* fix protocol race-condition in super seeding mode
	* support read-only DHT nodes
	* remove unused partial hash DHT lookups
	* remove potentially privacy leaking extension (non-anonymous mode)
	* peer-id connection ordering fix in anonymous mode
	* mingw fixes

1.0.2 release

	* added missing force_proxy to python binding
	* anonymous_mode defaults to false
	* make DHT DOS detection more forgiving to bursts
	* support IPv6 multicast in local service discovery
	* simplify CAS function in DHT put
	* support IPv6 traffic class (via the TOS setting)
	* made uTP re-enter slow-start after time-out
	* fixed uTP upload performance issue
	* fix missing support for DHT put salt

1.0.1 release

	* fix alignment issue in bitfield
	* improved error handling of gzip
	* fixed crash when web seeds redirect
	* fix compiler warnings

1.0 release

	* fix bugs in convert_to/from_native() on windows
	* fix support for web servers not supporting keepalive
	* support storing save_path in resume data
	* don't use full allocation on network drives (on windows)
	* added clear_piece_deadlines() to remove all piece deadlines
	* improve queuing logic of inactive torrents (dont_count_slow_torrents)
	* expose optimistic unchoke logic to plugins
	* fix issue with large UDP packets on windows
	* remove set_ratio() feature
	* improve piece_deadline/streaming
	* honor pieces with priority 7 in sequential download mode
	* simplified building python bindings
	* make ignore_non_routers more forgiving in the case there are no UPnP
	  devices at a known router. Should improve UPnP compatibility.
	* include reason in peer_blocked_alert
	* support magnet links wrapped in .torrent files
	* rate limiter optimization
	* rate limiter overflow fix (for very high limits)
	* non-auto-managed torrents no longer count against the torrent limits
	* handle DHT error responses correctly
	* allow force_announce to only affect a single tracker
	* add moving_storage field to torrent_status
	* expose UPnP and NAT-PMP mapping in session object
	* DHT refactoring and support for storing arbitrary data with put and get
	* support building on android
	* improved support for web seeds that don't support keep-alive
	* improve DHT routing table to return better nodes (lower RTT and closer
	  to target)
	* don't use pointers to resume_data and file_priorities in
	  add_torrent_params
	* allow moving files to absolute paths, out of the download directory
	* make move_storage more generic to allow both overwriting files as well
	  as taking existing ones
	* fix choking issue at high upload rates
	* optimized rate limiter
	* make disk cache pool allocator configurable
	* fix library ABI to not depend on logging being enabled
	* use hex encoding instead of base32 in create_magnet_uri
	* include name, save_path and torrent_file in torrent_status, for
	  improved performance
	* separate anonymous mode and force-proxy mode, and tighten it up a bit
	* add per-tracker scrape information to announce_entry
	* report errors in read_piece_alert
	* DHT memory optimization
	* improve DHT lookup speed
	* improve support for windows XP and earlier
	* introduce global connection priority for improved swarm performance
	* make files deleted alert non-discardable
	* make built-in sha functions not conflict with libcrypto
	* improve web seed hash failure case
	* improve DHT lookup times
	* uTP path MTU discovery improvements
	* optimized the torrent creator optimizer to scale significantly better
	  with more files
	* fix uTP edge case where udp socket buffer fills up
	* fix nagle implementation in uTP

	* fix bug in error handling in protocol encryption

0.16.18 release

	* fix uninitialized values in DHT DOS mitigation
	* fix error handling in file::phys_offset
	* fix bug in HTTP scrape response parsing
	* enable TCP keepalive for socks5 connection for UDP associate
	* fix python3 support
	* fix bug in lt_donthave extension
	* expose i2p_alert to python. cleaning up of i2p connection code
	* fixed overflow and download performance issue when downloading at high rates
	* fixed bug in add_torrent_alert::message for magnet links
	* disable optimistic disconnects when connection limit is low
	* improved error handling of session::listen_on
	* suppress initial 'completed' announce to trackers added with replace_trackers
	  after becoming a seed
	* SOCKS4 fix for trying to connect over IPv6
	* fix saving resume data when removing all trackers
	* fix bug in udp_socket when changing socks5 proxy quickly

0.16.17 release

	* don't fall back on wildcard port in UPnP
	* fix local service discovery for magnet links
	* fix bitfield issue in file_storage
	* added work-around for MingW issue in file I/O
	* fixed sparse file detection on windows
	* fixed bug in gunzip
	* fix to use proxy settings when adding .torrent file from URL
	* fix resume file issue related to daylight savings time on windows
	* improve error checking in lazy_bdecode

0.16.16 release

	* add missing add_files overload to the python bindings
	* improve error handling in http gunzip
	* fix debug logging for banning web seeds
	* improve support for de-selected files in full allocation mode
	* fix dht_bootstrap_alert being posted
	* SetFileValidData fix on windows (prevents zero-fill)
	* fix minor lock_files issue on unix

0.16.15 release

	* fix mingw time_t 64 bit issue
	* fix use of SetFileValidData on windows
	* fix crash when using full allocation storage mode
	* improve error_code and error_category support in python bindings
	* fix python binding for external_ip_alert

0.16.14 release

	* make lt_tex more robust against bugs and malicious behavior
	* HTTP chunked encoding fix
	* expose file_granularity flag to python bindings
	* fix DHT memory error
	* change semantics of storage allocation to allocate on first write rather
	  than on startup (behaves better with changing file priorities)
	* fix resend logic in response to uTP SACK messages
	* only act on uTP RST packets with correct ack_nr
	* make uTP errors log in normal log mode (not require verbose)
	* deduplicate web seed entries from torrent files
	* improve error reporting from lazy_decode()

0.16.13 release

	* fix auto-manage issue when pausing session
	* fix bug in non-sparse mode on windows, causing incorrect file errors to
	  be generated
	* fix set_name() on file_storage actually affecting save paths
	* fix large file support issue on mingw
	* add some error handling to set_piece_hashes()
	* fix completed-on timestamp to not be clobbered on each startup
	* fix deadlock caused by some UDP tracker failures
	* fix potential integer overflow issue in timers on windows
	* minor fix to peer_proportional mixed_mode algorithm (TCP limit could go
	  too low)
	* graceful pause fix
	* i2p fixes
	* fix issue when loading certain malformed .torrent files
	* pass along host header with http proxy requests and possible
	  http_connection shutdown hang

0.16.12 release

	* fix building with C++11
	* fix IPv6 support in UDP socket (uTP)
	* fix mingw build issues
	* increase max allowed outstanding piece requests from peers
	* uTP performance improvement. only fast retransmit one packet at a time
	* improve error message for 'file too short'
	* fix piece-picker stat bug when only selecting some files for download
	* fix bug in async_add_torrent when settings file_priorities
	* fix boost-1.42 support for python bindings
	* fix memory allocation issue (virtual addres space waste) on windows

0.16.11 release

	* fix web seed URL double escape issue
	* fix string encoding issue in alert messages
	* fix SSL authentication issue
	* deprecate std::wstring overloads. long live utf-8
	* improve time-critical pieces feature (streaming)
	* introduce bandwidth exhaustion attack-mitigation in allowed-fast pieces
	* python binding fix issue where torrent_info objects where destructing when
	  their torrents were deleted
	* added missing field to scrape_failed_alert in python bindings
	* GCC 4.8 fix
	* fix proxy failure semantics with regards to anonymous mode
	* fix round-robin seed-unchoke algorithm
	* add bootstrap.sh to generage configure script and run configure
	* fix bug in SOCK5 UDP support
	* fix issue where torrents added by URL would not be started immediately

0.16.10 release

	* fix encryption level handle invalid values
	* add a number of missing functions to the python binding
	* fix typo in Jamfile for building shared libraries
	* prevent tracker exchange for magnet links before metadata is received
	* fix crash in make_magnet_uri when generating links longer than 1024
	  characters
	* fix hanging issue when closing files on windows (completing a download)
	* fix piece picking edge case that could cause torrents to get stuck at
	  hash failure
	* try unencrypted connections first, and fall back to encryption if it
	  fails (performance improvement)
	* add missing functions to python binding (flush_cache(), remap_files()
	  and orig_files())
	* improve handling of filenames that are invalid on windows
	* support 'implied_port' in DHT announce_peer
	* don't use pool allocator for disk blocks (cache may now return pages
	  to the kernel)

0.16.9 release

	* fix long filename truncation on windows
	* distinguish file open mode when checking files and downloading/seeding
	  with bittorrent. updates storage interface
	* improve file_storage::map_file when dealing with invalid input
	* improve handling of invalid utf-8 sequences in strings in torrent files
	* handle more cases of broken .torrent files
	* fix bug filename collision resolver
	* fix bug in filename utf-8 verification
	* make need_save_resume() a bit more robust
	* fixed sparse flag manipulation on windows
	* fixed streaming piece picking issue

0.16.8 release

	* make rename_file create missing directories for new filename
	* added missing python function: parse_magnet_uri
	* fix alerts.all_categories in python binding
	* fix torrent-abort issue which would cancel name lookups of other torrents
	* make torrent file parser reject invalid path elements earlier
	* fixed piece picker bug when using pad-files
	* fix read-piece response for cancelled deadline-pieces
	* fixed file priority vector-overrun
	* fix potential packet allocation alignment issue in utp
	* make 'close_redudnant_connections' cover more cases
	* set_piece_deadline() also unfilters the piece (if its priority is 0)
	* add work-around for bug in windows vista and earlier in
	  GetOverlappedResult
	* fix traversal algorithm leak in DHT
	* fix string encoding conversions on windows
	* take torrent_handle::query_pieces into account in torrent_handle::statue()
	* honor trackers responding with 410
	* fixed merkle tree torrent creation bug
	* fixed crash with empty url-lists in torrent files
	* added missing max_connections() function to python bindings

0.16.7 release

	* fix string encoding in error messages
	* handle error in read_piece and set_piece_deadline when torrent is removed
	* DHT performance improvement
	* attempt to handle ERROR_CANT_WAIT disk error on windows
	* improve peers exchanged over PEX
	* fixed rare crash in ut_metadata extension
	* fixed files checking issue
	* added missing pop_alerts() to python bindings
	* fixed typos in configure script, inversing some feature-enable/disable flags
	* added missing flag_update_subscribe to python bindings
	* active_dht_limit, active_tracker_limit and active_lsd_limit now
	  interpret -1 as infinite

0.16.6 release

	* fixed verbose log error for NAT holepunching
	* fix a bunch of typos in python bindings
	* make get_settings available in the python binding regardless of
	  deprecated functions
	* fix typo in python settings binding
	* fix possible dangling pointer use in peer list
	* fix support for storing arbitrary data in the DHT
	* fixed bug in uTP packet circle buffer
	* fix potential crash when using torrent_handle::add_piece
	* added missing add_torrent_alert to python binding

0.16.5 release

	* udp socket refcounter fix
	* added missing async_add_torrent to python bindings
	* raised the limit for bottled http downloads to 2 MiB
	* add support for magnet links and URLs in python example client
	* fixed typo in python bindings' add_torrent_params
	* introduce a way to add built-in plugins from python
	* consistently disconnect the same peer when two peers simultaneously connect
	* fix local endpoint queries for uTP connections
	* small optimization to local peer discovery to ignore our own broadcasts
	* try harder to bind the udp socket (uTP, DHT, UDP-trackers, LSD) to the
	  same port as TCP
	* relax file timestamp requirements for accepting resume data
	* fix performance issue in web seed downloader (coalescing of blocks
	  sometimes wouldn't work)
	* web seed fixes (better support for torrents without trailing / in
	  web seeds)
	* fix some issues with SSL over uTP connections
	* fix UDP trackers trying all endpoints behind the hostname

0.16.4 release

	* raise the default number of torrents allowed to announce to trackers
	  to 1600
	* improve uTP slow start behavior
	* fixed UDP socket error causing it to fail on Win7
	* update use of boost.system to not use deprecated functions
	* fix GIL issue in python bindings. Deprecated extension support in python
	* fixed bug where setting upload slots to -1 would not mean infinite
	* extend the UDP tracker protocol to include the request string from the
	  tracker URL
	* fix mingw build for linux crosscompiler

0.16.3 release

	* fix python binding backwards compatibility in replace_trackers
	* fix possible starvation in metadata extension
	* fix crash when creating torrents and optimizing file order with pad files
	* disable support for large MTUs in uTP until it is more reliable
	* expose post_torrent_updates and state_update_alert to python bindings
	* fix incorrect SSL error messages
	* fix windows build of shared library with openssl
	* fix race condition causing shutdown hang

0.16.2 release

	* fix permissions issue on linux with noatime enabled for non-owned files
	* use random peer IDs in anonymous mode
	* fix move_storage bugs
	* fix unnecessary dependency on boost.date_time when building boost.asio as separate compilation
	* always use SO_REUSEADDR and deprecate the flag to turn it on
	* add python bindings for SSL support
	* minor uTP tweaks
	* fix end-game mode issue when some files are selected to not be downloaded
	* improve uTP slow start
	* make uTP less aggressive resetting cwnd when idle

0.16.1 release

	* fixed crash when providing corrupt resume data
	* fixed support for boost-1.44
	* fixed reversed semantics of queue_up() and queue_down()
	* added missing functions to python bindings (file_priority(), set_dht_settings())
	* fixed low_prio_disk support on linux
	* fixed time critical piece accounting in the request queue
	* fixed semantics of rate_limit_utp to also ignore per-torrent limits
	* fixed piece sorting bug of deadline pieces
	* fixed python binding build on Mac OS and BSD
	* fixed UNC path normalization (on windows, unless UNC paths are disabled)
	* fixed possible crash when enabling multiple connections per IP
	* fixed typo in win vista specific code, breaking the build
	* change default of rate_limit_utp to true
	* fixed DLL export issue on windows (when building a shared library linking statically against boost)
	* fixed FreeBSD build
	* fixed web seed performance issue with pieces > 1 MiB
	* fixed unchoke logic when using web seeds
	* fixed compatibility with older versions of boost (down to boost 1.40)

0.16 release

	* support torrents with more than 262000 pieces
	* make tracker back-off configurable
	* don't restart the swarm after downloading metadata from magnet links
	* lower the default tracker retry intervals
	* support banning web seeds sending corrupt data
	* don't let hung outgoing connection attempts block incoming connections
	* improve SSL torrent support by using SNI and a single SSL listen socket
	* improved peer exchange performance by sharing incoming connections which advertize listen port
	* deprecate set_ratio(), and per-peer rate limits
	* add web seed support for torrents with pad files
	* introduced a more scalable API for torrent status updates (post_torrent_updates()) and updated client_test to use it
	* updated the API to add_torrent_params turning all bools into flags of a flags field
	* added async_add_torrent() function to significantly improve performance when
	  adding many torrents
	* change peer_states to be a bitmask (bw_limit, bw_network, bw_disk)
	* changed semantics of send_buffer_watermark_factor to be specified as a percentage
	* add incoming_connection_alert for logging all successful incoming connections
	* feature to encrypt peer connections with a secret AES-256 key stored in .torrent file
	* deprecated compact storage allocation
	* close files in separate thread on systems where close() may block (Mac OS X for instance)
	* don't create all directories up front when adding torrents
	* support DHT scrape
	* added support for fadvise/F_RDADVISE for improved disk read performance
	* introduced pop_alerts() which pops the entire alert queue in a single call
	* support saving metadata in resume file, enable it by default for magnet links
	* support for receiving multi announce messages for local peer discovery
	* added session::listen_no_system_port flag to prevent libtorrent from ever binding the listen socket to port 0
	* added option to not recheck on missing or incomplete resume data
	* extended stats logging with statistics=on builds
	* added new session functions to more efficiently query torrent status
	* added alerts for added and removed torrents
	* expanded plugin interface to support session wide states
	* made the metadata block requesting algorithm more robust against hash check failures
	* support a separate option to use proxies for peers or not
	* pausing the session now also pauses checking torrents
	* moved alert queue size limit into session_settings
	* added support for DHT rss feeds (storing only)
	* added support for RSS feeds
	* fixed up some edge cases in DHT routing table and improved unit test of it
	* added error category and error codes for HTTP errors
	* made the DHT implementation slightly more robust against routing table poisoning and node ID spoofing
	* support chunked encoding in http downloads (http_connection)
	* support adding torrents by url to the .torrent file
	* support CDATA tags in xml parser
	* use a python python dictionary for settings instead of session_settings object (in python bindings)
	* optimized metadata transfer (magnet link) startup time (shaved off about 1 second)
	* optimized swarm startup time (shaved off about 1 second)
	* support DHT name lookup
	* optimized memory usage of torrent_info and file_storage, forcing some API changes
	  around file_storage and file_entry
	* support trackerid tracker extension
	* graceful peer disconnect mode which finishes transactions before disconnecting peers
	* support chunked encoding for web seeds
	* uTP protocol support
	* resistance towards certain flood attacks
	* support chunked encoding for web seeds (only for BEP 19, web seeds)
	* optimized session startup time
	* support SSL for web seeds, through all proxies
	* support extending web seeds with custom authorization and extra headers
	* settings that are not changed from the default values are not saved
	  in the session state
	* made seeding choking algorithm configurable
	* deprecated setters for max connections, max half-open, upload and download
	  rates and unchoke slots. These are now set through session_settings
	* added functions to query an individual peer's upload and download limit
	* full support for BEP 21 (event=paused)
	* added share-mode feature for improving share ratios
	* merged all proxy settings into a single one
	* improved SOCKS5 support by proxying hostname lookups
	* improved support for multi-homed clients
	* added feature to not count downloaded bytes from web seeds in stats
	* added alert for incoming local service discovery messages
	* added option to set file priorities when adding torrents
	* removed the session mutex for improved performance
	* added upload and download activity timer stats for torrents
	* made the reuse-address flag configurable on the listen socket
	* moved UDP trackers over to use a single socket
	* added feature to make asserts log to a file instead of breaking the process
	  (production asserts)
	* optimized disk I/O cache clearing
	* added feature to ask a torrent if it needs to save its resume data or not
	* added setting to ignore file modification time when loading resume files
	* support more fine-grained torrent states between which peer sources it
	  announces to
	* supports calculating sha1 file-hashes when creating torrents
	* made the send_buffer_watermark performance warning more meaningful
	* supports complete_ago extension
	* dropped zlib as a dependency and builds using puff.c instead
	* made the default cache size depend on available physical RAM
	* added flags to torrent::status() that can filter which values are calculated
	* support 'explicit read cache' which keeps a specific set of pieces
	  in the read cache, without implicitly caching other pieces
	* support sending suggest messages based on what's in the read cache
	* clear sparse flag on files that complete on windows
	* support retry-after header for web seeds
	* replaced boost.filesystem with custom functions
	* replaced dependency on boost.thread by asio's internal thread primitives
	* added support for i2p torrents
	* cleaned up usage of MAX_PATH and related macros
	* made it possible to build libtorrent without RTTI support
	* added support to build with libgcrypt and a shipped version of libtommath
	* optimized DHT routing table memory usage
	* optimized disk cache to work with large caches
	* support variable number of optimistic unchoke slots and to dynamically
	  adjust based on the total number of unchoke slots
	* support for BitTyrant choker algorithm
	* support for automatically start torrents when they receive an
	  incoming connection
	* added more detailed instrumentation of the disk I/O thread

0.15.11 release

	* fixed web seed bug, sometimes causing infinite loops
	* fixed race condition when setting session_settings immediately after creating session
	* give up immediately when failing to open a listen socket (report the actual error)
	* restored ABI compatibility with 0.15.9
	* added missing python bindings for create_torrent and torrent_info

0.15.10 release

	* fix 'parameter incorrect' issue when using unbuffered IO on windows
	* fixed UDP socket error handling on windows
	* fixed peer_tos (type of service) setting
	* fixed crash when loading resume file with more files than the torrent in it
	* fix invalid-parameter error on windows when disabling filesystem disk cache
	* fix connection queue issue causing shutdown delays
	* fixed mingw build
	* fix overflow bug in progress_ppm field
	* don't filter local peers received from a non-local tracker
	* fix python deadlock when using python extensions
	* fixed small memory leak in DHT

0.15.9 release

	* added some functions missing from the python binding
	* fixed rare piece picker bug
	* fixed invalid torrent_status::finished_time
	* fixed bugs in dont-have and upload-only extension messages
	* don't open files in random-access mode (speeds up hashing)

0.15.8 release

	* allow NULL to be passed to create_torrent::set_comment and create_torrent::set_creator
	* fix UPnP issue for routers with multiple PPPoE connections
	* fix issue where event=stopped announces wouldn't be sent when closing session
	* fix possible hang in file::readv() on windows
	* fix CPU busy loop issue in tracker announce logic
	* honor IOV_MAX when using writev and readv
	* don't post 'operation aborted' UDP errors when changing listen port
	* fix tracker retry logic, where in some configurations the next tier would not be tried
	* fixed bug in http seeding logic (introduced in 0.15.7)
	* add support for dont-have extension message
	* fix for set_piece_deadline
	* add reset_piece_deadline function
	* fix merkle tree torrent assert

0.15.7 release

	* exposed set_peer_id to python binding
	* improve support for merkle tree torrent creation
	* exposed comparison operators on torrent_handle to python
	* exposed alert error_codes to python
	* fixed bug in announce_entry::next_announce_in and min_announce_in
	* fixed sign issue in set_alert_mask signature
	* fixed unaligned disk access for unbuffered I/O in windows
	* support torrents whose name is empty
	* fixed connection limit to take web seeds into account as well
	* fixed bug when receiving a have message before having the metadata
	* fixed python bindings build with disabled DHT support
	* fixed BSD file allocation issue
	* fixed bug in session::delete_files option to remove_torrent

0.15.6 release

	* fixed crash in udp trackers when using SOCKS5 proxy
	* fixed reconnect delay when leaving upload only mode
	* fixed default values being set incorrectly in add_torrent_params through add_magnet_uri in python bindings
	* implemented unaligned write (for unbuffered I/O)
	* fixed broadcast_lsd option
	* fixed udp-socket race condition when using a proxy
	* end-game mode optimizations
	* fixed bug in udp_socket causing it to issue two simultaneous async. read operations
	* fixed mingw build
	* fixed minor bug in metadata block requester (for magnet links)
	* fixed race condition in iconv string converter
	* fixed error handling in torrent_info constructor
	* fixed bug in torrent_info::remap_files
	* fix python binding for wait_for_alert
	* only apply privileged port filter to DHT-only peers

0.15.5 release

	* support DHT extension to report external IPs
	* fixed rare crash in http_connection's error handling
	* avoid connecting to peers listening on ports < 1024
	* optimized piece picking to not cause busy loops in some end-game modes
	* fixed python bindings for tcp::endpoint
	* fixed edge case of pad file support
	* limit number of torrents tracked by DHT
	* fixed bug when allow_multiple_connections_per_ip was enabled
	* potential WOW64 fix for unbuffered I/O (windows)
	* expose set_alert_queue_size_limit to python binding
	* support dht nodes in magnet links
	* support 100 Continue HTTP responses
	* changed default choker behavior to use 8 unchoke slots (instead of being rate based)
	* fixed error reporting issue in disk I/O thread
	* fixed file allocation issues on linux
	* fixed filename encoding and decoding issue on platforms using iconv
	* reports redundant downloads to tracker, fixed downloaded calculation to
	  be more stable when not including redundant. Improved redundant data accounting
	  to be more accurate
	* fixed bugs in http seed connection and added unit test for it
	* fixed error reporting when fallocate fails
	* deprecate support for separate proxies for separate kinds of connections

0.15.4 release

	* fixed piece picker issue triggered by hash failure and timed out requests to the piece
	* fixed optimistic unchoke issue when setting per torrent unchoke limits
	* fixed UPnP shutdown issue
	* fixed UPnP DeletePortmapping issue
	* fixed NAT-PMP issue when adding the same mapping multiple times
	* no peers from tracker when stopping is no longer an error
	* improved web seed retry behavior
	* fixed announce issue

0.15.3 release

	* fixed announce bug where event=completed would not be sent if it violated the
	  min-announce of the tracker
	* fixed limitation in rate limiter
	* fixed build error with boost 1.44

0.15.2 release

	* updated compiler to msvc 2008 for python binding
	* restored default fail_limit to unlimited on all trackers
	* fixed rate limit bug for DHT
	* fixed SOCKS5 bug for routing UDP packets
	* fixed bug on windows when verifying resume data for a torrent where
	  one of its directories had been removed
	* fixed race condition in peer-list with DHT
	* fix force-reannounce and tracker retry issue

0.15.1 release

	* fixed rare crash when purging the peer list
	* fixed race condition around m_abort in session_impl
	* fixed bug in web_peer_connection which could cause a hang when downloading
	  from web servers
	* fixed bug in metadata extensions combined with encryption
	* refactored socket reading code to not use async. operations unnecessarily
	* some timer optimizations
	* removed the reuse-address flag on the listen socket
	* fixed bug where local peer discovery and DHT wouldn't be announced to without trackers
	* fixed bug in bdecoder when decoding invalid messages
	* added build warning when building with UNICODE but the standard library
	  doesn't provide std::wstring
	* fixed add_node python binding
	* fixed issue where trackers wouldn't tried immediately when the previous one failed
	* fixed synchronization issue between download queue and piece picker
	* fixed bug in udp tracker scrape response parsing
	* fixed bug in the disk thread that could get triggered under heavy load
	* fixed bug in add_piece() that would trigger asserts
	* fixed vs 2010 build
	* recognizes more clients in identify_client()
	* fixed bug where trackers wouldn't be retried if they failed
	* slight performance fix in disk elevator algorithm
	* fixed potential issue where a piece could be checked twice
	* fixed build issue on windows related to GetCompressedSize()
	* fixed deadlock when starting torrents with certain invalid tracker URLs
	* fixed iterator bug in disk I/O thread
	* fixed FIEMAP support on linux
	* fixed strict aliasing warning on gcc
	* fixed inconsistency when creating torrents with symlinks
	* properly detect windows version to initialize half-open connection limit
	* fixed bug in url encoder where $ would not be encoded

0.15 release

	* introduced a session state save mechanism. load_state() and save_state().
	  this saves all session settings and state (except torrents)
	* deprecated dht_state functions and merged it with the session state
	* added support for multiple trackers in magnet links
	* added support for explicitly flushing the disk cache
	* added torrent priority to affect bandwidth allocation for its peers
	* reduced the number of floating point operations (to better support
	  systems without FPU)
	* added new alert when individual files complete
	* added support for storing symbolic links in .torrent files
	* added support for uTorrent interpretation of multi-tracker torrents
	* handle torrents with duplicate filenames
	* piece timeouts are adjusted to download rate limits
	* encodes urls in torrent files that needs to be encoded
	* fixed not passing &supportcrypto=1 when encryption is disabled
	* introduced an upload mode, which torrents are switched into when
	  it hits a disk write error, instead of stopping the torrent.
	  this lets libtorrent keep uploading the parts it has when it
	  encounters a disk-full error for instance
	* improved disk error handling and expanded use of error_code in
	  error reporting. added a bandwidth state, bw_disk, when waiting
	  for the disk io thread to catch up writing buffers
	* improved read cache memory efficiency
	* added another cache flush algorithm to write the largest
	  contiguous blocks instead of the least recently used
	* introduced a mechanism to be lighter on the disk when checking torrents
	* applied temporary memory storage optimization to when checking
	  a torrent as well
	* removed hash_for_slot() from storage_interface. It is now implemented
	  by using the readv() function from the storage implementation
	* improved IPv6 support by announcing twice when necessary
	* added feature to set a separate global rate limit for local peers
	* added preset settings for low memory environments and seed machines
	  min_memory_usage() and high_performance_seeder()
	* optimized overall memory usage for DHT nodes and requests, peer
	  entries and disk buffers
	* change in API for block_info in partial_piece_info, instead of
	  accessing 'peer', call 'peer()'
	* added support for fully automatic unchoker (no need to specify
	  number of upload slots). This is on by default
	* added support for changing socket buffer sizes through
	  session_settings
	* added support for merkle hash tree torrents (.merkle.torrent)
	* added 'seed mode', which assumes that all files are complete
	  and checks hashes lazily, as blocks are requested
	* added new extension for file attributes (executable and hidden)
	* added support for unbuffered I/O for aligned files
	* added workaround for sparse file issue on Windows Vista
	* added new lt_trackers extension to exchange trackers between
	  peers
	* added support for BEP 17 http seeds
	* added read_piece() to read pieces from torrent storage
	* added option for udp tracker preference
	* added super seeding
	* added add_piece() function to inject data from external sources
	* add_tracker() function added to torrent_handle
	* if there is no working tracker, current_tracker is the
	  tracker that is currently being tried
	* torrents that are checking can now be paused, which will
	  pause the checking
	* introduced another torrent state, checking_resume_data, which
	  the torrent is in when it's first added, and is comparing
	  the files on disk with the resume data
	* DHT bandwidth usage optimizations
	* rate limited DHT send socket
	* tracker connections are now also subject to IP filtering
	* improved optimistic unchoke logic
	* added monitoring of the DHT lookups
	* added bandwidth reports for estimated TCP/IP overhead and DHT
	* includes DHT traffic in the rate limiter
	* added support for bitcomet padding files
	* improved support for sparse files on windows
	* added ability to give seeding torrents preference to active slots
	* added torrent_status::finished_time
	* automatically caps files and connections by default to rlimit
	* added session::is_dht_running() function
	* added torrent_handle::force_dht_announce()
	* added torrent_info::remap_files()
	* support min_interval tracker extension
	* added session saving and loading functions
	* added support for min-interval in tracker responses
	* only keeps one outstanding duplicate request per peer
	  reduces waste download, specifically when streaming
	* added support for storing per-peer rate limits across reconnects
	* improved fallocate support
	* fixed magnet link issue when using resume data
	* support disk I/O priority settings
	* added info_hash to torrent_deleted_alert
	* improved LSD performance and made the interval configurable
	* improved UDP tracker support by caching connect tokens
	* fast piece optimization

release 0.14.10

	* fixed udp tracker race condition
	* added support for torrents with odd piece sizes
	* fixed issue with disk read cache not being cleared when removing torrents
	* made the DHT socket bind to the same interface as the session
	* fixed issue where an http proxy would not be used on redirects
	* Solaris build fixes
	* disabled buggy disconnect_peers feature

release 0.14.9

	* disabled feature to drop requests after having been skipped too many times
	* fixed range request bug for files larger than 2 GB in web seeds
	* don't crash when trying to create torrents with 0 files
	* fixed big_number __init__ in python bindings
	* fixed optimistic unchoke timer
	* fixed bug where torrents with incorrectly formatted web seed URLs would be
	  connected multiple times
	* fixed MinGW support
	* fixed DHT bootstrapping issue
	* fixed UDP over SOCKS5 issue
	* added support for "corrupt" tracker announce
	* made end-game mode less aggressive

release 0.14.8

	* ignore unkown metadata messages
	* fixed typo that would sometimes prevent queued torrents to be checked
	* fixed bug in auto-manager where active_downloads and active_seeds would
	  sometimes be used incorrectly
	* force_recheck() no longer crashes on torrents with no metadata
	* fixed broadcast socket regression from 0.14.7
	* fixed hang in NATPMP when shut down while waiting for a response
	* fixed some more error handling in bdecode

release 0.14.7

	* fixed deadlock in natpmp
	* resume data alerts are always posted, regardless of alert mask
	* added wait_for_alert to python binding
	* improved invalid filename character replacement
	* improved forward compatibility in DHT
	* added set_piece_hashes that takes a callback to the python binding
	* fixed division by zero in get_peer_info()
	* fixed bug where pieces may have been requested before the metadata
	  was received
	* fixed incorrect error when deleting files from a torrent where
	  not all files have been created
	* announces torrents immediately to the DHT when it's started
	* fixed bug in add_files that would fail to recurse if the path
	  ended with a /
	* fixed bug in error handling when parsing torrent files
	* fixed file checking bug when renaming a file before checking the torrent
	* fixed race conditon when receiving metadata from swarm
	* fixed assert in ut_metadata plugin
	* back-ported some fixes for building with no exceptions
	* fixed create_torrent when passing in a path ending with /
	* fixed move_storage when source doesn't exist
	* fixed DHT state save bug for node-id
	* fixed typo in python binding session_status struct
	* broadcast sockets now join every network interface (used for UPnP and
	  local peer discovery)

release 0.14.6

	* various missing include fixes to be buildable with boost 1.40
	* added missing functions to python binding related to torrent creation
	* fixed to add filename on web seed urls that lack it
	* fixed BOOST_ASIO_HASH_MAP_BUCKETS define for boost 1.39
	* fixed checking of fast and suggest messages when used with magnet links
	* fixed bug where web seeds would not disconnect if being resolved when
	  the torrent was paused
	* fixed download piece performance bug in piece picker
	* fixed bug in connect candidate counter
	* replaces invalid filename characters with .
	* added --with-libgeoip option to configure script to allow building and
	  linking against system wide library
	* fixed potential pure virtual function call in extensions on shutdown
	* fixed disk buffer leak in smart_ban extension

release 0.14.5

	* fixed bug when handling malformed webseed urls and an http proxy
	* fixed bug when setting unlimited upload or download rates for torrents
	* fix to make torrent_status::list_peers more accurate.
	* fixed memory leak in disk io thread when not using the cache
	* fixed bug in connect candidate counter
	* allow 0 upload slots
	* fixed bug in rename_file(). The new name would not always be saved in
	  the resume data
	* fixed resume data compatibility with 0.13
	* fixed rare piece-picker bug
	* fixed bug where one allowed-fast message would be sent even when
	  disabled
	* fixed race condition in UPnP which could lead to crash
	* fixed inversed seed_time ratio logic
	* added get_ip_filter() to session

release 0.14.4

	* connect candidate calculation fix
	* tightened up disk cache memory usage
	* fixed magnet link parser to accept hex-encoded info-hashes
	* fixed inverted logic when picking which peers to connect to
	  (should mean a slight performance improvement)
	* fixed a bug where a failed rename_file() would leave the storage
	  in an error state which would pause the torrent
	* fixed case when move_storage() would fail. Added a new alert
	  to be posted when it does
	* fixed crash bug when shutting down while checking a torrent
	* fixed handling of web seed urls that didn't end with a
	  slash for multi-file torrents
	* lowered the default connection speed to 10 connection attempts
	  per second
	* optimized memory usage when checking files fails
	* fixed bug when checking a torrent twice
	* improved handling of out-of-memory conditions in disk I/O thread
	* fixed bug when force-checking a torrent with partial pieces
	* fixed memory leak in disk cache
	* fixed torrent file path vulnerability
	* fixed upnp
	* fixed bug when dealing with clients that drop requests (i.e. BitComet)
	  fixes assert as well

release 0.14.3

	* added python binding for create_torrent
	* fixed boost-1.38 build
	* fixed bug where web seeds would be connected before the files
	  were checked
	* fixed filename bug when using wide characters
	* fixed rare crash in peer banning code
	* fixed potential HTTP compatibility issue
	* fixed UPnP crash
	* fixed UPnP issue where the control url contained the base url
	* fixed a replace_trackers bug
	* fixed bug where the DHT port mapping would not be removed when
	  changing DHT port
	* fixed move_storage bug when files were renamed to be moved out
	  of the root directory
	* added error handling for set_piece_hashes
	* fixed missing include in enum_if.cpp
	* fixed dual IP stack issue
	* fixed issue where renamed files were sometimes not saved in resume data
	* accepts tracker responses with no 'peers' field, as long as 'peers6'
	  is present
	* fixed CIDR-distance calculation in the precense of IPv6 peers
	* save partial resume data for torrents that are queued for checking
	  or checking, to maintain stats and renamed files
	* Don't try IPv6 on windows if it's not installed
	* move_storage fix
	* fixed potential crash on shutdown
	* fixed leaking exception from bdecode on malformed input
	* fixed bug where connection would hang when receiving a keepalive
	* fixed bug where an asio exception could be thrown when resolving
	  peer countries
	* fixed crash when shutting down while checking a torrent
	* fixed potential crash in connection_queue when a peer_connection
	  fail to open its socket

release 0.14.2

	* added missing functions to the python bindings torrent_info::map_file,
	  torrent_info::map_block and torrent_info::file_at_offset.
	* removed support for boost-1.33 and earlier (probably didn't work)
	* fixed potential freezes issues at shutdown
	* improved error message for python setup script
	* fixed bug when torrent file included announce-list, but no valid
	  tracker urls
	* fixed bug where the files requested from web seeds would be the
	  renamed file names instead of the original file names in the torrent.
	* documentation fix of queing section
	* fixed potential issue in udp_socket (affected udp tracker support)
	* made name, comment and created by also be subject to utf-8 error
	  correction (filenames already were)
	* fixed dead-lock when settings DHT proxy
	* added missing export directives to lazy_entry
	* fixed disk cache expiry settings bug (if changed, it would be set
	  to the cache size)
	* fixed bug in http_connection when binding to a particular IP
	* fixed typo in python binding (torrent_handle::piece_prioritize should
	  be torrent_handle::piece_priorities)
	* fixed race condition when saving DHT state
	* fixed bugs related to lexical_cast being locale dependent
	* added support for SunPro C++ compiler
	* fixed bug where messeges sometimes could be encrypted in the
	  wrong order, for encrypted connections.
	* fixed race condition where torrents could get stuck waiting to
	  get checked
	* fixed mapped files bug where it wouldn't be properly restored
	  from resume data properly
	* removed locale dependency in xml parser (caused asserts on windows)
	* fixed bug when talking to https 1.0 servers
	* fixed UPnP bug that could cause stack overflow

release 0.14.1

	* added converter for python unicode strings to utf-8 paths
	* fixed bug in http downloader where the host field did not
	  include the port number
	* fixed headers to not depend on NDEBUG, which would prohibit
	  linking a release build of libtorrent against a debug application
	* fixed bug in disk I/O thread that would make the thread
	  sometimes quit when an error occurred
	* fixed DHT bug
	* fixed potential shutdown crash in disk_io_thread
	* fixed usage of deprecated boost.filsystem functions
	* fixed http_connection unit test
	* fixed bug in DHT when a DHT state was loaded
	* made rate limiter change in 0.14 optional (to take estimated
	  TCP/IP overhead into account)
	* made the python plugin buildable through the makefile
	* fixed UPnP bug when url base ended with a slash and
	  path started with a slash
	* fixed various potentially leaking exceptions
	* fixed problem with removing torrents that are checking
	* fixed documentation bug regarding save_resume_data()
	* added missing documentation on torrent creation
	* fixed bugs in python client examples
	* fixed missing dependency in package-config file
	* fixed shared geoip linking in Jamfile
	* fixed python bindings build on windows and made it possible
	  to generate a windows installer
	* fixed bug in NAT-PMP implementation

release 0.14

	* deprecated add_torrent() in favor of a new add_torrent()
	  that takes a struct with parameters instead. Torrents
	  are paused and auto managed by default.
	* removed 'connecting_to_tracker' torrent state. This changes
	  the enum values for the other states.
	* Improved seeding and choking behavior.
	* Fixed rare buffer overrun bug when calling get_download_queue
	* Fixed rare bug where torrent could be put back into downloading
	  state even though it was finished, after checking files.
	* Fixed rename_file to work before the file on disk has been
	  created.
	* Fixed bug in tracker connections in case of errors caused
	  in the connection constructor.
	* Updated alert system to be filtered by category instead of
	  severity level. Alerts can generate a message through
	  alert::message().
	* Session constructor will now start dht, upnp, natpmp, lsd by
	  default. Flags can be passed in to the constructor to not
	  do this, if these features are to be enabled and disabled
	  at a later point.
	* Removed 'connecting_to_tracker' torrent state
	* Fix bug where FAST pieces were cancelled on choke
	* Fixed problems with restoring piece states when hash failed.
	* Minimum peer reconnect time fix. Peers with no failures would
	  reconnect immediately.
	* Improved web seed error handling
	* DHT announce fixes and off-by-one loop fix
	* Fixed UPnP xml parse bug where it would ignore the port number
	  for the control url.
	* Fixed bug in torrent writer where the private flag was added
	  outside of the info dictionary
	* Made the torrent file parser less strict of what goes in the
	  announce-list entry
	* Fixed type overflow bug where some statistics was incorrectly
	  reported for file larger than 2 GB
	* boost-1.35 support
	* Fixed bug in statistics from web server peers where it sometimes
	  could report too many bytes downloaded.
	* Fixed bug where statistics from the last second was lost when
	  disconnecting a peer.
	* receive buffer optimizations (memcpy savings and memory savings)
	* Support for specifying the TOS byte for peer traffic.
	* Basic support for queueing of torrents.
	* Better bias to give connections to downloading torrents
	  with fewer peers.
	* Optimized resource usage (removed the checking thread)
	* Support to bind outgoing connections to specific ports
	* Disk cache support.
	* New, more memory efficient, piece picker with sequential download
	  support (instead of the more complicated sequential download threshold).
	* Auto Upload slots. Automtically opens up more slots if
	  upload limit is not met.
	* Improved NAT-PMP support by querying the default gateway
	* Improved UPnP support by ignoring routers not on the clients subnet.

release 0.13

	* Added scrape support
	* Added add_extension() to torrent_handle. Can instantiate
	  extensions for torrents while downloading
	* Added support for remove_torrent to delete the files as well
	* Fixed issue with failing async_accept on windows
	* DHT improvements, proper error messages are now returned when
	  nodes sends bad packets
	* Optimized the country table used to resolve country of peers
	* Copying optimization for sending data. Data is no longer copied from
	  the disk I/O buffer to the send buffer.
	* Buffer optimization to use a raw buffer instead of std::vector<char>
	* Improved file storage to use sparse files
	* Updated python bindings
	* Added more clients to the identifiable clients list.
	* Torrents can now be started in paused state (to better support queuing)
	* Improved IPv6 support (support for IPv6 extension to trackers and
	  listens on both IPv6 and IPv4 interfaces).
	* Improved asserts used. Generates a stacktrace on linux
	* Piece picker optimizations and improvements
	* Improved unchoker, connection limit and rate limiter
	* Support for FAST extension
	* Fixed invalid calculation in DHT node distance
	* Fixed bug in URL parser that failed to parse IPv6 addresses
	* added peer download rate approximation
	* added port filter for outgoing connection (to prevent
	  triggering firewalls)
	* made most parameters configurable via session_settings
	* added encryption support
	* added parole mode for peers whose data fails the hash check.
	* optimized heap usage in piece-picker and web seed downloader.
	* fixed bug in DHT where older write tokens weren't accepted.
	* added support for sparse files.
	* introduced speed categories for peers and pieces, to separate
	  slow and fast peers.
	* added a half-open tcp connection limit that takes all connections
	  in to account, not just peer connections.
	* added alerts for filtered IPs.
	* added support for SOCKS4 and 5 proxies and HTTP CONNECT proxies.
	* fixed proper distributed copies calculation.
	* added option to use openssl for sha-1 calculations.
	* optimized the piece picker in the case where a peer is a seed.
	* added support for local peer discovery
	* removed the dependency on the compiled boost.date_time library
	* deprecated torrent_info::print()
	* added UPnP support
	* fixed problem where peer interested flags were not updated correctly
	  when pieces were filtered
	* improvements to ut_pex messages, including support for seed flag
	* prioritizes upload bandwidth to peers that might send back data
	* the following functions have been deprecated:
	  	void torrent_handle::filter_piece(int index, bool filter) const;
	  	void torrent_handle::filter_pieces(std::vector<bool> const& pieces) const;
	  	bool torrent_handle::is_piece_filtered(int index) const;
	  	std::vector<bool> torrent_handle::filtered_pieces() const;
	  	void torrent_handle::filter_files(std::vector<bool> const& files) const;

	  instead, use the piece_priority functions.

	* added support for NAT-PMP
	* added support for piece priorities. Piece filtering is now set as
	  a priority
	* Fixed crash when last piece was smaller than one block and reading
	  fastresume data for that piece
	* Makefiles should do a better job detecting boost
	* Fixed crash when all tracker urls are removed
	* Log files can now be created at user supplied path
	* Log files failing to create is no longer fatal
	* Fixed dead-lock in torrent_handle
	* Made it build with boost 1.34 on windows
	* Fixed bug in URL parser that failed to parse IPv6 addresses
	* Fixed bug in DHT, related to IPv6 nodes
	* DHT accepts transaction IDs that have garbage appended to them
	* DHT logs messages that it fails to decode

release 0.12

	* fixes to make the DHT more compatible
	* http seed improvements including error reporting and url encoding issues.
	* fixed bug where directories would be left behind when moving storage
	  in some cases.
	* fixed crashing bug when restarting or stopping the DHT.
	* added python binding, using boost.python
	* improved character conversion on windows when strings are not utf-8.
	* metadata extension now respects the private flag in the torrent.
	* made the DHT to only be used as a fallback to trackers by default.
	* added support for HTTP redirection support for web seeds.
	* fixed race condition when accessing a torrent that was checking its
	  fast resume data.
	* fixed a bug in the DHT which could be triggered if the network was
	  dropped or extremely rare cases.
	* if the download rate is limited, web seeds will now only use left-over
	  bandwidth after all bt peers have used up as much bandwidth as they can.
	* added the possibility to have libtorrent resolve the countries of
	  the peers in torrents.
	* improved the bandwidth limiter (it now implements a leaky bucket/node bucket).
	* improved the HTTP seed downloader to report accurate progress.
	* added more client peer-id signatures to be recognized.
	* added support for HTTP servers that skip the CR before the NL at line breaks.
	* fixed bug in the HTTP code that only accepted headers case sensitive.
	* fixed bug where one of the session constructors didn't initialize boost.filesystem.
	* fixed bug when the initial checking of a torrent fails with an exception.
	* fixed bug in DHT code which would send incorrect announce messages.
	* fixed bug where the http header parser was case sensitive to the header
	  names.
	* Implemented an optmization which frees the piece_picker once a torrent
	  turns into a seed.
	* Added support for uT peer exchange extension, implemented by Massaroddel.
	* Modified the quota management to offer better bandwidth balancing
	  between peers.
	* logging now supports multiple sessions (different sessions now log
	  to different directories).
	* fixed random number generator seed problem, generating the same
	  peer-id for sessions constructed the same second.
	* added an option to accept multiple connections from the same IP.
	* improved tracker logging.
	* moved the file_pool into session. The number of open files is now
	  limited per session.
	* fixed uninitialized private flag in torrent_info
	* fixed long standing issue with file.cpp on windows. Replaced the low level
	  io functions used on windows.
	* made it possible to associate a name with torrents without metadata.
	* improved http-downloading performance by requesting entire pieces via
	  http.
	* added plugin interface for extensions. And changed the interface for
	  enabling extensions.

release 0.11

	* added support for incorrectly encoded paths in torrent files
	  (assumes Latin-1 encoding and converts to UTF-8).
	* added support for destructing session objects asynchronously.
	* fixed bug with file_progress() with files = 0 bytes
	* fixed a race condition bug in udp_tracker_connection that could
	  cause a crash.
	* fixed bug occuring when increasing the sequenced download threshold
	  with max availability lower than previous threshold.
	* fixed an integer overflow bug occuring when built with gcc 4.1.x
	* fixed crasing bug when closing while checking a torrent
	* fixed bug causing a crash with a torrent with piece length 0
	* added an extension to the DHT network protocol to support the
	  exchange of nodes with IPv6 addresses.
	* modified the ip_filter api slightly to support IPv6
	* modified the api slightly to make sequenced download threshold
	  a per torrent-setting.
	* changed the address type to support IPv6
	* fixed bug in piece picker which would not behave as
	  expected with regard to sequenced download threshold.
	* fixed bug with file_progress() with files > 2 GB.
	* added --enable-examples option to configure script.
	* fixed problem with the resource distribution algorithm
	  (controlling e.g upload/download rates).
	* fixed incorrect asserts in storage related to torrents with
	  zero-sized files.
	* added support for trackerless torrents (with kademlia DHT).
	* support for torrents with the private flag set.
	* support for torrents containing bootstrap nodes for the
	  DHT network.
	* fixed problem with the configure script on FreeBSD.
	* limits the pipelining used on url-seeds.
	* fixed problem where the shutdown always would delay for
	  session_settings::stop_tracker_timeout seconds.
	* session::listen_on() won't reopen the socket in case the port and
	  interface is the same as the one currently in use.
	* added http proxy support for web seeds.
	* fixed problem where upload and download stats could become incorrect
	  in case of high cpu load.
	* added more clients to the identifiable list.
	* fixed fingerprint parser to cope with latest Mainline versions.

release 0.10

	* fixed a bug where the requested number of peers in a tracker request could
	  be too big.
	* fixed a bug where empty files were not created in full allocation mode.
	* fixed a bug in storage that would, in rare cases, fail to do a
	  complete check.
	* exposed more settings for tweaking parameters in the piece-picker,
	  downloader and uploader (http_settings replaced by session_settings).
	* tweaked default settings to improve high bandwidth transfers.
	* improved the piece picker performance and made it possible to download
	  popular pieces in sequence to improve disk performance.
	* added the possibility to control upload and download limits per peer.
	* fixed problem with re-requesting skipped pieces when peer was sending pieces
	  out of fifo-order.
	* added support for http seeding (the GetRight protocol)
	* renamed identifiers called 'id' in the public interface to support linking
	  with Objective.C++
	* changed the extensions protocol to use the new one, which is also
	  implemented by uTorrent.
	* factorized the peer_connection and added web_peer_connection which is
	  able to download from http-sources.
	* converted the network code to use asio (resulted in slight api changes
	  dealing with network addresses).
	* made libtorrent build in vc7 (patches from Allen Zhao)
	* fixed bug caused when binding outgoing connections to a non-local interface.
	* add_torrent() will now throw if called while the session object is
	  being closed.
	* added the ability to limit the number of simultaneous half-open
	  TCP connections. Flags in peer_info has been added.

release 0.9.1

	* made the session disable file name checks within the boost.filsystem library
	* fixed race condition in the sockets
	* strings that are invalid utf-8 strings are now decoded with the
	  local codepage on windows
	* added the ability to build libtorrent both as a shared library
	* client_test can now monitor a directory for torrent files and automatically
	  start and stop downloads while running
	* fixed problem with file_size() when building on windows with unicode support
	* added a new torrent state, allocating
	* added a new alert, metadata_failed_alert
	* changed the interface to session::add_torrent for some speed optimizations.
	* greatly improved the command line control of the example client_test.
	* fixed bug where upload rate limit was not being applied.
	* files that are being checked will no longer stall files that don't need
	  checking.
	* changed the way libtorrent identifies support for its excentions
	  to look for 'ext' at the end of the peer-id.
	* improved performance by adding a circle buffer for the send buffer.
	* fixed bugs in the http tracker connection when using an http proxy.
	* fixed problem with storage's file pool when creating torrents and then
	  starting to seed them.
	* hard limit on remote request queue and timeout on requests (a timeout
	  triggers rerequests). This makes libtorrent work much better with
	  "broken" clients like BitComet which may ignore requests.

Initial release 0.9

	* multitracker support
	* serves multiple torrents on a single port and a single thread
	* supports http proxies and proxy authentication
	* gzipped tracker-responses
	* block level piece picker
	* queues torrents for file check, instead of checking all of them in parallel
	* uses separate threads for checking files and for main downloader
	* upload and download rate limits
	* piece-wise, unordered, incremental file allocation
	* fast resume support
	* supports files > 2 gigabytes
	* supports the no_peer_id=1 extension
	* support for udp-tracker protocol
	* number of connections limit
	* delays sending have messages
	* can resume pieces downloaded in any order
	* adjusts the length of the request queue depending on download rate
	* supports compact=1
	* selective downloading
	* ip filter
<|MERGE_RESOLUTION|>--- conflicted
+++ resolved
@@ -1,4 +1,3 @@
-<<<<<<< HEAD
 	* improve client_data_t ergonomics
 	* fix issue with concurrent access to part files
 
@@ -42,9 +41,8 @@
 	* overhauled disk I/O subsystem to use memory mapped files (where available)
 	* libtorrent now requires C++14 to build
 	* added support for GnuTLS for HTTPS and torrents over SSL
-=======
+
 	* fix error handling for pool allocation failure
->>>>>>> 6522fc46
 
 1.2.11 released
 
