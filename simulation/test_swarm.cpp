--- conflicted
+++ resolved
@@ -304,11 +304,7 @@
 
 			std::printf("tick: %d\n", ticks);
 
-<<<<<<< HEAD
-			const int timeout = type == swarm_test::download ? 22 : 100;
-=======
-			const int timeout = (type & swarm_test::download) ? 21 : 100;
->>>>>>> cbb4f027
+			const int timeout = (type & swarm_test::download) ? 22 : 100;
 			if (ticks > timeout)
 			{
 				TEST_ERROR("timeout");
