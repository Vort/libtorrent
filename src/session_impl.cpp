--- conflicted
+++ resolved
@@ -4813,8 +4813,9 @@
 		}
 
 		if (params.ti
-			&& !params.info_hash.is_all_zeros()
-			&& params.info_hash != params.ti->info_hash())
+			&& ((params.info_hash.has_v1() && params.info_hash.v1 != params.ti->info_hash().v1)
+				|| (params.info_hash.has_v2() && params.info_hash.v2 != params.ti->info_hash().v2)
+			))
 		{
 			ec = errors::mismatching_info_hash;
 			return std::make_pair(ptr_t(), false);
@@ -6029,12 +6030,8 @@
 //		TORRENT_ASSERT(is_not_thread());
 // TODO: asserts that no outstanding async operations are still in flight
 
-<<<<<<< HEAD
 		// this can happen if we end the io_context run loop with an exception
-=======
-		// this can happen if we end the io_service run loop with an exception
 		m_connections.clear();
->>>>>>> 85e3b64f
 		for (auto& t : m_torrents)
 		{
 			t->panic();
