--- conflicted
+++ resolved
@@ -46,11 +46,7 @@
   - echo %BOOST_ROOT%
   - echo %BOOST_BUILD_PATH%
   - set PATH=%PATH%;%BOOST_BUILD_PATH%
-<<<<<<< HEAD
-  - ps: '"using msvc : 14.1 ;`nusing gcc ;`nusing python : 3.5 : c:\\Python35-x64 : c:\\Python35-x64\\include : c:\\Python35-x64\\libs ;`n" | Set-Content $env:HOMEDRIVE\$env:HOMEPATH\user-config.jam'
-=======
-  - ps: '"using msvc : 14.0 ;`nusing gcc : : : <cxxflags>-std=c++11 ;`nusing python : 3.6 : c:\\Python36-x64 : c:\\Python36-x64\\include : c:\\Python36-x64\\libs ;`n" | Set-Content $env:HOMEDRIVE\$env:HOMEPATH\user-config.jam'
->>>>>>> cbb4f027
+  - ps: '"using msvc : 14.1 ;`nusing gcc ;`nusing python : 3.6 : c:\\Python36-x64 : c:\\Python36-x64\\include : c:\\Python36-x64\\libs ;`n" | Set-Content $env:HOMEDRIVE\$env:HOMEPATH\user-config.jam'
   - type %HOMEDRIVE%%HOMEPATH%\user-config.jam
   - cd %ROOT_DIRECTORY%
   - set PATH=c:\msys64\mingw32\bin;%PATH%
