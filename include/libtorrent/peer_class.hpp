/*

Copyright (c) 2011-2016, Arvid Norberg
All rights reserved.

Redistribution and use in source and binary forms, with or without
modification, are permitted provided that the following conditions
are met:

    * Redistributions of source code must retain the above copyright
      notice, this list of conditions and the following disclaimer.
    * Redistributions in binary form must reproduce the above copyright
      notice, this list of conditions and the following disclaimer in
      the documentation and/or other materials provided with the distribution.
    * Neither the name of the author nor the names of its
      contributors may be used to endorse or promote products derived
      from this software without specific prior written permission.

THIS SOFTWARE IS PROVIDED BY THE COPYRIGHT HOLDERS AND CONTRIBUTORS "AS IS"
AND ANY EXPRESS OR IMPLIED WARRANTIES, INCLUDING, BUT NOT LIMITED TO, THE
IMPLIED WARRANTIES OF MERCHANTABILITY AND FITNESS FOR A PARTICULAR PURPOSE
ARE DISCLAIMED. IN NO EVENT SHALL THE COPYRIGHT OWNER OR CONTRIBUTORS BE
LIABLE FOR ANY DIRECT, INDIRECT, INCIDENTAL, SPECIAL, EXEMPLARY, OR
CONSEQUENTIAL DAMAGES (INCLUDING, BUT NOT LIMITED TO, PROCUREMENT OF
SUBSTITUTE GOODS OR SERVICES; LOSS OF USE, DATA, OR PROFITS; OR BUSINESS
INTERRUPTION) HOWEVER CAUSED AND ON ANY THEORY OF LIABILITY, WHETHER IN
CONTRACT, STRICT LIABILITY, OR TORT (INCLUDING NEGLIGENCE OR OTHERWISE)
ARISING IN ANY WAY OUT OF THE USE OF THIS SOFTWARE, EVEN IF ADVISED OF THE
POSSIBILITY OF SUCH DAMAGE.

*/

#ifndef TORRENT_PEER_CLASS_HPP_INCLUDED
#define TORRENT_PEER_CLASS_HPP_INCLUDED

#include "libtorrent/bandwidth_limit.hpp"
#include "libtorrent/assert.hpp"

#include <vector>
#include <deque>
#include <string>
<<<<<<< HEAD
#include <cstdint>
#include <memory>

namespace libtorrent
{
	typedef std::uint16_t peer_class_t;
=======
#include <boost/cstdint.hpp>

#include "libtorrent/aux_/disable_warnings_pop.hpp"

namespace libtorrent
{
	typedef boost::uint32_t peer_class_t;
>>>>>>> 6d17f0fb

	struct peer_class_info
	{
		// ``ignore_unchoke_slots`` determines whether peers should always
		// unchoke a peer, regardless of the choking algorithm, or if it should
		// honor the unchoke slot limits. It's used for local peers by default.
		// If *any* of the peer classes a peer belongs to has this set to true,
		// that peer will be unchoked at all times.
		bool ignore_unchoke_slots;

		// adjusts the connection limit (global and per torrent) that applies to
		// this peer class. By default, local peers are allowed to exceed the
		// normal connection limit for instance. This is specified as a percent
		// factor. 100 makes the peer class apply normally to the limit. 200
		// means as long as there are fewer connections than twice the limit, we
		// accept this peer. This factor applies both to the global connection
		// limit and the per-torrent limit. Note that if not used carefully one
		// peer class can potentially completely starve out all other over time.
		int connection_limit_factor;

		// not used by libtorrent. It's intended as a potentially user-facing
		// identifier of this peer class.
		std::string label;

		// transfer rates limits for the whole peer class. They are specified in
		// bytes per second and apply to the sum of all peers that are members of
		// this class.
		int upload_limit;
		int download_limit;

		// relative priorities used by the bandwidth allocator in the rate
		// limiter. If no rate limits are in use, the priority is not used
		// either. Priorities start at 1 (0 is not a valid priority) and may not
		// exceed 255.
		int upload_priority;
		int download_priority;
	};

<<<<<<< HEAD
	struct TORRENT_EXTRA_EXPORT peer_class : std::enable_shared_from_this<peer_class>
	{
		friend struct peer_class_pool;

		explicit peer_class(std::string const& l)
			: ignore_unchoke_slots(false)
=======
	struct TORRENT_EXTRA_EXPORT peer_class
	{
		friend struct peer_class_pool;

		peer_class(std::string const& l)
			: in_use(true)
			, ignore_unchoke_slots(false)
>>>>>>> 6d17f0fb
			, connection_limit_factor(100)
			, label(l)
			, references(1)
		{
			priority[0] = 1;
			priority[1] = 1;
		}

		void clear()
		{
			in_use = false;
			label.clear();
		}

		void set_info(peer_class_info const* pci);
		void get_info(peer_class_info* pci) const;

		void set_upload_limit(int limit);
		void set_download_limit(int limit);

		// the bandwidth channels, upload and download
		// keeps track of the current quotas
		bandwidth_channel channel[2];

		// this is set to false when this slot is not in use for a peer_class
		bool in_use;

		bool ignore_unchoke_slots;
		int connection_limit_factor;

		// priority for bandwidth allocation
		// in rate limiter. One for upload and one
		// for download
		int priority[2];

		// the name of this peer class
		std::string label;

	private:
		int references;
	};

	struct TORRENT_EXTRA_EXPORT peer_class_pool
	{
		peer_class_t new_peer_class(std::string const& label);
		void decref(peer_class_t c);
		void incref(peer_class_t c);
		peer_class* at(peer_class_t c);
		peer_class const* at(peer_class_t c) const;

	private:

		// state for peer classes (a peer can belong to multiple classes)
		// this can control
<<<<<<< HEAD
		std::vector<std::shared_ptr<peer_class>> m_peer_classes;
=======
		std::deque<peer_class> m_peer_classes;
>>>>>>> 6d17f0fb

		// indices in m_peer_classes that are no longer used
		std::vector<peer_class_t> m_free_list;
	};
}

#endif // TORRENT_PEER_CLASS_HPP_INCLUDED<|MERGE_RESOLUTION|>--- conflicted
+++ resolved
@@ -39,22 +39,12 @@
 #include <vector>
 #include <deque>
 #include <string>
-<<<<<<< HEAD
 #include <cstdint>
 #include <memory>
 
 namespace libtorrent
 {
-	typedef std::uint16_t peer_class_t;
-=======
-#include <boost/cstdint.hpp>
-
-#include "libtorrent/aux_/disable_warnings_pop.hpp"
-
-namespace libtorrent
-{
-	typedef boost::uint32_t peer_class_t;
->>>>>>> 6d17f0fb
+	typedef std::uint32_t peer_class_t;
 
 	struct peer_class_info
 	{
@@ -93,22 +83,13 @@
 		int download_priority;
 	};
 
-<<<<<<< HEAD
-	struct TORRENT_EXTRA_EXPORT peer_class : std::enable_shared_from_this<peer_class>
+	struct TORRENT_EXTRA_EXPORT peer_class
 	{
 		friend struct peer_class_pool;
 
 		explicit peer_class(std::string const& l)
-			: ignore_unchoke_slots(false)
-=======
-	struct TORRENT_EXTRA_EXPORT peer_class
-	{
-		friend struct peer_class_pool;
-
-		peer_class(std::string const& l)
 			: in_use(true)
 			, ignore_unchoke_slots(false)
->>>>>>> 6d17f0fb
 			, connection_limit_factor(100)
 			, label(l)
 			, references(1)
@@ -163,11 +144,7 @@
 
 		// state for peer classes (a peer can belong to multiple classes)
 		// this can control
-<<<<<<< HEAD
-		std::vector<std::shared_ptr<peer_class>> m_peer_classes;
-=======
 		std::deque<peer_class> m_peer_classes;
->>>>>>> 6d17f0fb
 
 		// indices in m_peer_classes that are no longer used
 		std::vector<peer_class_t> m_free_list;
