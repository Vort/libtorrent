/*

Copyright (c) 2017, Arvid Norberg
All rights reserved.

Redistribution and use in source and binary forms, with or without
modification, are permitted provided that the following conditions
are met:

    * Redistributions of source code must retain the above copyright
      notice, this list of conditions and the following disclaimer.
    * Redistributions in binary form must reproduce the above copyright
      notice, this list of conditions and the following disclaimer in
      the documentation and/or other materials provided with the distribution.
    * Neither the name of the author nor the names of its
      contributors may be used to endorse or promote products derived
      from this software without specific prior written permission.

THIS SOFTWARE IS PROVIDED BY THE COPYRIGHT HOLDERS AND CONTRIBUTORS "AS IS"
AND ANY EXPRESS OR IMPLIED WARRANTIES, INCLUDING, BUT NOT LIMITED TO, THE
IMPLIED WARRANTIES OF MERCHANTABILITY AND FITNESS FOR A PARTICULAR PURPOSE
ARE DISCLAIMED. IN NO EVENT SHALL THE COPYRIGHT OWNER OR CONTRIBUTORS BE
LIABLE FOR ANY DIRECT, INDIRECT, INCIDENTAL, SPECIAL, EXEMPLARY, OR
CONSEQUENTIAL DAMAGES (INCLUDING, BUT NOT LIMITED TO, PROCUREMENT OF
SUBSTITUTE GOODS OR SERVICES; LOSS OF USE, DATA, OR PROFITS; OR BUSINESS
INTERRUPTION) HOWEVER CAUSED AND ON ANY THEORY OF LIABILITY, WHETHER IN
CONTRACT, STRICT LIABILITY, OR TORT (INCLUDING NEGLIGENCE OR OTHERWISE)
ARISING IN ANY WAY OUT OF THE USE OF THIS SOFTWARE, EVEN IF ADVISED OF THE
POSSIBILITY OF SUCH DAMAGE.

*/

#include "setup_swarm.hpp"
#include "test.hpp"
#include "utils.hpp"
#include "libtorrent/session.hpp"
#include "libtorrent/socket.hpp"
#include "libtorrent/alert_types.hpp"
#include "simulator/simulator.hpp"
#include "simulator/utils.hpp" // for timer
#include "settings.hpp"
#include "create_torrent.hpp"

using namespace lt;

TORRENT_TEST(seed_mode)
{
	// with seed mode
	setup_swarm(2, swarm_test::upload
		// add session
		, [](lt::settings_pack& pack) {
			// make sure the session works with a tick interval of 5 seconds
			pack.set_int(settings_pack::tick_interval, 5000);
		}
		// add torrent
		, [](lt::add_torrent_params& params) {
			params.flags |= torrent_flags::seed_mode;
		}
		// on alert
		, [](lt::alert const* a, lt::session& ses) {}
		// terminate
		, [](int ticks, lt::session& ses) -> bool {
			// we don't need to finish seeding, exit after 20 seconds
			return ticks > 20;
		});
}

<<<<<<< HEAD
TORRENT_TEST(ip_notifier_setting)
{
	int s_tick = 0;
	int working_count = 0;

	setup_swarm(1, swarm_test::upload
		// add session
		, [](lt::settings_pack& pack)
		{
			pack.set_int(settings_pack::tick_interval, 1000);
			pack.set_int(settings_pack::alert_mask, alert::all_categories);
		}
		// add torrent
		, [](lt::add_torrent_params& params) {}
		// on alert
		, [&s_tick, &working_count](lt::alert const* a, lt::session& ses)
		{
			std::string const msg = a->message();
			if (msg.find("received error on_ip_change:") != std::string::npos)
			{
				TEST_CHECK(s_tick == 0 || s_tick == 2);
				working_count++;
			}
		}
		// terminate
		, [&s_tick](int ticks, lt::session& ses) -> bool {

			if (ticks == 1)
			{
				settings_pack sp;
				sp.set_bool(settings_pack::enable_ip_notifier, false);
				ses.apply_settings(sp);
			}
			else if (ticks == 2)
			{
				settings_pack sp;
				sp.set_bool(settings_pack::enable_ip_notifier, true);
				ses.apply_settings(sp);
			}

			s_tick = ticks;

			// exit after 3 seconds
			return ticks > 3;
		});

	TEST_EQUAL(working_count, 2);
}
=======
TORRENT_TEST(force_proxy)
{
	// setup the simulation
	sim::default_config network_cfg;
	sim::simulation sim{network_cfg};
	std::unique_ptr<sim::asio::io_service> ios{new sim::asio::io_service(sim
		, address_v4::from_string("50.0.0.1"))};
	lt::session_proxy zombie;

	lt::settings_pack pack = settings();
	pack.set_bool(settings_pack::force_proxy, true);
	// create session
	std::shared_ptr<lt::session> ses = std::make_shared<lt::session>(pack, *ios);

	// disable force proxy in 3 seconds (this should make us open up listen
	// sockets)
	sim::timer t1(sim, lt::seconds(3), [&](boost::system::error_code const& ec)
	{
		lt::settings_pack p;
		p.set_bool(settings_pack::force_proxy, false);
		ses->apply_settings(p);
	});

	int num_listen_tcp = 0;
	int num_listen_udp = 0;
	print_alerts(*ses, [&](lt::session& ses, lt::alert const* a) {
		if (auto la = alert_cast<listen_succeeded_alert>(a))
		{
			if (la->sock_type == listen_succeeded_alert::tcp)
				++num_listen_tcp;
			else if (la->sock_type == listen_succeeded_alert::udp)
				++num_listen_udp;
		}
	});

	// run for 10 seconds.
	sim::timer t2(sim, lt::seconds(10), [&](boost::system::error_code const& ec)
	{
		fprintf(stderr, "shutting down\n");
		// shut down
		zombie = ses->abort();
		ses.reset();
	});
	sim.run();

	TEST_EQUAL(num_listen_tcp, 1);
	TEST_EQUAL(num_listen_udp, 1);
}
>>>>>>> 096ce54f
<|MERGE_RESOLUTION|>--- conflicted
+++ resolved
@@ -65,7 +65,6 @@
 		});
 }
 
-<<<<<<< HEAD
 TORRENT_TEST(ip_notifier_setting)
 {
 	int s_tick = 0;
@@ -114,7 +113,7 @@
 
 	TEST_EQUAL(working_count, 2);
 }
-=======
+
 TORRENT_TEST(force_proxy)
 {
 	// setup the simulation
@@ -160,7 +159,11 @@
 	});
 	sim.run();
 
+	// on session construction, we won't listen to TCP since we're in force-proxy
+	// mode. We will open up the UDP sockets though, since they are used for
+	// outgoing connections too.
+	// when we disable force-proxy, we'll re-open the sockets and listen on TCP
+	// connections this time, so we'll get a tcp_listen and a udp_listen.
 	TEST_EQUAL(num_listen_tcp, 1);
-	TEST_EQUAL(num_listen_udp, 1);
+	TEST_EQUAL(num_listen_udp, 2);
 }
->>>>>>> 096ce54f
