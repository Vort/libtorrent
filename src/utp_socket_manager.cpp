--- conflicted
+++ resolved
@@ -92,21 +92,6 @@
 		if (aux::is_teredo(addr)) mtu = TORRENT_TEREDO_MTU;
 		else mtu = TORRENT_ETHERNET_MTU;
 
-<<<<<<< HEAD
-#if defined __APPLE__
-		// apple has a very strange loopback. It appears you can't
-		// send messages of the reported MTU size, and you don't get
-		// EWOULDBLOCK either.
-		if (addr.is_loopback())
-		{
-			if (aux::is_teredo(addr)) mtu = TORRENT_TEREDO_MTU;
-			else mtu = TORRENT_ETHERNET_MTU;
-		}
-#endif
-=======
-		int const link_mtu = mtu;
->>>>>>> 7981fc31
-
 		mtu -= TORRENT_UDP_HEADER;
 
 		if (m_sett.get_int(settings_pack::proxy_type) == settings_pack::socks5
