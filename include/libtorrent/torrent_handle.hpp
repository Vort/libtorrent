--- conflicted
+++ resolved
@@ -949,16 +949,9 @@
 		// The default priority of pieces is 4.
 		//
 		// Piece priorities can not be changed for torrents that have not
-<<<<<<< HEAD
-		// downloaded the metadata yet. For instance, magnet links and torrents
-		// added by URL won't have metadata immediately. see the
-		// metadata_received_alert.
-		//
-=======
 		// downloaded the metadata yet. Magnet links won't have metadata
 		// immediately. see the metadata_received_alert.
-		// 
->>>>>>> 19df6450
+		//
 		// ``piece_priority`` sets or gets the priority for an individual piece,
 		// specified by ``index``.
 		//
@@ -974,7 +967,10 @@
 		//
 		// ``get_piece_priorities`` returns a vector with one element for each piece
 		// in the torrent. Each element is the current priority of that piece.
-<<<<<<< HEAD
+		//
+		// It's possible to cancel the effect of *file* priorities by setting the
+		// priorities for the affected pieces. Care has to be taken when mixing
+		// usage of file- and piece priorities.
 		void piece_priority(piece_index_t index, download_priority_t priority) const;
 		download_priority_t piece_priority(piece_index_t index) const;
 		void prioritize_pieces(std::vector<download_priority_t> const& pieces) const;
@@ -983,14 +979,6 @@
 
 #if TORRENT_ABI_VERSION == 1
 		TORRENT_DEPRECATED
-=======
-		// 
-		// It's possible to cancel the effect of *file* priorities by setting the
-		// priorities for the affected pieces. Care has to be taken when mixing
-		// usage of file- and piece priorities.
-		void piece_priority(int index, int priority) const;
-		int piece_priority(int index) const;
->>>>>>> 19df6450
 		void prioritize_pieces(std::vector<int> const& pieces) const;
 		TORRENT_DEPRECATED
 		void prioritize_pieces(std::vector<std::pair<piece_index_t, int>> const& pieces) const;
@@ -1020,28 +1008,23 @@
 		// You cannot set the file priorities on a torrent that does not yet have
 		// metadata or a torrent that is a seed. ``file_priority(int, int)`` and
 		// prioritize_files() are both no-ops for such torrents.
-<<<<<<< HEAD
-		void file_priority(file_index_t index, download_priority_t priority) const;
-		download_priority_t file_priority(file_index_t index) const;
-		void prioritize_files(std::vector<download_priority_t> const& files) const;
-		std::vector<download_priority_t> get_file_priorities() const;
-
-#if TORRENT_ABI_VERSION == 1
-		TORRENT_DEPRECATED
-=======
-		// 
+		//
 		// Since changing file priorities may involve disk operations (of moving
 		// files in- and out of the part file), the internal accounting of file
 		// priorities happen asynchronously. i.e. setting file priorities and then
 		// immediately querying them may not yield the same priorities just set.
 		// However, the *piece* priorities are updated immediately.
-		// 
+		//
 		// when combining file- and piece priorities, the resume file will record
 		// both. When loading the resume data, the file priorities will be applied
 		// first, then the piece priorities.
-		void file_priority(int index, int priority) const;
-		int file_priority(int index) const;
->>>>>>> 19df6450
+		void file_priority(file_index_t index, download_priority_t priority) const;
+		download_priority_t file_priority(file_index_t index) const;
+		void prioritize_files(std::vector<download_priority_t> const& files) const;
+		std::vector<download_priority_t> get_file_priorities() const;
+
+#if TORRENT_ABI_VERSION == 1
+		TORRENT_DEPRECATED
 		void prioritize_files(std::vector<int> const& files) const;
 		TORRENT_DEPRECATED
 		std::vector<int> file_priorities() const;
