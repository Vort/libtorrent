/*

Copyright (c) 2003-2016, Arvid Norberg, Daniel Wallin
All rights reserved.

Redistribution and use in source and binary forms, with or without
modification, are permitted provided that the following conditions
are met:

    * Redistributions of source code must retain the above copyright
      notice, this list of conditions and the following disclaimer.
    * Redistributions in binary form must reproduce the above copyright
      notice, this list of conditions and the following disclaimer in
      the documentation and/or other materials provided with the distribution.
    * Neither the name of the author nor the names of its
      contributors may be used to endorse or promote products derived
      from this software without specific prior written permission.

THIS SOFTWARE IS PROVIDED BY THE COPYRIGHT HOLDERS AND CONTRIBUTORS "AS IS"
AND ANY EXPRESS OR IMPLIED WARRANTIES, INCLUDING, BUT NOT LIMITED TO, THE
IMPLIED WARRANTIES OF MERCHANTABILITY AND FITNESS FOR A PARTICULAR PURPOSE
ARE DISCLAIMED. IN NO EVENT SHALL THE COPYRIGHT OWNER OR CONTRIBUTORS BE
LIABLE FOR ANY DIRECT, INDIRECT, INCIDENTAL, SPECIAL, EXEMPLARY, OR
CONSEQUENTIAL DAMAGES (INCLUDING, BUT NOT LIMITED TO, PROCUREMENT OF
SUBSTITUTE GOODS OR SERVICES; LOSS OF USE, DATA, OR PROFITS; OR BUSINESS
INTERRUPTION) HOWEVER CAUSED AND ON ANY THEORY OF LIABILITY, WHETHER IN
CONTRACT, STRICT LIABILITY, OR TORT (INCLUDING NEGLIGENCE OR OTHERWISE)
ARISING IN ANY WAY OUT OF THE USE OF THIS SOFTWARE, EVEN IF ADVISED OF THE
POSSIBILITY OF SUCH DAMAGE.

*/

#include "libtorrent/config.hpp"
#include "libtorrent/error_code.hpp"
#include "libtorrent/aux_/storage_utils.hpp"

#include <ctime>
#include <algorithm>
#include <set>
#include <functional>
#include <cstdio>

#include "libtorrent/aux_/disable_warnings_push.hpp"

#if defined(__APPLE__)
// for getattrlist()
#include <sys/attr.h>
#include <unistd.h>
// for statfs()
#include <sys/param.h>
#include <sys/mount.h>
#endif

#if defined(__linux__)
#include <sys/statfs.h>
#endif

#if defined(__FreeBSD__)
// for statfs()
#include <sys/param.h>
#include <sys/mount.h>
#endif

#include "libtorrent/aux_/disable_warnings_pop.hpp"

#include "libtorrent/storage.hpp"
#include "libtorrent/torrent.hpp"
#include "libtorrent/aux_/path.hpp"
#include "libtorrent/invariant_check.hpp"
#include "libtorrent/file_pool.hpp"
#include "libtorrent/aux_/session_impl.hpp"
#include "libtorrent/disk_buffer_holder.hpp"
#include "libtorrent/stat_cache.hpp"
#include "libtorrent/hex.hpp" // to_hex
// for convert_to_wstring and convert_to_native
#include "libtorrent/aux_/escape_string.hpp"

<<<<<<< HEAD
namespace libtorrent {

	default_storage::default_storage(storage_params const& params
		, file_pool& pool)
		: storage_interface(params.files)
		, m_file_priority(params.priorities)
		, m_pool(pool)
=======
#define DEBUG_STORAGE 0
#define DEBUG_DELETE_FILES 0

#if __cplusplus >= 201103L || defined __clang__

#if DEBUG_STORAGE
#define DLOG(...) fprintf(__VA_ARGS__)
#else
#define DLOG(...) do {} while (false)
#endif

#if DEBUG_DELETE_FILES
#define DFLOG(...) fprintf(__VA_ARGS__)
#else
#define DFLOG(...) do {} while (false)
#endif

#else

#if DEBUG_STORAGE
#define DLOG fprintf
#else
#define DLOG TORRENT_WHILE_0 fprintf
#endif

#if DEBUG_DELETE_FILES
#define DFLOG fprintf
#else
#define DFLOG TORRENT_WHILE_0 fprintf
#endif

#endif // cplusplus

namespace libtorrent
{
	int copy_bufs(file::iovec_t const* bufs, int bytes, file::iovec_t* target)
	{
		int size = 0;
		int ret = 1;
		for (;;)
		{
			*target = *bufs;
			size += bufs->iov_len;
			if (size >= bytes)
			{
				target->iov_len -= size - bytes;
				return ret;
			}
			++bufs;
			++target;
			++ret;
		}
	}

	void advance_bufs(file::iovec_t*& bufs, int bytes)
	{
		int size = 0;
		for (;;)
		{
			size += bufs->iov_len;
			if (size >= bytes)
			{
				bufs->iov_base = reinterpret_cast<char*>(bufs->iov_base)
					+ bufs->iov_len - (size - bytes);
				bufs->iov_len = size - bytes;
				return;
			}
			++bufs;
		}
	}

	void clear_bufs(file::iovec_t const* bufs, int num_bufs)
	{
		for (file::iovec_t const* i = bufs, *end(bufs + num_bufs); i < end; ++i)
			std::memset(i->iov_base, 0, i->iov_len);
	}

	namespace {

	int count_bufs(file::iovec_t const* bufs, int bytes)
	{
		int size = 0;
		int count = 1;
		if (bytes == 0) return 0;
		for (file::iovec_t const* i = bufs;; ++i, ++count)
		{
			size += i->iov_len;
			if (size >= bytes) return count;
		}
	}

#ifdef TORRENT_DISK_STATS
	static boost::atomic<int> event_id;
	static mutex disk_access_mutex;

	// this is opened and closed by the disk_io_thread class
	FILE* g_access_log = NULL;

	enum access_log_flags_t
	{
		op_read = 0,
		op_write = 1,
		op_start = 0,
		op_end = 2
	};

	void write_access_log(boost::uint64_t offset, boost::uint32_t fileid, int flags, time_point timestamp)
	{
		if (g_access_log == NULL) return;

		// the event format in the log is:
		// uint64_t timestamp (microseconds)
		// uint64_t file offset
		// uint32_t file-id
		// uint8_t  event (0: start read, 1: start write, 2: complete read, 4: complete write)
		char event[29];
		char* ptr = event;
		detail::write_uint64(timestamp.time_since_epoch().count(), ptr);
		detail::write_uint64(offset, ptr);
		detail::write_uint64(static_cast<boost::uint64_t>(event_id++), ptr);
		detail::write_uint32(fileid, ptr);
		detail::write_uint8(flags, ptr);

		mutex::scoped_lock l(disk_access_mutex);
		int ret = fwrite(event, 1, sizeof(event), g_access_log);
		l.unlock();
		if (ret != sizeof(event))
		{
			fprintf(stderr, "ERROR writing to disk access log: (%d) %s\n"
				, errno, strerror(errno));
		}
	}
#endif

	} // anonymous namespace

	struct write_fileop : fileop
	{
		write_fileop(default_storage& st, int flags)
			: m_storage(st)
			, m_flags(flags)
		{}

		int file_op(int file_index, boost::int64_t file_offset, int size
			, file::iovec_t const* bufs, storage_error& ec)
			TORRENT_OVERRIDE TORRENT_FINAL
		{
			if (m_storage.files().pad_file_at(file_index))
			{
				// writing to a pad-file is a no-op
				return size;
			}

			int num_bufs = count_bufs(bufs, size);

			if (file_index < int(m_storage.m_file_priority.size())
				&& m_storage.m_file_priority[file_index] == 0
				&& m_storage.use_partfile(file_index))
			{
				TORRENT_ASSERT(m_storage.m_part_file);

				error_code e;
				peer_request map = m_storage.files().map_file(file_index
					, file_offset, 0);
				int ret = m_storage.m_part_file->writev(bufs, num_bufs
					, map.piece, map.start, e);

				if (e)
				{
					ec.ec = e;
					ec.file = file_index;
					ec.operation = storage_error::partfile_write;
					return -1;
				}
				return ret;
			}

			// invalidate our stat cache for this file, since
			// we're writing to it
			m_storage.m_stat_cache.set_dirty(file_index);

			file_handle handle = m_storage.open_file(file_index
				, file::read_write, ec);
			if (ec) return -1;

			// please ignore the adjusted_offset. It's just file_offset.
			boost::int64_t adjusted_offset =
#ifndef TORRENT_NO_DEPRECATE
				m_storage.files().file_base_deprecated(file_index) +
#endif
				file_offset;

#ifdef TORRENT_DISK_STATS
			write_access_log(adjusted_offset, handle->file_id(), op_start | op_write, clock_type::now());
#endif

			error_code e;
			int ret = handle->writev(adjusted_offset
				, bufs, num_bufs, e, m_flags);

			// set this unconditionally in case the upper layer would like to treat
			// short reads as errors
			ec.operation = storage_error::write;

				// we either get an error or 0 or more bytes read
			TORRENT_ASSERT(e || ret >= 0);

#ifdef TORRENT_DISK_STATS
			write_access_log(adjusted_offset + ret , handle->file_id(), op_end | op_write, clock_type::now());
#endif
			TORRENT_ASSERT(ret <= bufs_size(bufs, num_bufs));

			if (e)
			{
				ec.ec = e;
				ec.file = file_index;
				return -1;
			}

			return ret;
		}
	private:
		default_storage& m_storage;
		int m_flags;
	};

	struct read_fileop : fileop
	{
		read_fileop(default_storage& st, int const flags)
			: m_storage(st)
			, m_flags(flags)
		{}

		int file_op(int file_index, boost::int64_t file_offset, int size
			, file::iovec_t const* bufs, storage_error& ec)
			TORRENT_OVERRIDE TORRENT_FINAL
		{
			int num_bufs = count_bufs(bufs, size);

			if (m_storage.files().pad_file_at(file_index))
			{
				// reading from a pad file yields zeroes
				clear_bufs(bufs, num_bufs);
				return size;
			}

			if (file_index < int(m_storage.m_file_priority.size())
				&& m_storage.m_file_priority[file_index] == 0
				&& m_storage.use_partfile(file_index))
			{
				TORRENT_ASSERT(m_storage.m_part_file);

				error_code e;
				peer_request map = m_storage.files().map_file(file_index
					, file_offset, 0);
				int ret = m_storage.m_part_file->readv(bufs, num_bufs
					, map.piece, map.start, e);

				if (e)
				{
					ec.ec = e;
					ec.file = file_index;
					ec.operation = storage_error::partfile_read;
					return -1;
				}
				return ret;
			}

			file_handle handle = m_storage.open_file(file_index
				, file::read_only | m_flags, ec);
			if (ec) return -1;

			// please ignore the adjusted_offset. It's just file_offset.
			boost::int64_t adjusted_offset =
#ifndef TORRENT_NO_DEPRECATE
				m_storage.files().file_base_deprecated(file_index) +
#endif
				file_offset;

#ifdef TORRENT_DISK_STATS
			write_access_log(adjusted_offset, handle->file_id(), op_start | op_read, clock_type::now());
#endif

			error_code e;
			int ret = handle->readv(adjusted_offset
				, bufs, num_bufs, e, m_flags);

			// set this unconditionally in case the upper layer would like to treat
			// short reads as errors
			ec.operation = storage_error::read;

				// we either get an error or 0 or more bytes read
			TORRENT_ASSERT(e || ret >= 0);

#ifdef TORRENT_DISK_STATS
			write_access_log(adjusted_offset + ret , handle->file_id(), op_end | op_read, clock_type::now());
#endif
			TORRENT_ASSERT(ret <= bufs_size(bufs, num_bufs));

			if (e)
			{
				ec.ec = e;
				ec.file = file_index;
				return -1;
			}

			return ret;
		}

	private:
		default_storage& m_storage;
		int const m_flags;
	};

	default_storage::default_storage(storage_params const& params)
		: m_files(*params.files)
		, m_pool(*params.pool)
>>>>>>> a06e4f69
		, m_allocate_files(params.mode == storage_mode_allocate)
	{
		if (params.mapped_files) m_mapped_files.reset(new file_storage(*params.mapped_files));

		TORRENT_ASSERT(files().num_files() > 0);
		m_save_path = complete(params.path);
		m_part_file_name = "." + aux::to_hex(params.info_hash) + ".parts";

		file_storage const& fs = files();
<<<<<<< HEAD
		for (file_index_t i(0); i < m_file_priority.end_index(); ++i)
		{
			if (m_file_priority[i] == dont_download && !fs.pad_file_at(i))
=======

		// if some files have priority 0, we need to check if they exist on the
		// filesystem, in which case we won't use a partfile for them.
		// this is to be backwards compatible with previous versions of
		// libtorrent, when part files were not supported.
		for (int i = 0; i < m_file_priority.size(); ++i)
		{
			if (m_file_priority[i] != 0 || fs.pad_file_at(i))
				continue;

			file_status s;
			std::string const file_path = files().file_path(i, m_save_path);
			error_code ec;
			stat_file(file_path, &s, ec);
			if (!ec)
			{
				use_partfile(i, false);
			}
			else
>>>>>>> a06e4f69
			{
				need_partfile();
			}
		}
	}

	default_storage::~default_storage()
	{
		error_code ec;
		if (m_part_file) m_part_file->flush_metadata(ec);

		// this may be called from a different
		// thread than the disk thread
		m_pool.release(storage_index());
	}

	void default_storage::need_partfile()
	{
		if (m_part_file) return;

		m_part_file.reset(new part_file(
			m_save_path, m_part_file_name
			, files().num_pieces(), files().piece_length()));
	}

	void default_storage::set_file_priority(
		aux::vector<download_priority_t, file_index_t> const& prio
		, storage_error& ec)
	{
		// extend our file priorities in case it's truncated
		// the default assumed priority is 4 (the default)
		if (prio.size() > m_file_priority.size())
			m_file_priority.resize(prio.size(), default_priority);

		file_storage const& fs = files();
		for (file_index_t i(0); i < prio.end_index(); ++i)
		{
<<<<<<< HEAD
			download_priority_t const old_prio = m_file_priority[i];
			download_priority_t new_prio = prio[i];
			if (old_prio == dont_download && new_prio != dont_download)
			{
				// move stuff out of the part file
				file_handle f = open_file(i, open_mode::read_write, ec);
				if (ec) return;

				need_partfile();

				m_part_file->export_file([&f, &ec](std::int64_t file_offset, span<char> buf)
				{
					iovec_t const v = {buf.data(), buf.size()};
					std::int64_t const ret = f->writev(file_offset, v, ec.ec);
					TORRENT_UNUSED(ret);
					TORRENT_ASSERT(ec || ret == std::int64_t(v.size()));
				}, fs.file_offset(i), fs.file_size(i), ec.ec);

				if (ec)
				{
					ec.file(i);
					ec.operation = operation_t::partfile_write;
=======
			// pad files always have priority 0.
			if (fs.pad_file_at(i)) continue;

			int old_prio = m_file_priority[i];
			int new_prio = prio[i];
			if (old_prio == 0 && new_prio != 0)
			{
				// move stuff out of the part file
				file_handle f = open_file(i, file::read_write, ec);
				if (ec)
				{
					ec.file = i;
					ec.operation = storage_error::open;
>>>>>>> a06e4f69
					return;
				}

				if (m_part_file)
				{
					m_part_file->export_file(*f, fs.file_offset(i), fs.file_size(i), ec.ec);
					if (ec)
					{
						ec.file = i;
						ec.operation = storage_error::partfile_write;
						return;
					}
				}
			}
			else if (old_prio != dont_download && new_prio == dont_download)
			{
				// move stuff into the part file
				// this is not implemented yet.
				// pretend that we didn't set the priority to 0.

				std::string fp = fs.file_path(i, m_save_path);
				if (exists(fp))
					new_prio = low_priority;
/*
				file_handle f = open_file(i, open_mode::read_only, ec);
				if (ec.ec != boost::system::errc::no_such_file_or_directory)
				{
					if (ec) return;

					need_partfile();

					m_part_file->import_file(*f, fs.file_offset(i), fs.file_size(i), ec.ec);
					if (ec)
					{
						ec.file(i);
						ec.operation = operation_t::partfile_read;
						return;
					}
					// remove the file
					std::string p = fs.file_path(i, m_save_path);
					delete_one_file(p, ec.ec);
					if (ec)
					{
						ec.file(i);
						ec.operation = operation_t::file_remove;
					}
				}
*/
			}
			ec.ec.clear();
			m_file_priority[i] = new_prio;

<<<<<<< HEAD
			if (m_file_priority[i] == dont_download && !fs.pad_file_at(i))
=======
			if (m_file_priority[i] == 0 && use_partfile(i))
			{
>>>>>>> a06e4f69
				need_partfile();
			}
		}
		if (m_part_file) m_part_file->flush_metadata(ec.ec);
		if (ec)
		{
<<<<<<< HEAD
			ec.file(file_index_t(-1));
			ec.operation = operation_t::partfile_write;
=======
			ec.file = torrent_status::error_file_partfile;
			ec.operation = storage_error::partfile_write;
>>>>>>> a06e4f69
		}
	}

	bool default_storage::use_partfile(int const index)
	{
		TORRENT_ASSERT_VAL(index >= 0, index);
		if (index >= int(m_use_partfile.size())) return true;
		return m_use_partfile[index];
	}

	void default_storage::use_partfile(int const index, bool const b)
	{
		if (index >= int(m_use_partfile.size())) m_use_partfile.resize(index + 1, true);
		m_use_partfile[index] = b;
	}

	void default_storage::initialize(storage_error& ec)
	{
		m_stat_cache.reserve(files().num_files());

#ifdef TORRENT_WINDOWS
		// don't do full file allocations on network drives
		std::wstring file_name = convert_to_wstring(m_save_path);
		int const drive_type = GetDriveTypeW(file_name.c_str());

		if (drive_type == DRIVE_REMOTE)
			m_allocate_files = false;
#endif

		{
			std::unique_lock<std::mutex> l(m_file_created_mutex);
			m_file_created.resize(files().num_files(), false);
		}

		// first, create all missing directories
		std::string last_path;
		file_storage const& fs = files();
		for (file_index_t file_index(0); file_index < fs.end_file(); ++file_index)
		{
			// ignore files that have priority 0
			if (m_file_priority.end_index() > file_index
				&& m_file_priority[file_index] == dont_download)
			{
				continue;
			}

			// ignore pad files
			if (files().pad_file_at(file_index)) continue;

			// this is just to see if the file exists
			error_code err;
			m_stat_cache.get_filesize(file_index, files(), m_save_path, err);

			if (err && err != boost::system::errc::no_such_file_or_directory)
			{
				ec.file(file_index);
				ec.operation = operation_t::file_stat;
				ec.ec = err;
				break;
			}

			// if the file is empty and doesn't already exist, create it
			// deliberately don't truncate files that already exist
			// if a file is supposed to have size 0, but already exists, we will
			// never truncate it to 0.
			if (files().file_size(file_index) == 0
				&& err == boost::system::errc::no_such_file_or_directory)
			{
				std::string file_path = files().file_path(file_index, m_save_path);
				std::string dir = parent_path(file_path);

				if (dir != last_path)
				{
					last_path = dir;

					create_directories(last_path, ec.ec);
					if (ec.ec)
					{
						ec.file(file_index);
						ec.operation = operation_t::mkdir;
						break;
					}
				}
				ec.ec.clear();
				// just creating the file is enough to make it zero-sized. If
				// there's a race here and some other process truncates the file,
				// it's not a problem, we won't access empty files ever again
				file_handle f = open_file(file_index, open_mode::read_write
					| open_mode::random_access, ec);
				if (ec) return;
			}
			ec.ec.clear();
		}

		// close files that were opened in write mode
		m_pool.release(storage_index());
	}

	bool default_storage::has_any_file(storage_error& ec)
	{
		m_stat_cache.reserve(files().num_files());

		if (aux::has_any_file(files(), m_save_path, m_stat_cache, ec))
			return true;

		if (ec) return false;

		file_status s;
		stat_file(combine_path(m_save_path, m_part_file_name), &s, ec.ec);
		if (!ec) return true;

		// the part file not existing is expected
		if (ec && ec.ec == boost::system::errc::no_such_file_or_directory)
			ec.ec.clear();

		if (ec)
		{
<<<<<<< HEAD
			ec.file(file_index_t(-1));
			ec.operation = operation_t::file_stat;
=======
			ec.file = torrent_status::error_file_partfile;
			ec.operation = storage_error::stat;
>>>>>>> a06e4f69
			return false;
		}
		return false;
	}

	void default_storage::rename_file(file_index_t const index, std::string const& new_filename
		, storage_error& ec)
	{
		if (index < file_index_t(0) || index >= files().end_file()) return;
		std::string old_name = files().file_path(index, m_save_path);
		m_pool.release(storage_index(), index);

		// if the old file doesn't exist, just succeed and change the filename
		// that will be created. This shortcut is important because the
		// destination directory may not exist yet, which would cause a failure
		// even though we're not moving a file (yet). It's better for it to
		// fail later when we try to write to the file the first time, because
		// the user then will have had a chance to make the destination directory
		// valid.
		if (exists(old_name, ec.ec))
		{
			std::string new_path;
			if (is_complete(new_filename)) new_path = new_filename;
			else new_path = combine_path(m_save_path, new_filename);
			std::string new_dir = parent_path(new_path);

			// create any missing directories that the new filename
			// lands in
			create_directories(new_dir, ec.ec);
			if (ec.ec)
			{
				ec.file(index);
				ec.operation = operation_t::file_rename;
				return;
			}

			rename(old_name, new_path, ec.ec);

			// if old_name doesn't exist, that's not an error
			// here. Once we start writing to the file, it will
			// be written to the new filename
			if (ec.ec == boost::system::errc::no_such_file_or_directory)
				ec.ec.clear();

			if (ec)
			{
				ec.file(index);
				ec.operation = operation_t::file_rename;
				return;
			}
		}
		else if (ec.ec)
		{
			// if exists fails, report that error
			ec.file(index);
			ec.operation = operation_t::file_rename;
			return;
		}

		// if old path doesn't exist, just rename the file
		// in our file_storage, so that when it is created
		// it will get the new name
		if (!m_mapped_files)
		{ m_mapped_files.reset(new file_storage(files())); }
		m_mapped_files->rename_file(index, new_filename);
	}

	void default_storage::release_files(storage_error&)
	{
		if (m_part_file)
		{
			error_code ignore;
			m_part_file->flush_metadata(ignore);
		}

		// make sure we don't have the files open
		m_pool.release(storage_index());

		// make sure we can pick up new files added to the download directory when
		// we start the torrent again
		m_stat_cache.clear();
	}

	void default_storage::delete_files(remove_flags_t const options, storage_error& ec)
	{
#if TORRENT_USE_ASSERTS
		// this is a fence job, we expect no other
		// threads to hold any references to any files
		// in this file storage. Assert that that's the
		// case
		if (!m_pool.assert_idle_files(storage_index()))
		{
			TORRENT_ASSERT_FAIL();
		}
#endif

		// make sure we don't have the files open
		m_pool.release(storage_index());

		// if there's a part file open, make sure to destruct it to have it
		// release the underlying part file. Otherwise we may not be able to
		// delete it
		if (m_part_file) m_part_file.reset();

		aux::delete_files(files(), m_save_path, m_part_file_name, options, ec);
	}

	bool default_storage::verify_resume_data(add_torrent_params const& rd
		, aux::vector<std::string, file_index_t> const& links
		, storage_error& ec)
	{
		return aux::verify_resume_data(rd, links, files()
			, m_file_priority, m_stat_cache, m_save_path, ec);
	}

	status_t default_storage::move_storage(std::string const& sp
		, move_flags_t const flags, storage_error& ec)
	{
		m_pool.release(storage_index());

		status_t ret;
		std::tie(ret, m_save_path) = aux::move_storage(files(), m_save_path, sp
			, m_part_file.get(), flags, ec);

		// clear the stat cache in case the new location has new files
		m_stat_cache.clear();

		return ret;
	}

	int default_storage::readv(span<iovec_t const> bufs
		, piece_index_t const piece, int const offset
		, open_mode_t const flags, storage_error& error)
	{
#ifdef TORRENT_SIMULATE_SLOW_READ
		std::this_thread::sleep_for(seconds(1));
#endif
		return readwritev(files(), bufs, piece, offset, error
			, [this, flags](file_index_t const file_index
				, std::int64_t const file_offset
				, span<iovec_t const> vec, storage_error& ec)
		{
			if (files().pad_file_at(file_index))
			{
				// reading from a pad file yields zeroes
				aux::clear_bufs(vec);
				return bufs_size(vec);
			}

			if (file_index < m_file_priority.end_index()
				&& m_file_priority[file_index] == dont_download
				&& m_use_part_file)
			{
				TORRENT_ASSERT(m_part_file);

				error_code e;
				peer_request map = files().map_file(file_index
					, file_offset, 0);
				int const ret = m_part_file->readv(vec
					, map.piece, map.start, e);

				if (e)
				{
					ec.ec = e;
					ec.file(file_index);
					ec.operation = operation_t::partfile_read;
					return -1;
				}
				return ret;
			}

			file_handle handle = open_file(file_index
				, open_mode::read_only | flags, ec);
			if (ec) return -1;

			error_code e;
			int const ret = int(handle->readv(file_offset
				, vec, e, flags));

			// set this unconditionally in case the upper layer would like to treat
			// short reads as errors
			ec.operation = operation_t::file_read;

			// we either get an error or 0 or more bytes read
			TORRENT_ASSERT(e || ret >= 0);
			TORRENT_ASSERT(ret <= bufs_size(vec));

			if (e)
			{
<<<<<<< HEAD
				ec.ec = e;
				ec.file(file_index);
				return -1;
=======
				ec.file = torrent_status::error_file_partfile;
				ec.ec = error;
				ec.operation = storage_error::remove;
>>>>>>> a06e4f69
			}

			return ret;
		});
	}

	int default_storage::writev(span<iovec_t const> bufs
		, piece_index_t const piece, int const offset
		, open_mode_t const flags, storage_error& error)
	{
		return readwritev(files(), bufs, piece, offset, error
			, [this, flags](file_index_t const file_index
				, std::int64_t const file_offset
				, span<iovec_t const> vec, storage_error& ec)
		{
			if (files().pad_file_at(file_index))
			{
				// writing to a pad-file is a no-op
				return bufs_size(vec);
			}

			if (file_index < m_file_priority.end_index()
				&& m_file_priority[file_index] == dont_download
				&& m_use_part_file)
			{
				TORRENT_ASSERT(m_part_file);

<<<<<<< HEAD
				error_code e;
				peer_request map = files().map_file(file_index
					, file_offset, 0);
				int const ret = m_part_file->writev(vec
					, map.piece, map.start, e);
=======
		if (m_part_file)
		{
			error_code ignore;
			const_cast<part_file&>(*m_part_file).flush_metadata(ignore);
		}

		file_storage const& fs = files();
		for (int i = 0; i < fs.num_files(); ++i)
		{
			boost::int64_t file_size = 0;
			time_t file_time = 0;
			boost::int64_t const cache_state = m_stat_cache.get_filesize(i);
			if (cache_state != stat_cache::not_in_cache)
			{
				if (cache_state >= 0)
				{
					file_size = cache_state;
					file_time = m_stat_cache.get_filetime(i);
				}
			}
			else
			{
				file_status s;
				error_code error;
				stat_file(fs.file_path(i, m_save_path), &s, error);
				if (!error)
				{
					file_size = s.file_size;
					file_time = s.mtime;
					m_stat_cache.set_cache(i, file_size, file_time);
				}
				else if (error == error_code(boost::system::errc::no_such_file_or_directory
					, generic_category()))
				{
					m_stat_cache.set_noexist(i);
				}
				else
				{
					ec.ec = error;
					ec.file = i;
					ec.operation = storage_error::stat;
					m_stat_cache.set_error(i);
				}
			}
#if TORRENT_USE_INVARIANT_CHECKS
			{
				file_status s;
				error_code error;
				stat_file(fs.file_path(i, m_save_path), &s, error);
				if (s.file_size >= 0 && !error)
				{
					TORRENT_ASSERT_VAL(s.file_size == file_size, file_size);
				}
				else
				{
					TORRENT_ASSERT_VAL(file_size == 0, file_size);
				}
			}
#endif

			fl.push_back(entry(entry::list_t));
			entry::list_type& p = fl.back().list();
			p.push_back(entry(file_size));
			p.push_back(entry(file_time));
		}
	}

	bool default_storage::verify_resume_data(bdecode_node const& rd
		, std::vector<std::string> const* links
		, storage_error& ec)
	{
		// TODO: make this more generic to not just work if files have been
		// renamed, but also if they have been merged into a single file for instance
		// maybe use the same format as .torrent files and reuse some code from torrent_info
		bdecode_node mapped_files = rd.dict_find_list("mapped_files");
		if (mapped_files && mapped_files.list_size() == m_files.num_files())
		{
			m_mapped_files.reset(new file_storage(m_files));
			for (int i = 0; i < m_files.num_files(); ++i)
			{
				std::string new_filename = mapped_files.list_string_value_at(i);
				if (new_filename.empty()) continue;
				m_mapped_files->rename_file(i, new_filename);
			}
		}

		bdecode_node file_priority = rd.dict_find_list("file_priority");
		if (file_priority && file_priority.list_size()
			== files().num_files())
		{
			m_file_priority.resize(file_priority.list_size());
			for (int i = 0; i < file_priority.list_size(); ++i)
				m_file_priority[i] = boost::uint8_t(file_priority.list_int_value_at(i, 1));
		}

		bdecode_node file_sizes_ent = rd.dict_find_list("file sizes");
		if (file_sizes_ent == 0)
		{
			ec.ec = errors::missing_file_sizes;
			ec.file = -1;
			ec.operation = storage_error::check_resume;
			return false;
		}

		if (file_sizes_ent.list_size() == 0)
		{
			ec.ec = errors::no_files_in_resume_data;
			return false;
		}

		file_storage const& fs = files();
		if (file_sizes_ent.list_size() != fs.num_files())
		{
			ec.ec = errors::mismatching_number_of_files;
			ec.file = -1;
			ec.operation = storage_error::check_resume;
			return false;
		}

		bool seed = false;
		bdecode_node slots = rd.dict_find_list("slots");
		if (slots)
		{
			if (slots.list_size() == m_files.num_pieces())
			{
				seed = true;
				for (int i = 0; i < slots.list_size(); ++i)
				{
					if (slots.list_int_value_at(i, -1) >= 0) continue;
					seed = false;
					break;
				}
			}
		}
		else if (bdecode_node pieces = rd.dict_find_string("pieces"))
		{
			if (pieces.string_length() == m_files.num_pieces())
			{
				seed = true;
				char const* p = pieces.string_ptr();
				for (int i = 0; i < pieces.string_length(); ++i)
				{
					if ((p[i] & 1) == 1) continue;
					seed = false;
					break;
				}
			}
		}
		else
		{
			ec.ec = errors::missing_pieces;
			ec.file = -1;
			ec.operation = storage_error::check_resume;
			return false;
		}

		for (int i = 0; i < file_sizes_ent.list_size(); ++i)
		{
			if (fs.pad_file_at(i)) continue;

			// files with priority zero may not have been saved to disk at their
			// expected location, but is likely to be in a partfile. Just exempt it
			// from checking
			// if we don't have a part-file, this may have been downloaded with a
			// previous version of libtorrent. Then assume the pieces are in the
			// files they belong in.
			if (i < int(m_file_priority.size())
				&& m_file_priority[i] == 0
				&& use_partfile(i))
				continue;

			bdecode_node e = file_sizes_ent.list_at(i);
			if (e.type() != bdecode_node::list_t
				|| e.list_size() < 2
				|| e.list_at(0).type() != bdecode_node::int_t
				|| e.list_at(1).type() != bdecode_node::int_t)
			{
				ec.ec = errors::missing_file_sizes;
				ec.file = i;
				ec.operation = storage_error::check_resume;
				return false;
			}

			boost::int64_t expected_size = e.list_int_value_at(0);
			time_t expected_time = e.list_int_value_at(1);

			// if we're a seed, the expected size should match
			// the actual full size according to the torrent
			if (seed && expected_size < fs.file_size(i))
			{
				ec.ec = errors::mismatching_file_size;
				ec.file = i;
				ec.operation = storage_error::check_resume;
				return false;
			}

			boost::int64_t file_size = m_stat_cache.get_filesize(i);
			time_t file_time;
			if (file_size >= 0)
			{
				file_time = m_stat_cache.get_filetime(i);
			}
			else
			{
				file_status s;
				error_code error;
				std::string file_path = fs.file_path(i, m_save_path);
				stat_file(file_path, &s, error);
				if (error)
				{
					if (error != boost::system::errc::no_such_file_or_directory)
					{
						m_stat_cache.set_error(i);
						ec.ec = error;
						ec.file = i;
						ec.operation = storage_error::stat;
						return false;
					}
					m_stat_cache.set_noexist(i);
					if (expected_size != 0)
					{
						ec.ec = errors::mismatching_file_size;
						ec.file = i;
						ec.operation = storage_error::none;
						return false;
					}
					file_size = 0;
					file_time = 0;
				}
				else
				{
					file_size = s.file_size;
					file_time = s.mtime;
				}
			}

			if (expected_size > file_size)
			{
				ec.ec = errors::mismatching_file_size;
				ec.file = i;
				ec.operation = storage_error::none;
				return false;
			}

			if (settings().get_bool(settings_pack::ignore_resume_timestamps)) continue;

			// allow some slack, because of FAT volumes
			if (expected_time != 0 &&
				(file_time > expected_time + 5 * 60 || file_time < expected_time - 5))
			{
				ec.ec = errors::mismatching_file_timestamp;
				ec.file = i;
				ec.operation = storage_error::stat;
				return false;
			}
		}

		// TODO: 2 we probably need to do this unconditionally in this function.
		// Even if the resume data file appears stale, we need to create these
		// hard links, right?
#ifndef TORRENT_DISABLE_MUTABLE_TORRENTS
		if (links)
		{
			// if this is a mutable torrent, and we need to pick up some files
			// from other torrents, do that now. Note that there is an inherent
			// race condition here. We checked if the files existed on a different
			// thread a while ago. These files may no longer exist or may have been
			// moved. If so, we just fail. The user is responsible to not touch
			// other torrents until a new mutable torrent has been completely
			// added.
			int idx = 0;
			for (std::vector<std::string>::const_iterator i = links->begin();
				i != links->end(); ++i, ++idx)
			{
				if (i->empty()) continue;

				error_code err;
				std::string file_path = fs.file_path(idx, m_save_path);
				hard_link(*i, file_path, err);

				// if the file already exists, that's not an error
				// TODO: 2 is this risky? The upper layer will assume we have the
				// whole file. Perhaps we should verify that at least the size
				// of the file is correct
				if (!err || err == boost::system::errc::file_exists)
					continue;

				ec.ec = err;
				ec.file = idx;
				ec.operation = storage_error::hard_link;
				return false;
			}
		}
#endif // TORRENT_DISABLE_MUTABLE_TORRENTS

		return true;
	}

	int default_storage::move_storage(std::string const& sp, int const flags
		, storage_error& ec)
	{
		int ret = piece_manager::no_error;
		std::string const save_path = complete(sp);

		// check to see if any of the files exist
		file_storage const& f = files();

		if (flags == fail_if_exist)
		{
			file_status s;
			error_code err;
			stat_file(save_path, &s, err);
			if (err != boost::system::errc::no_such_file_or_directory)
			{
				// the directory exists, check all the files
				for (int i = 0; i < f.num_files(); ++i)
				{
					// files moved out to absolute paths are ignored
					if (f.file_absolute_path(i)) continue;

					stat_file(f.file_path(i, save_path), &s, err);
					if (err != boost::system::errc::no_such_file_or_directory)
					{
						ec.ec = err;
						ec.file = i;
						ec.operation = storage_error::stat;
						return piece_manager::file_exist;
					}
				}
			}
		}
>>>>>>> a06e4f69

				if (e)
				{
					ec.ec = e;
					ec.file(file_index);
					ec.operation = operation_t::partfile_write;
					return -1;
				}
				return ret;
			}

			// invalidate our stat cache for this file, since
			// we're writing to it
			m_stat_cache.set_dirty(file_index);

			file_handle handle = open_file(file_index
				, open_mode::read_write, ec);
			if (ec) return -1;

			error_code e;
			int const ret = int(handle->writev(file_offset
				, vec, e, flags));

			// set this unconditionally in case the upper layer would like to treat
			// short reads as errors
			ec.operation = operation_t::file_write;

			// we either get an error or 0 or more bytes read
			TORRENT_ASSERT(e || ret >= 0);
			TORRENT_ASSERT(ret <= bufs_size(vec));

			if (e)
			{
				ec.ec = e;
<<<<<<< HEAD
				ec.file(file_index);
				return -1;
=======
				ec.file = torrent_status::error_file_partfile;
				ec.operation = storage_error::partfile_move;
			}
		}

		if (e)
		{
			// rollback
			while (--i >= 0)
			{
				// files moved out to absolute paths are not moved
				if (f.file_absolute_path(i)) continue;

				// if we ended up copying the file, don't do anything during
				// roll-back
				if (copied_files[i]) continue;

				std::string const old_path = combine_path(m_save_path, f.file_path(i));
				std::string const new_path = combine_path(save_path, f.file_path(i));

				// ignore errors when rolling back
				error_code ignore;
				move_file(new_path, old_path, ignore);
			}

			return piece_manager::fatal_disk_error;
		}

		std::string const old_save_path = m_save_path;
		m_save_path = save_path;

		std::set<std::string> subdirs;
		for (i = 0; i < f.num_files(); ++i)
		{
			// files moved out to absolute paths are not moved
			if (f.file_absolute_path(i)) continue;

			if (has_parent_path(f.file_path(i)))
				subdirs.insert(parent_path(f.file_path(i)));

			// if we ended up renaming the file instead of moving it, there's no
			// need to delete the source.
			if (copied_files[i] == false) continue;

			std::string const old_path = combine_path(old_save_path, f.file_path(i));

			// we may still have some files in old old_save_path
			// eg. if (flags == dont_replace && exists(new_path))
			// ignore errors when removing
			error_code ignore;
			remove(old_path, ignore);
		}

		for (std::set<std::string>::iterator it(subdirs.begin())
			, end(subdirs.end()); it != end; ++it)
		{
			error_code err;
			std::string subdir = combine_path(old_save_path, *it);
			while (subdir != old_save_path && !err)
			{
				remove(subdir, err);
				subdir = parent_path(subdir);
			}
		}

		return ret;
	}

	int default_storage::readv(file::iovec_t const* bufs, int num_bufs
		, int piece, int offset, int flags, storage_error& ec)
	{
		read_fileop op(*this, flags);

#ifdef TORRENT_SIMULATE_SLOW_READ
		boost::thread::sleep(boost::get_system_time()
			+ boost::posix_time::milliseconds(1000));
#endif
		return readwritev(files(), bufs, piece, offset, num_bufs, op, ec);
	}

	int default_storage::writev(file::iovec_t const* bufs, int num_bufs
		, int piece, int offset, int flags, storage_error& ec)
	{
		write_fileop op(*this, flags);
		return readwritev(files(), bufs, piece, offset, num_bufs, op, ec);
	}

	// much of what needs to be done when reading and writing is buffer
	// management and piece to file mapping. Most of that is the same for reading
	// and writing. This function is a template, and the fileop decides what to
	// do with the file and the buffers.
	int readwritev(file_storage const& files, file::iovec_t const* const bufs
		, const int piece, const int offset, const int num_bufs, fileop& op
		, storage_error& ec)
	{
		TORRENT_ASSERT(bufs != 0);
		TORRENT_ASSERT(piece >= 0);
		TORRENT_ASSERT(piece < files.num_pieces());
		TORRENT_ASSERT(offset >= 0);
		TORRENT_ASSERT(num_bufs > 0);

		const int size = bufs_size(bufs, num_bufs);
		TORRENT_ASSERT(size > 0);
		TORRENT_ASSERT(files.is_loaded());

		// find the file iterator and file offset
		boost::uint64_t torrent_offset = piece * boost::uint64_t(files.piece_length()) + offset;
		int file_index = files.file_index_at_offset(torrent_offset);
		TORRENT_ASSERT(torrent_offset >= files.file_offset(file_index));
		TORRENT_ASSERT(torrent_offset < files.file_offset(file_index) + files.file_size(file_index));
		boost::int64_t file_offset = torrent_offset - files.file_offset(file_index);

		// the number of bytes left before this read or write operation is
		// completely satisfied.
		int bytes_left = size;

		TORRENT_ASSERT(bytes_left >= 0);

		// copy the iovec array so we can use it to keep track of our current
		// location by updating the head base pointer and size. (see
		// advance_bufs())
		file::iovec_t* current_buf = TORRENT_ALLOCA(file::iovec_t, num_bufs);
		copy_bufs(bufs, size, current_buf);
		TORRENT_ASSERT(count_bufs(current_buf, size) == num_bufs);

		file::iovec_t* tmp_buf = TORRENT_ALLOCA(file::iovec_t, num_bufs);

		// the number of bytes left to read in the current file (specified by
		// file_index). This is the minimum of (file_size - file_offset) and
		// bytes_left.
		int file_bytes_left;

		while (bytes_left > 0)
		{
			file_bytes_left = bytes_left;
			if (file_offset + file_bytes_left > files.file_size(file_index))
				file_bytes_left = (std::max)(static_cast<int>(files.file_size(file_index) - file_offset), 0);

			// there are no bytes left in this file, move to the next one
			// this loop skips over empty files
			while (file_bytes_left == 0)
			{
				++file_index;
				file_offset = 0;
				TORRENT_ASSERT(file_index < files.num_files());

				// this should not happen. bytes_left should be clamped by the total
				// size of the torrent, so we should never run off the end of it
				if (file_index >= files.num_files()) return size;

				file_bytes_left = bytes_left;
				if (file_offset + file_bytes_left > files.file_size(file_index))
					file_bytes_left = (std::max)(static_cast<int>(files.file_size(file_index) - file_offset), 0);
>>>>>>> a06e4f69
			}

			return ret;
		});
	}

	file_handle default_storage::open_file(file_index_t const file
		, open_mode_t mode, storage_error& ec) const
	{
		file_handle h = open_file_impl(file, mode, ec.ec);
		if (((mode & open_mode::rw_mask) != open_mode::read_only)
			&& ec.ec == boost::system::errc::no_such_file_or_directory)
		{
			// this means the directory the file is in doesn't exist.
			// so create it
			ec.ec.clear();
			std::string path = files().file_path(file, m_save_path);
			create_directories(parent_path(path), ec.ec);

			if (ec.ec)
			{
				ec.file(file);
				ec.operation = operation_t::mkdir;
				return file_handle();
			}

			// if the directory creation failed, don't try to open the file again
			// but actually just fail
			h = open_file_impl(file, mode, ec.ec);
		}
		if (ec.ec)
		{
			ec.file(file);
			ec.operation = operation_t::file_open;
			return file_handle();
		}
		TORRENT_ASSERT(h);

		if ((mode & open_mode::rw_mask) != open_mode::read_only)
		{
			std::unique_lock<std::mutex> l(m_file_created_mutex);
			if (m_file_created.size() != files().num_files())
				m_file_created.resize(files().num_files(), false);

			TORRENT_ASSERT(int(m_file_created.size()) == files().num_files());
			TORRENT_ASSERT(file < m_file_created.end_index());
			// if this is the first time we open this file for writing,
			// and we have m_allocate_files enabled, set the final size of
			// the file right away, to allocate it on the filesystem.
			if (m_file_created[file] == false)
			{
				m_file_created.set_bit(file);
				l.unlock();

				// if we're allocating files or if the file exists and is greater
				// than what it's supposed to be, truncate it to its correct size
				std::int64_t const size = files().file_size(file);
				error_code e;
				bool const need_truncate = h->get_size(e) > size;
				if (e)
				{
					ec.ec = e;
					ec.file(file);
					ec.operation = operation_t::file_fallocate;
					return h;
				}

				if (m_allocate_files || need_truncate)
				{
					h->set_size(size, e);
					if (e)
					{
						ec.ec = e;
						ec.file(file);
						ec.operation = operation_t::file_fallocate;
						return h;
					}
					m_stat_cache.set_dirty(file);
				}
			}
		}
		return h;
	}

	file_handle default_storage::open_file_impl(file_index_t file, open_mode_t mode
		, error_code& ec) const
	{
		if (!m_allocate_files) mode |= open_mode::sparse;

		// files with priority 0 should always be sparse
		if (m_file_priority.end_index() > file
			&& m_file_priority[file] == dont_download)
		{
			mode |= open_mode::sparse;
		}

		if (m_settings && settings().get_bool(settings_pack::no_atime_storage)) mode |= open_mode::no_atime;

		// if we have a cache already, don't store the data twice by leaving it in the OS cache as well
		if (m_settings
			&& settings().get_int(settings_pack::disk_io_write_mode)
			== settings_pack::disable_os_cache)
		{
			mode |= open_mode::no_cache;
		}

		file_handle ret = m_pool.open_file(storage_index(), m_save_path, file
			, files(), mode, ec);
		return ret;
	}

	bool default_storage::tick()
	{
		error_code ec;
		if (m_part_file) m_part_file->flush_metadata(ec);

		return false;
	}

	storage_interface* default_storage_constructor(storage_params const& params
		, file_pool& pool)
	{
		return new default_storage(params, pool);
	}

	// -- disabled_storage --------------------------------------------------

namespace {

		// this storage implementation does not write anything to disk
		// and it pretends to read, and just leaves garbage in the buffers
		// this is useful when simulating many clients on the same machine
		// or when running stress tests and want to take the cost of the
		// disk I/O out of the picture. This cannot be used for any kind
		// of normal bittorrent operation, since it will just send garbage
		// to peers and throw away all the data it downloads. It would end
		// up being banned immediately
		class disabled_storage final : public storage_interface
		{
		public:
			explicit disabled_storage(file_storage const& fs) : storage_interface(fs) {}

			bool has_any_file(storage_error&) override { return false; }
			void set_file_priority(aux::vector<download_priority_t, file_index_t> const&
				, storage_error&) override {}
			void rename_file(file_index_t, std::string const&, storage_error&) override {}
			void release_files(storage_error&) override {}
			void delete_files(remove_flags_t, storage_error&) override {}
			void initialize(storage_error&) override {}
			status_t move_storage(std::string const&, move_flags_t, storage_error&) override { return status_t::no_error; }

			int readv(span<iovec_t const> bufs
				, piece_index_t, int, open_mode_t, storage_error&) override
			{
				return bufs_size(bufs);
			}
			int writev(span<iovec_t const> bufs
				, piece_index_t, int, open_mode_t, storage_error&) override
			{
				return bufs_size(bufs);
			}

			bool verify_resume_data(add_torrent_params const&
				, aux::vector<std::string, file_index_t> const&
				, storage_error&) override { return false; }
		};
	}

	storage_interface* disabled_storage_constructor(storage_params const& params, file_pool&)
	{
		return new disabled_storage(params.files);
	}

	// -- zero_storage ------------------------------------------------------

namespace {

		// this storage implementation always reads zeroes, and always discards
		// anything written to it
		struct zero_storage final : storage_interface
		{
			explicit zero_storage(file_storage const& fs) : storage_interface(fs) {}
			void initialize(storage_error&) override {}

			int readv(span<iovec_t const> bufs
				, piece_index_t, int, open_mode_t, storage_error&) override
			{
				int ret = 0;
				for (auto const& b : bufs)
				{
					std::memset(b.data(), 0, b.size());
					ret += int(b.size());
				}
				return 0;
			}
			int writev(span<iovec_t const> bufs
				, piece_index_t, int, open_mode_t, storage_error&) override
			{
				int ret = 0;
				for (auto const& b : bufs)
					ret += int(b.size());
				return 0;
			}

			bool has_any_file(storage_error&) override { return false; }
			void set_file_priority(aux::vector<download_priority_t, file_index_t> const& /* prio */
				, storage_error&) override {}
			status_t move_storage(std::string const& /* save_path */
				, move_flags_t, storage_error&) override { return status_t::no_error; }
			bool verify_resume_data(add_torrent_params const& /* rd */
				, aux::vector<std::string, file_index_t> const& /* links */
				, storage_error&) override
			{ return false; }
			void release_files(storage_error&) override {}
			void rename_file(file_index_t
				, std::string const& /* new_filename */, storage_error&) override {}
			void delete_files(remove_flags_t, storage_error&) override {}
		};
	}

	storage_interface* zero_storage_constructor(storage_params const& params, file_pool&)
	{
		return new zero_storage(params.files);
	}

} // namespace libtorrent<|MERGE_RESOLUTION|>--- conflicted
+++ resolved
@@ -75,7 +75,6 @@
 // for convert_to_wstring and convert_to_native
 #include "libtorrent/aux_/escape_string.hpp"
 
-<<<<<<< HEAD
 namespace libtorrent {
 
 	default_storage::default_storage(storage_params const& params
@@ -83,325 +82,6 @@
 		: storage_interface(params.files)
 		, m_file_priority(params.priorities)
 		, m_pool(pool)
-=======
-#define DEBUG_STORAGE 0
-#define DEBUG_DELETE_FILES 0
-
-#if __cplusplus >= 201103L || defined __clang__
-
-#if DEBUG_STORAGE
-#define DLOG(...) fprintf(__VA_ARGS__)
-#else
-#define DLOG(...) do {} while (false)
-#endif
-
-#if DEBUG_DELETE_FILES
-#define DFLOG(...) fprintf(__VA_ARGS__)
-#else
-#define DFLOG(...) do {} while (false)
-#endif
-
-#else
-
-#if DEBUG_STORAGE
-#define DLOG fprintf
-#else
-#define DLOG TORRENT_WHILE_0 fprintf
-#endif
-
-#if DEBUG_DELETE_FILES
-#define DFLOG fprintf
-#else
-#define DFLOG TORRENT_WHILE_0 fprintf
-#endif
-
-#endif // cplusplus
-
-namespace libtorrent
-{
-	int copy_bufs(file::iovec_t const* bufs, int bytes, file::iovec_t* target)
-	{
-		int size = 0;
-		int ret = 1;
-		for (;;)
-		{
-			*target = *bufs;
-			size += bufs->iov_len;
-			if (size >= bytes)
-			{
-				target->iov_len -= size - bytes;
-				return ret;
-			}
-			++bufs;
-			++target;
-			++ret;
-		}
-	}
-
-	void advance_bufs(file::iovec_t*& bufs, int bytes)
-	{
-		int size = 0;
-		for (;;)
-		{
-			size += bufs->iov_len;
-			if (size >= bytes)
-			{
-				bufs->iov_base = reinterpret_cast<char*>(bufs->iov_base)
-					+ bufs->iov_len - (size - bytes);
-				bufs->iov_len = size - bytes;
-				return;
-			}
-			++bufs;
-		}
-	}
-
-	void clear_bufs(file::iovec_t const* bufs, int num_bufs)
-	{
-		for (file::iovec_t const* i = bufs, *end(bufs + num_bufs); i < end; ++i)
-			std::memset(i->iov_base, 0, i->iov_len);
-	}
-
-	namespace {
-
-	int count_bufs(file::iovec_t const* bufs, int bytes)
-	{
-		int size = 0;
-		int count = 1;
-		if (bytes == 0) return 0;
-		for (file::iovec_t const* i = bufs;; ++i, ++count)
-		{
-			size += i->iov_len;
-			if (size >= bytes) return count;
-		}
-	}
-
-#ifdef TORRENT_DISK_STATS
-	static boost::atomic<int> event_id;
-	static mutex disk_access_mutex;
-
-	// this is opened and closed by the disk_io_thread class
-	FILE* g_access_log = NULL;
-
-	enum access_log_flags_t
-	{
-		op_read = 0,
-		op_write = 1,
-		op_start = 0,
-		op_end = 2
-	};
-
-	void write_access_log(boost::uint64_t offset, boost::uint32_t fileid, int flags, time_point timestamp)
-	{
-		if (g_access_log == NULL) return;
-
-		// the event format in the log is:
-		// uint64_t timestamp (microseconds)
-		// uint64_t file offset
-		// uint32_t file-id
-		// uint8_t  event (0: start read, 1: start write, 2: complete read, 4: complete write)
-		char event[29];
-		char* ptr = event;
-		detail::write_uint64(timestamp.time_since_epoch().count(), ptr);
-		detail::write_uint64(offset, ptr);
-		detail::write_uint64(static_cast<boost::uint64_t>(event_id++), ptr);
-		detail::write_uint32(fileid, ptr);
-		detail::write_uint8(flags, ptr);
-
-		mutex::scoped_lock l(disk_access_mutex);
-		int ret = fwrite(event, 1, sizeof(event), g_access_log);
-		l.unlock();
-		if (ret != sizeof(event))
-		{
-			fprintf(stderr, "ERROR writing to disk access log: (%d) %s\n"
-				, errno, strerror(errno));
-		}
-	}
-#endif
-
-	} // anonymous namespace
-
-	struct write_fileop : fileop
-	{
-		write_fileop(default_storage& st, int flags)
-			: m_storage(st)
-			, m_flags(flags)
-		{}
-
-		int file_op(int file_index, boost::int64_t file_offset, int size
-			, file::iovec_t const* bufs, storage_error& ec)
-			TORRENT_OVERRIDE TORRENT_FINAL
-		{
-			if (m_storage.files().pad_file_at(file_index))
-			{
-				// writing to a pad-file is a no-op
-				return size;
-			}
-
-			int num_bufs = count_bufs(bufs, size);
-
-			if (file_index < int(m_storage.m_file_priority.size())
-				&& m_storage.m_file_priority[file_index] == 0
-				&& m_storage.use_partfile(file_index))
-			{
-				TORRENT_ASSERT(m_storage.m_part_file);
-
-				error_code e;
-				peer_request map = m_storage.files().map_file(file_index
-					, file_offset, 0);
-				int ret = m_storage.m_part_file->writev(bufs, num_bufs
-					, map.piece, map.start, e);
-
-				if (e)
-				{
-					ec.ec = e;
-					ec.file = file_index;
-					ec.operation = storage_error::partfile_write;
-					return -1;
-				}
-				return ret;
-			}
-
-			// invalidate our stat cache for this file, since
-			// we're writing to it
-			m_storage.m_stat_cache.set_dirty(file_index);
-
-			file_handle handle = m_storage.open_file(file_index
-				, file::read_write, ec);
-			if (ec) return -1;
-
-			// please ignore the adjusted_offset. It's just file_offset.
-			boost::int64_t adjusted_offset =
-#ifndef TORRENT_NO_DEPRECATE
-				m_storage.files().file_base_deprecated(file_index) +
-#endif
-				file_offset;
-
-#ifdef TORRENT_DISK_STATS
-			write_access_log(adjusted_offset, handle->file_id(), op_start | op_write, clock_type::now());
-#endif
-
-			error_code e;
-			int ret = handle->writev(adjusted_offset
-				, bufs, num_bufs, e, m_flags);
-
-			// set this unconditionally in case the upper layer would like to treat
-			// short reads as errors
-			ec.operation = storage_error::write;
-
-				// we either get an error or 0 or more bytes read
-			TORRENT_ASSERT(e || ret >= 0);
-
-#ifdef TORRENT_DISK_STATS
-			write_access_log(adjusted_offset + ret , handle->file_id(), op_end | op_write, clock_type::now());
-#endif
-			TORRENT_ASSERT(ret <= bufs_size(bufs, num_bufs));
-
-			if (e)
-			{
-				ec.ec = e;
-				ec.file = file_index;
-				return -1;
-			}
-
-			return ret;
-		}
-	private:
-		default_storage& m_storage;
-		int m_flags;
-	};
-
-	struct read_fileop : fileop
-	{
-		read_fileop(default_storage& st, int const flags)
-			: m_storage(st)
-			, m_flags(flags)
-		{}
-
-		int file_op(int file_index, boost::int64_t file_offset, int size
-			, file::iovec_t const* bufs, storage_error& ec)
-			TORRENT_OVERRIDE TORRENT_FINAL
-		{
-			int num_bufs = count_bufs(bufs, size);
-
-			if (m_storage.files().pad_file_at(file_index))
-			{
-				// reading from a pad file yields zeroes
-				clear_bufs(bufs, num_bufs);
-				return size;
-			}
-
-			if (file_index < int(m_storage.m_file_priority.size())
-				&& m_storage.m_file_priority[file_index] == 0
-				&& m_storage.use_partfile(file_index))
-			{
-				TORRENT_ASSERT(m_storage.m_part_file);
-
-				error_code e;
-				peer_request map = m_storage.files().map_file(file_index
-					, file_offset, 0);
-				int ret = m_storage.m_part_file->readv(bufs, num_bufs
-					, map.piece, map.start, e);
-
-				if (e)
-				{
-					ec.ec = e;
-					ec.file = file_index;
-					ec.operation = storage_error::partfile_read;
-					return -1;
-				}
-				return ret;
-			}
-
-			file_handle handle = m_storage.open_file(file_index
-				, file::read_only | m_flags, ec);
-			if (ec) return -1;
-
-			// please ignore the adjusted_offset. It's just file_offset.
-			boost::int64_t adjusted_offset =
-#ifndef TORRENT_NO_DEPRECATE
-				m_storage.files().file_base_deprecated(file_index) +
-#endif
-				file_offset;
-
-#ifdef TORRENT_DISK_STATS
-			write_access_log(adjusted_offset, handle->file_id(), op_start | op_read, clock_type::now());
-#endif
-
-			error_code e;
-			int ret = handle->readv(adjusted_offset
-				, bufs, num_bufs, e, m_flags);
-
-			// set this unconditionally in case the upper layer would like to treat
-			// short reads as errors
-			ec.operation = storage_error::read;
-
-				// we either get an error or 0 or more bytes read
-			TORRENT_ASSERT(e || ret >= 0);
-
-#ifdef TORRENT_DISK_STATS
-			write_access_log(adjusted_offset + ret , handle->file_id(), op_end | op_read, clock_type::now());
-#endif
-			TORRENT_ASSERT(ret <= bufs_size(bufs, num_bufs));
-
-			if (e)
-			{
-				ec.ec = e;
-				ec.file = file_index;
-				return -1;
-			}
-
-			return ret;
-		}
-
-	private:
-		default_storage& m_storage;
-		int const m_flags;
-	};
-
-	default_storage::default_storage(storage_params const& params)
-		: m_files(*params.files)
-		, m_pool(*params.pool)
->>>>>>> a06e4f69
 		, m_allocate_files(params.mode == storage_mode_allocate)
 	{
 		if (params.mapped_files) m_mapped_files.reset(new file_storage(*params.mapped_files));
@@ -411,19 +91,13 @@
 		m_part_file_name = "." + aux::to_hex(params.info_hash) + ".parts";
 
 		file_storage const& fs = files();
-<<<<<<< HEAD
-		for (file_index_t i(0); i < m_file_priority.end_index(); ++i)
-		{
-			if (m_file_priority[i] == dont_download && !fs.pad_file_at(i))
-=======
-
 		// if some files have priority 0, we need to check if they exist on the
 		// filesystem, in which case we won't use a partfile for them.
 		// this is to be backwards compatible with previous versions of
 		// libtorrent, when part files were not supported.
-		for (int i = 0; i < m_file_priority.size(); ++i)
-		{
-			if (m_file_priority[i] != 0 || fs.pad_file_at(i))
+		for (file_index_t i(0); i < m_file_priority.end_index(); ++i)
+		{
+			if (m_file_priority[i] != dont_download || fs.pad_file_at(i))
 				continue;
 
 			file_status s;
@@ -435,7 +109,6 @@
 				use_partfile(i, false);
 			}
 			else
->>>>>>> a06e4f69
 			{
 				need_partfile();
 			}
@@ -473,54 +146,36 @@
 		file_storage const& fs = files();
 		for (file_index_t i(0); i < prio.end_index(); ++i)
 		{
-<<<<<<< HEAD
+			// pad files always have priority 0.
+			if (fs.pad_file_at(i)) continue;
+
 			download_priority_t const old_prio = m_file_priority[i];
 			download_priority_t new_prio = prio[i];
 			if (old_prio == dont_download && new_prio != dont_download)
 			{
 				// move stuff out of the part file
 				file_handle f = open_file(i, open_mode::read_write, ec);
-				if (ec) return;
-
-				need_partfile();
-
-				m_part_file->export_file([&f, &ec](std::int64_t file_offset, span<char> buf)
-				{
-					iovec_t const v = {buf.data(), buf.size()};
-					std::int64_t const ret = f->writev(file_offset, v, ec.ec);
-					TORRENT_UNUSED(ret);
-					TORRENT_ASSERT(ec || ret == std::int64_t(v.size()));
-				}, fs.file_offset(i), fs.file_size(i), ec.ec);
-
 				if (ec)
 				{
 					ec.file(i);
-					ec.operation = operation_t::partfile_write;
-=======
-			// pad files always have priority 0.
-			if (fs.pad_file_at(i)) continue;
-
-			int old_prio = m_file_priority[i];
-			int new_prio = prio[i];
-			if (old_prio == 0 && new_prio != 0)
-			{
-				// move stuff out of the part file
-				file_handle f = open_file(i, file::read_write, ec);
-				if (ec)
-				{
-					ec.file = i;
-					ec.operation = storage_error::open;
->>>>>>> a06e4f69
+					ec.operation = operation_t::file_open;
 					return;
 				}
 
 				if (m_part_file)
 				{
-					m_part_file->export_file(*f, fs.file_offset(i), fs.file_size(i), ec.ec);
+					m_part_file->export_file([&f, &ec](std::int64_t file_offset, span<char> buf)
+					{
+						iovec_t const v = {buf.data(), buf.size()};
+						std::int64_t const ret = f->writev(file_offset, v, ec.ec);
+						TORRENT_UNUSED(ret);
+						TORRENT_ASSERT(ec || ret == std::int64_t(v.size()));
+					}, fs.file_offset(i), fs.file_size(i), ec.ec);
+
 					if (ec)
 					{
-						ec.file = i;
-						ec.operation = storage_error::partfile_write;
+						ec.file(i);
+						ec.operation = operation_t::partfile_write;
 						return;
 					}
 				}
@@ -563,38 +218,29 @@
 			ec.ec.clear();
 			m_file_priority[i] = new_prio;
 
-<<<<<<< HEAD
-			if (m_file_priority[i] == dont_download && !fs.pad_file_at(i))
-=======
-			if (m_file_priority[i] == 0 && use_partfile(i))
-			{
->>>>>>> a06e4f69
+			if (m_file_priority[i] == dont_download && use_partfile(i))
+			{
 				need_partfile();
 			}
 		}
 		if (m_part_file) m_part_file->flush_metadata(ec.ec);
 		if (ec)
 		{
-<<<<<<< HEAD
-			ec.file(file_index_t(-1));
+			ec.file(torrent_status::error_file_partfile);
 			ec.operation = operation_t::partfile_write;
-=======
-			ec.file = torrent_status::error_file_partfile;
-			ec.operation = storage_error::partfile_write;
->>>>>>> a06e4f69
-		}
-	}
-
-	bool default_storage::use_partfile(int const index)
-	{
-		TORRENT_ASSERT_VAL(index >= 0, index);
-		if (index >= int(m_use_partfile.size())) return true;
+		}
+	}
+
+	bool default_storage::use_partfile(file_index_t const index) const
+	{
+		TORRENT_ASSERT_VAL(index >= file_index_t{}, index);
+		if (index >= m_use_partfile.end_index()) return true;
 		return m_use_partfile[index];
 	}
 
-	void default_storage::use_partfile(int const index, bool const b)
-	{
-		if (index >= int(m_use_partfile.size())) m_use_partfile.resize(index + 1, true);
+	void default_storage::use_partfile(file_index_t const index, bool const b)
+	{
+		if (index >= m_use_partfile.end_index()) m_use_partfile.resize(static_cast<int>(index) + 1, true);
 		m_use_partfile[index] = b;
 	}
 
@@ -699,13 +345,8 @@
 
 		if (ec)
 		{
-<<<<<<< HEAD
-			ec.file(file_index_t(-1));
+			ec.file(torrent_status::error_file_partfile);
 			ec.operation = operation_t::file_stat;
-=======
-			ec.file = torrent_status::error_file_partfile;
-			ec.operation = storage_error::stat;
->>>>>>> a06e4f69
 			return false;
 		}
 		return false;
@@ -857,7 +498,7 @@
 
 			if (file_index < m_file_priority.end_index()
 				&& m_file_priority[file_index] == dont_download
-				&& m_use_part_file)
+				&& use_partfile(file_index))
 			{
 				TORRENT_ASSERT(m_part_file);
 
@@ -895,15 +536,10 @@
 
 			if (e)
 			{
-<<<<<<< HEAD
+				ec.file(torrent_status::error_file_partfile);
 				ec.ec = e;
 				ec.file(file_index);
 				return -1;
-=======
-				ec.file = torrent_status::error_file_partfile;
-				ec.ec = error;
-				ec.operation = storage_error::remove;
->>>>>>> a06e4f69
 			}
 
 			return ret;
@@ -927,349 +563,15 @@
 
 			if (file_index < m_file_priority.end_index()
 				&& m_file_priority[file_index] == dont_download
-				&& m_use_part_file)
+				&& use_partfile(file_index))
 			{
 				TORRENT_ASSERT(m_part_file);
 
-<<<<<<< HEAD
 				error_code e;
 				peer_request map = files().map_file(file_index
 					, file_offset, 0);
 				int const ret = m_part_file->writev(vec
 					, map.piece, map.start, e);
-=======
-		if (m_part_file)
-		{
-			error_code ignore;
-			const_cast<part_file&>(*m_part_file).flush_metadata(ignore);
-		}
-
-		file_storage const& fs = files();
-		for (int i = 0; i < fs.num_files(); ++i)
-		{
-			boost::int64_t file_size = 0;
-			time_t file_time = 0;
-			boost::int64_t const cache_state = m_stat_cache.get_filesize(i);
-			if (cache_state != stat_cache::not_in_cache)
-			{
-				if (cache_state >= 0)
-				{
-					file_size = cache_state;
-					file_time = m_stat_cache.get_filetime(i);
-				}
-			}
-			else
-			{
-				file_status s;
-				error_code error;
-				stat_file(fs.file_path(i, m_save_path), &s, error);
-				if (!error)
-				{
-					file_size = s.file_size;
-					file_time = s.mtime;
-					m_stat_cache.set_cache(i, file_size, file_time);
-				}
-				else if (error == error_code(boost::system::errc::no_such_file_or_directory
-					, generic_category()))
-				{
-					m_stat_cache.set_noexist(i);
-				}
-				else
-				{
-					ec.ec = error;
-					ec.file = i;
-					ec.operation = storage_error::stat;
-					m_stat_cache.set_error(i);
-				}
-			}
-#if TORRENT_USE_INVARIANT_CHECKS
-			{
-				file_status s;
-				error_code error;
-				stat_file(fs.file_path(i, m_save_path), &s, error);
-				if (s.file_size >= 0 && !error)
-				{
-					TORRENT_ASSERT_VAL(s.file_size == file_size, file_size);
-				}
-				else
-				{
-					TORRENT_ASSERT_VAL(file_size == 0, file_size);
-				}
-			}
-#endif
-
-			fl.push_back(entry(entry::list_t));
-			entry::list_type& p = fl.back().list();
-			p.push_back(entry(file_size));
-			p.push_back(entry(file_time));
-		}
-	}
-
-	bool default_storage::verify_resume_data(bdecode_node const& rd
-		, std::vector<std::string> const* links
-		, storage_error& ec)
-	{
-		// TODO: make this more generic to not just work if files have been
-		// renamed, but also if they have been merged into a single file for instance
-		// maybe use the same format as .torrent files and reuse some code from torrent_info
-		bdecode_node mapped_files = rd.dict_find_list("mapped_files");
-		if (mapped_files && mapped_files.list_size() == m_files.num_files())
-		{
-			m_mapped_files.reset(new file_storage(m_files));
-			for (int i = 0; i < m_files.num_files(); ++i)
-			{
-				std::string new_filename = mapped_files.list_string_value_at(i);
-				if (new_filename.empty()) continue;
-				m_mapped_files->rename_file(i, new_filename);
-			}
-		}
-
-		bdecode_node file_priority = rd.dict_find_list("file_priority");
-		if (file_priority && file_priority.list_size()
-			== files().num_files())
-		{
-			m_file_priority.resize(file_priority.list_size());
-			for (int i = 0; i < file_priority.list_size(); ++i)
-				m_file_priority[i] = boost::uint8_t(file_priority.list_int_value_at(i, 1));
-		}
-
-		bdecode_node file_sizes_ent = rd.dict_find_list("file sizes");
-		if (file_sizes_ent == 0)
-		{
-			ec.ec = errors::missing_file_sizes;
-			ec.file = -1;
-			ec.operation = storage_error::check_resume;
-			return false;
-		}
-
-		if (file_sizes_ent.list_size() == 0)
-		{
-			ec.ec = errors::no_files_in_resume_data;
-			return false;
-		}
-
-		file_storage const& fs = files();
-		if (file_sizes_ent.list_size() != fs.num_files())
-		{
-			ec.ec = errors::mismatching_number_of_files;
-			ec.file = -1;
-			ec.operation = storage_error::check_resume;
-			return false;
-		}
-
-		bool seed = false;
-		bdecode_node slots = rd.dict_find_list("slots");
-		if (slots)
-		{
-			if (slots.list_size() == m_files.num_pieces())
-			{
-				seed = true;
-				for (int i = 0; i < slots.list_size(); ++i)
-				{
-					if (slots.list_int_value_at(i, -1) >= 0) continue;
-					seed = false;
-					break;
-				}
-			}
-		}
-		else if (bdecode_node pieces = rd.dict_find_string("pieces"))
-		{
-			if (pieces.string_length() == m_files.num_pieces())
-			{
-				seed = true;
-				char const* p = pieces.string_ptr();
-				for (int i = 0; i < pieces.string_length(); ++i)
-				{
-					if ((p[i] & 1) == 1) continue;
-					seed = false;
-					break;
-				}
-			}
-		}
-		else
-		{
-			ec.ec = errors::missing_pieces;
-			ec.file = -1;
-			ec.operation = storage_error::check_resume;
-			return false;
-		}
-
-		for (int i = 0; i < file_sizes_ent.list_size(); ++i)
-		{
-			if (fs.pad_file_at(i)) continue;
-
-			// files with priority zero may not have been saved to disk at their
-			// expected location, but is likely to be in a partfile. Just exempt it
-			// from checking
-			// if we don't have a part-file, this may have been downloaded with a
-			// previous version of libtorrent. Then assume the pieces are in the
-			// files they belong in.
-			if (i < int(m_file_priority.size())
-				&& m_file_priority[i] == 0
-				&& use_partfile(i))
-				continue;
-
-			bdecode_node e = file_sizes_ent.list_at(i);
-			if (e.type() != bdecode_node::list_t
-				|| e.list_size() < 2
-				|| e.list_at(0).type() != bdecode_node::int_t
-				|| e.list_at(1).type() != bdecode_node::int_t)
-			{
-				ec.ec = errors::missing_file_sizes;
-				ec.file = i;
-				ec.operation = storage_error::check_resume;
-				return false;
-			}
-
-			boost::int64_t expected_size = e.list_int_value_at(0);
-			time_t expected_time = e.list_int_value_at(1);
-
-			// if we're a seed, the expected size should match
-			// the actual full size according to the torrent
-			if (seed && expected_size < fs.file_size(i))
-			{
-				ec.ec = errors::mismatching_file_size;
-				ec.file = i;
-				ec.operation = storage_error::check_resume;
-				return false;
-			}
-
-			boost::int64_t file_size = m_stat_cache.get_filesize(i);
-			time_t file_time;
-			if (file_size >= 0)
-			{
-				file_time = m_stat_cache.get_filetime(i);
-			}
-			else
-			{
-				file_status s;
-				error_code error;
-				std::string file_path = fs.file_path(i, m_save_path);
-				stat_file(file_path, &s, error);
-				if (error)
-				{
-					if (error != boost::system::errc::no_such_file_or_directory)
-					{
-						m_stat_cache.set_error(i);
-						ec.ec = error;
-						ec.file = i;
-						ec.operation = storage_error::stat;
-						return false;
-					}
-					m_stat_cache.set_noexist(i);
-					if (expected_size != 0)
-					{
-						ec.ec = errors::mismatching_file_size;
-						ec.file = i;
-						ec.operation = storage_error::none;
-						return false;
-					}
-					file_size = 0;
-					file_time = 0;
-				}
-				else
-				{
-					file_size = s.file_size;
-					file_time = s.mtime;
-				}
-			}
-
-			if (expected_size > file_size)
-			{
-				ec.ec = errors::mismatching_file_size;
-				ec.file = i;
-				ec.operation = storage_error::none;
-				return false;
-			}
-
-			if (settings().get_bool(settings_pack::ignore_resume_timestamps)) continue;
-
-			// allow some slack, because of FAT volumes
-			if (expected_time != 0 &&
-				(file_time > expected_time + 5 * 60 || file_time < expected_time - 5))
-			{
-				ec.ec = errors::mismatching_file_timestamp;
-				ec.file = i;
-				ec.operation = storage_error::stat;
-				return false;
-			}
-		}
-
-		// TODO: 2 we probably need to do this unconditionally in this function.
-		// Even if the resume data file appears stale, we need to create these
-		// hard links, right?
-#ifndef TORRENT_DISABLE_MUTABLE_TORRENTS
-		if (links)
-		{
-			// if this is a mutable torrent, and we need to pick up some files
-			// from other torrents, do that now. Note that there is an inherent
-			// race condition here. We checked if the files existed on a different
-			// thread a while ago. These files may no longer exist or may have been
-			// moved. If so, we just fail. The user is responsible to not touch
-			// other torrents until a new mutable torrent has been completely
-			// added.
-			int idx = 0;
-			for (std::vector<std::string>::const_iterator i = links->begin();
-				i != links->end(); ++i, ++idx)
-			{
-				if (i->empty()) continue;
-
-				error_code err;
-				std::string file_path = fs.file_path(idx, m_save_path);
-				hard_link(*i, file_path, err);
-
-				// if the file already exists, that's not an error
-				// TODO: 2 is this risky? The upper layer will assume we have the
-				// whole file. Perhaps we should verify that at least the size
-				// of the file is correct
-				if (!err || err == boost::system::errc::file_exists)
-					continue;
-
-				ec.ec = err;
-				ec.file = idx;
-				ec.operation = storage_error::hard_link;
-				return false;
-			}
-		}
-#endif // TORRENT_DISABLE_MUTABLE_TORRENTS
-
-		return true;
-	}
-
-	int default_storage::move_storage(std::string const& sp, int const flags
-		, storage_error& ec)
-	{
-		int ret = piece_manager::no_error;
-		std::string const save_path = complete(sp);
-
-		// check to see if any of the files exist
-		file_storage const& f = files();
-
-		if (flags == fail_if_exist)
-		{
-			file_status s;
-			error_code err;
-			stat_file(save_path, &s, err);
-			if (err != boost::system::errc::no_such_file_or_directory)
-			{
-				// the directory exists, check all the files
-				for (int i = 0; i < f.num_files(); ++i)
-				{
-					// files moved out to absolute paths are ignored
-					if (f.file_absolute_path(i)) continue;
-
-					stat_file(f.file_path(i, save_path), &s, err);
-					if (err != boost::system::errc::no_such_file_or_directory)
-					{
-						ec.ec = err;
-						ec.file = i;
-						ec.operation = storage_error::stat;
-						return piece_manager::file_exist;
-					}
-				}
-			}
-		}
->>>>>>> a06e4f69
 
 				if (e)
 				{
@@ -1304,164 +606,8 @@
 			if (e)
 			{
 				ec.ec = e;
-<<<<<<< HEAD
 				ec.file(file_index);
 				return -1;
-=======
-				ec.file = torrent_status::error_file_partfile;
-				ec.operation = storage_error::partfile_move;
-			}
-		}
-
-		if (e)
-		{
-			// rollback
-			while (--i >= 0)
-			{
-				// files moved out to absolute paths are not moved
-				if (f.file_absolute_path(i)) continue;
-
-				// if we ended up copying the file, don't do anything during
-				// roll-back
-				if (copied_files[i]) continue;
-
-				std::string const old_path = combine_path(m_save_path, f.file_path(i));
-				std::string const new_path = combine_path(save_path, f.file_path(i));
-
-				// ignore errors when rolling back
-				error_code ignore;
-				move_file(new_path, old_path, ignore);
-			}
-
-			return piece_manager::fatal_disk_error;
-		}
-
-		std::string const old_save_path = m_save_path;
-		m_save_path = save_path;
-
-		std::set<std::string> subdirs;
-		for (i = 0; i < f.num_files(); ++i)
-		{
-			// files moved out to absolute paths are not moved
-			if (f.file_absolute_path(i)) continue;
-
-			if (has_parent_path(f.file_path(i)))
-				subdirs.insert(parent_path(f.file_path(i)));
-
-			// if we ended up renaming the file instead of moving it, there's no
-			// need to delete the source.
-			if (copied_files[i] == false) continue;
-
-			std::string const old_path = combine_path(old_save_path, f.file_path(i));
-
-			// we may still have some files in old old_save_path
-			// eg. if (flags == dont_replace && exists(new_path))
-			// ignore errors when removing
-			error_code ignore;
-			remove(old_path, ignore);
-		}
-
-		for (std::set<std::string>::iterator it(subdirs.begin())
-			, end(subdirs.end()); it != end; ++it)
-		{
-			error_code err;
-			std::string subdir = combine_path(old_save_path, *it);
-			while (subdir != old_save_path && !err)
-			{
-				remove(subdir, err);
-				subdir = parent_path(subdir);
-			}
-		}
-
-		return ret;
-	}
-
-	int default_storage::readv(file::iovec_t const* bufs, int num_bufs
-		, int piece, int offset, int flags, storage_error& ec)
-	{
-		read_fileop op(*this, flags);
-
-#ifdef TORRENT_SIMULATE_SLOW_READ
-		boost::thread::sleep(boost::get_system_time()
-			+ boost::posix_time::milliseconds(1000));
-#endif
-		return readwritev(files(), bufs, piece, offset, num_bufs, op, ec);
-	}
-
-	int default_storage::writev(file::iovec_t const* bufs, int num_bufs
-		, int piece, int offset, int flags, storage_error& ec)
-	{
-		write_fileop op(*this, flags);
-		return readwritev(files(), bufs, piece, offset, num_bufs, op, ec);
-	}
-
-	// much of what needs to be done when reading and writing is buffer
-	// management and piece to file mapping. Most of that is the same for reading
-	// and writing. This function is a template, and the fileop decides what to
-	// do with the file and the buffers.
-	int readwritev(file_storage const& files, file::iovec_t const* const bufs
-		, const int piece, const int offset, const int num_bufs, fileop& op
-		, storage_error& ec)
-	{
-		TORRENT_ASSERT(bufs != 0);
-		TORRENT_ASSERT(piece >= 0);
-		TORRENT_ASSERT(piece < files.num_pieces());
-		TORRENT_ASSERT(offset >= 0);
-		TORRENT_ASSERT(num_bufs > 0);
-
-		const int size = bufs_size(bufs, num_bufs);
-		TORRENT_ASSERT(size > 0);
-		TORRENT_ASSERT(files.is_loaded());
-
-		// find the file iterator and file offset
-		boost::uint64_t torrent_offset = piece * boost::uint64_t(files.piece_length()) + offset;
-		int file_index = files.file_index_at_offset(torrent_offset);
-		TORRENT_ASSERT(torrent_offset >= files.file_offset(file_index));
-		TORRENT_ASSERT(torrent_offset < files.file_offset(file_index) + files.file_size(file_index));
-		boost::int64_t file_offset = torrent_offset - files.file_offset(file_index);
-
-		// the number of bytes left before this read or write operation is
-		// completely satisfied.
-		int bytes_left = size;
-
-		TORRENT_ASSERT(bytes_left >= 0);
-
-		// copy the iovec array so we can use it to keep track of our current
-		// location by updating the head base pointer and size. (see
-		// advance_bufs())
-		file::iovec_t* current_buf = TORRENT_ALLOCA(file::iovec_t, num_bufs);
-		copy_bufs(bufs, size, current_buf);
-		TORRENT_ASSERT(count_bufs(current_buf, size) == num_bufs);
-
-		file::iovec_t* tmp_buf = TORRENT_ALLOCA(file::iovec_t, num_bufs);
-
-		// the number of bytes left to read in the current file (specified by
-		// file_index). This is the minimum of (file_size - file_offset) and
-		// bytes_left.
-		int file_bytes_left;
-
-		while (bytes_left > 0)
-		{
-			file_bytes_left = bytes_left;
-			if (file_offset + file_bytes_left > files.file_size(file_index))
-				file_bytes_left = (std::max)(static_cast<int>(files.file_size(file_index) - file_offset), 0);
-
-			// there are no bytes left in this file, move to the next one
-			// this loop skips over empty files
-			while (file_bytes_left == 0)
-			{
-				++file_index;
-				file_offset = 0;
-				TORRENT_ASSERT(file_index < files.num_files());
-
-				// this should not happen. bytes_left should be clamped by the total
-				// size of the torrent, so we should never run off the end of it
-				if (file_index >= files.num_files()) return size;
-
-				file_bytes_left = bytes_left;
-				if (file_offset + file_bytes_left > files.file_size(file_index))
-					file_bytes_left = (std::max)(static_cast<int>(files.file_size(file_index) - file_offset), 0);
->>>>>>> a06e4f69
 			}
 
 			return ret;
