<<<<<<< HEAD
2.0 release

	* requires OpenSSL minimum version 1.0.0 with SNI support
	* deprecated save_state() and load_state() on session in favour of new
	  write_session_params() and read_session_params()
	* added support for BitTorrent v2 (see docs/upgrade_to_2.0.html)
	* create_torrent() pad_file_limit parameter removed
	* create_torrent() merkle- and optimize-alignment flags removed
	* merkle_tree removed from add_torrent_params
	* announce_entry expose information per v1 and v2 info-hash announces
	* torrent_removed_alert, torrent_deleted_alert, torrent_delete_failed_alert: info_hash member is no longer a sha-1 hash, but (deprecated) implicitly convertible to one
	* undeprecate error_file_metadata for torrent errors related to its metadata
	* remove support for adding a torrent under a UUID (used for previous RSS
	* support)
	* remove deprecated feature to add torrents by file:// URL
	* remove deprecated feature to download .torrent file from URL
	* requires boost >= 1.66 to build
	* update networking API to networking TS compatible boost.asio
	* overhauled disk I/O subsystem to use memory mapped files (where available)
	* libtorrent now requires C++14 to build

=======
1.2.3 release

	* promote errors in parsing listen_interfaces to post listen_failed_alert
	* fix bug in protocol encryption/obfuscation
	* fix buffer overflow in SOCKS5 UDP logic
>>>>>>> 828ad7d0
	* fix issue of rapid calls to file_priority() clobbering each other
	* clear tracker errors on success
	* optimize setting with unlimited unchoke slots
	* fixed restoring of trackers, comment, creation date and created-by in resume data
	* fix handling of torrents with too large pieces
	* fixed division by zero in anti-leech choker
	* fixed bug in torrent_info::swap

1.2.2 release

	* fix cases where the disable_hash_checks setting was not honored
	* fix updating of is_finished torrent status, when changing piece priorities
	* fix regression in &left= reporting when adding a seeding torrent
	* fix integer overflow in http parser
	* improve sanitation of symlinks, to support more complex link targets
	* add DHT routing table affinity for BEP 42 nodes
	* add torrent_info constructor overloads to control torrent file limits
	* feature to disable DHT, PEX and LSD per torrent
	* fix issue where trackers from magnet links were not included in create_torrent()
	* make peer_info::client a byte array in python binding
	* pick contiguous pieces from peers with high download rate
	* fix error handling of moving storage to a drive letter that isn't mounted
	* fix HTTP Host header when using proxy

1.2.1 release

	* add dht_pkt_alert and alerts_dropped_alert to python bindings
	* fix python bindins for block_uploaded_alert
	* optimize resolving duplicate filenames in loading torrent files
	* fix python binding of dht_settings
	* tighten up various input validation checks
	* fix create_torrent python binding
	* update symlinks to conform to BEP 47
	* fix python bindings for peer_info
	* support creating symlinks, for torrents with symlinks in them
	* fix error in seed_mode flag
	* support magnet link parameters with number siffixes
	* consistently use "lt" namespace in examples and documentation
	* fix Mingw build to use native cryptoAPI
	* uPnP/NAT-PMP errors no longer set the client's advertised listen port to zero

1.2 release

	* requires boost >= 1.58 to build
	* tweak heuristic of how to interpret url seeds in multi-file torrents
	* support &ipv4= tracker argument for private torrents
	* renamed debug_notification to connect_notification
	* when updating listen sockets, only post alerts for new ones
	* deprecate anonymous_mode_alert
	* deprecated force_proxy setting (when set, the proxy is always used)
	* add support for Port Control Protocol (PCP)
	* deliver notification of alerts being dropped via alerts_dropped_alert
	* deprecated alert::progress_notification alert category, split into
	  finer grained categories
	* update plugin interface functions for improved type-safety
	* implemented support magnet URI extension, select specific file indices
	  for download, BEP53
	* make tracker keys multi-homed. remove set_key() function on session.
	* add flags()/set_flags()/unset_flags() to torrent_handle, deprecate individual functions
	* added alert for block being sent to the send buffer
	* drop support for windows compilers without std::wstring
	* implemented support for DHT info hash indexing, BEP51
	* removed deprecated support for file_base in file_storage
	* added support for running separate DHT nodes on each network interface
	* added support for establishing UTP connections on any network interface
	* added support for sending tracker announces on every network interface
	* introduce "lt" namespace alias
	* need_save_resume_data() will no longer return true every 15 minutes
	* make the file_status interface explicitly public types
	* added resolver_cache_timeout setting for internal host name resolver
	* make parse_magnet_uri take a string_view instead of std::string
	* deprecate add_torrent_params::url field. use parse_magnet_uri instead
	* optimize download queue management
	* deprecated (undocumented) file:// urls
	* add limit for number of web seed connections
	* added support for retrieval of DHT live nodes
	* complete UNC path support
	* add packets pool allocator
	* remove disk buffer pool allocator
	* fix last_upload and last_download overflow after 9 hours in past
	* python binding add more add_torrent_params fields and an invalid key check
	* introduce introduce distinct types for peer_class_t, piece_index_t and
	  file_index_t.
	* fix crash caused by empty bitfield
	* removed disk-access-log build configuration
	* removed mmap_cache feature
	* strengthened type safety in handling of piece and file indices
	* deprecate identify_client() and fingerprint type
	* make sequence number for mutable DHT items backed by std::int64_t
	* tweaked storage_interface to have stronger type safety
	* deprecate relative times in torrent_status, replaced by std::chrono::time_point
	* refactor in alert types to use more const fields and more clear API
	* changed session_stats_alert counters type to signed (std::int64_t)
	* remove torrent eviction/ghost torrent feature
	* include target in DHT lookups, when queried from the session
	* improve support for HTTP redirects for web seeds
	* use string_view in entry interface
	* deprecate "send_stats" property on trackers (since lt_tracker extension has
	  been removed)
	* remove deprecate session_settings API (use settings_pack instead)
	* improve file layout optimization when creating torrents with padfiles
	* remove remote_dl_rate feature
	* source code migration from boost::shared_ptr to std::shared_ptr
	* storage_interface API changed to use span and references
	* changes in public API to work with std::shared_ptr<torrent_info>
	* extensions API changed to use span and std::shared_ptr
	* plugin API changed to handle DHT requests using string_view
	* removed support for lt_trackers and metadata_transfer extensions
	  (pre-dating ut_metadata)
	* support windows' CryptoAPI for SHA-1
	* separated ssl and crypto options in build
	* remove lazy-bitfield feature
	* simplified suggest-read-cache feature to not depend on disk threads
	* removed option to disable contiguous receive buffers
	* deprecated public to_hex() and from_hex() functions
	* separated address and port fields in listen alerts
	* added support for parsing new x.pe parameter from BEP 9
	* peer_blocked_alert now derives from peer_alert
	* transitioned exception types to system_error
	* made alerts move-only
	* move files one-by-one when moving storage for a torrent
	* removed RSS support
	* removed feature to resolve country for peers
	* added support for BEP 32, "IPv6 extension for DHT"
	* overhauled listen socket and UDP socket handling, improving multi-home
	  support and bind-to-device
	* resume data is now communicated via add_torrent_params objects
	* added new read_resume_data()/write_resume_data functions to write bencoded,
	  backwards compatible resume files
	* removed deprecated fields from add_torrent_params
	* deprecate "resume_data" field in add_torrent_params
	* improved support for bind-to-device
	* deprecated ssl_listen, SSL sockets are specified in listen_interfaces now
	* improved support for listening on multiple sockets and interfaces
	* resume data no longer has timestamps of files
	* require C++11 to build libtorrent

	* replace use of boost-endian with boost-predef

1.1.12 release

	* uTP performance fixes

1.1.11 release

	* fix move_storage with save_path with a trailing slash
	* fix tracker announce issue, advertising port 0 in secondary IPv6 announce
	* fix missing boost/noncopyable.hpp includes
	* fix python binding for torrent_info::creation_date()

1.1.10 release

	* fix issue in udp_socket with unusual socket failure
	* split progress_notification alert category into file-, piece- and block progress
	* utp close-reason fix
	* exposed default add_torrent_params flags to python bindings
	* fix redundant flushes of partfile metadata
	* add option to ignore min-interval from trackers on force-reannounce
	* raise default setting for active_limit
	* fall back to copy+remove if rename_file fails
	* improve handling of filesystems not supporting fallocate()
	* force-proxy no longer disables DHT
	* improve connect-boost feature, to make new torrents quickly connect peers

1.1.9 release

	* save both file and piece priorities in resume file
	* added missing stats_metric python binding
	* uTP connections are no longer exempt from rate limits by default
	* fix exporting files from partfile while seeding
	* fix potential deadlock on Windows, caused by performing restricted
	  tasks from within DllMain
	* fix issue when subsequent file priority updates cause torrent to stop

1.1.8 release

	* coalesce reads and writes by default on windows
	* fixed disk I/O performance of checking hashes and creating torrents
	* fix race condition in part_file
	* fix part_file open mode compatibility test
	* fixed race condition in random number generator
	* fix race condition in stat_cache (disk storage)
	* improve error handling of failing to change file priority
	  The API for custom storage implementations was altered
	* set the hidden attribute when creating the part file
	* fix tracker announces reporting more data downloaded than the size of the torrent
	* fix recent regression with force_proxy setting

1.1.7 release

	* don't perform DNS lookups for the DHT bootstrap unless DHT is enabled
	* fix issue where setting file/piece priority would stop checking
	* expose post_dht_stats() to python binding
	* fix backwards compatibility to downloads without partfiles
	* improve part-file related error messages
	* fix reporting &redundant= in tracker announces
	* fix tie-break in duplicate peer connection disconnect logic
	* fix issue with SSL tracker connections left in CLOSE_WAIT state
	* defer truncating existing files until the first time we write to them
	* fix issue when receiving a torrent with 0-sized padfiles as magnet link
	* fix issue resuming 1.0.x downloads with a file priority 0
	* fix torrent_status::next_announce
	* fix pad-file scalability issue
	* made coalesce_reads/coalesce_writes settings take effect on linux and windows
	* use unique peer_ids per connection
	* fix iOS build on recent SDK
	* fix tracker connection bind issue for IPv6 trackers
	* fix error handling of some merkle torrents
	* fix error handling of unsupported hard-links

1.1.6 release

	* deprecate save_encryption_settings (they are part of the normal settings)
	* add getters for peer_class_filter and peer_class_type_filter
	* make torrent_handler::set_priority() to use peer_classes
	* fix support for boost-1.66 (requires C++11)
	* fix i2p support
	* fix loading resume data when in seed mode
	* fix part-file creation race condition
	* fix issue with initializing settings on session construction
	* fix issue with receiving interested before metadata
	* fix IPv6 tracker announce issue
	* restore path sanitization behavior of ":"
	* fix listen socket issue when disabling "force_proxy" mode
	* fix full allocation failure on APFS

1.1.5 release

	* fix infinite loop when parsing certain invalid magnet links
	* fix parsing of torrents with certain invalid filenames
	* fix leak of torrent_peer objecs (entries in peer_list)
	* fix leak of peer_class objects (when setting per-torrent rate limits)
	* expose peer_class API to python binding
	* fix integer overflow in whole_pieces_threshold logic
	* fix uTP path MTU discovery issue on windows (DF bit was not set correctly)
	* fix python binding for torrent_handle, to be hashable
	* fix IPv6 tracker support by performing the second announce in more cases
	* fix utf-8 encoding check in torrent parser
	* fix infinite loop when parsing maliciously crafted torrents
	* fix invalid read in parse_int in bdecoder (CVE-2017-9847)
	* fix issue with very long tracker- and web seed URLs
	* don't attempt to create empty files on startup, if they already exist
	* fix force-recheck issue (new files would not be picked up)
	* fix inconsistency in file_priorities and override_resume_data behavior
	* fix paused torrents not generating a state update when their ul/dl rate
	  transitions to zero

1.1.4 release

	* corrected missing const qualifiers on bdecode_node
	* fix changing queue position of paused torrents (1.1.3 regression)
	* fix re-check issue after move_storage
	* handle invalid arguments to set_piece_deadline()
	* move_storage did not work for torrents without metadata
	* improve shutdown time by only announcing to trackers whose IP we know
	* fix python3 portability issue in python binding
	* delay 5 seconds before reconnecting socks5 proxy for UDP ASSOCIATE
	* fix NAT-PMP crash when removing a mapping at the wrong time
	* improve path sanitization (filter unicode text direction characters)
	* deprecate partial_piece_info::piece_state
	* bind upnp requests to correct local address
	* save resume data when removing web seeds
	* fix proxying of https connections
	* fix race condition in disk I/O storage class
	* fix http connection timeout on multi-homed hosts
	* removed depdendency on boost::uintptr_t for better compatibility
	* fix memory leak in the disk cache
	* fix double free in disk cache
	* forward declaring libtorrent types is discouraged. a new fwd.hpp header is provided

1.1.3 release

	* removed (broken) support for incoming connections over socks5
	* restore announce_entry's timestamp fields to posix time in python binding
	* deprecate torrent_added_alert (in favor of add_torrent_alert)
	* fix python binding for parse_magnet_uri
	* fix minor robustness issue in DHT bootstrap logic
	* fix issue where torrent_status::num_seeds could be negative
	* document deprecation of dynamic loading/unloading of torrents
	* include user-agent in tracker announces in anonymous_mode for private torrents
	* add support for IPv6 peers from udp trackers
	* correctly URL encode the IPv6 argument to trackers
	* fix default file pool size on windows
	* fix bug where settings_pack::file_pool_size setting was not being honored
	* add feature to periodically close files (to make windows clear disk cache)
	* fix bug in torrent_handle::file_status
	* fix issue with peers not updated on metadata from magnet links

1.1.2 release

	* default TOS marking to 0x20
	* fix invalid access when leaving seed-mode with outstanding hash jobs
	* fix ABI compatibility issue introduced with preformatted entry type
	* add web_seed_name_lookup_retry to session_settings
	* slightly improve proxy settings backwards compatibility
	* add function to get default settings
	* updating super seeding would include the torrent in state_update_alert
	* fix issue where num_seeds could be greater than num_peers in torrent_status
	* finished non-seed torrents can also be in super-seeding mode
	* fix issue related to unloading torrents
	* fixed finished-time calculation
	* add missing min_memory_usage() and high_performance_seed() settings presets to python
	* fix stat cache issue that sometimes would produce incorrect resume data
	* storage optimization to peer classes
	* fix torrent name in alerts of builds with deprecated functions
	* make torrent_info::is_valid() return false if torrent failed to load
	* fix per-torrent rate limits for >256 peer classes
	* don't load user_agent and peer_fingerprint from session_state
	* fix file rename issue with name prefix matching torrent name
	* fix division by zero when setting tick_interval > 1000
	* fix move_storage() to its own directory (would delete the files)
	* fix socks5 support for UDP
	* add setting urlseed_max_request_bytes to handle large web seed requests
	* fix python build with CC/CXX environment
	* add trackers from add_torrent_params/magnet links to separate tiers
	* fix resumedata check issue with files with priority 0
	* deprecated mmap_cache feature
	* add utility function for generating peer ID fingerprint
	* fix bug in last-seen-complete
	* remove file size limit in torrent_info filename constructor
	* fix tail-padding for last file in create_torrent
	* don't send user-agent in metadata http downloads or UPnP requests when
	  in anonymous mode
	* fix internal resolve links lookup for mutable torrents
	* hint DHT bootstrap nodes of actual bootstrap request

1.1.1 release

	* update puff.c for gzip inflation (CVE-2016-7164)
	* add dht_bootstrap_node a setting in settings_pack (and add default)
	* make pad-file and symlink support conform to BEP47
	* fix piece picker bug that could result in division by zero
	* fix value of current_tracker when all tracker failed
	* deprecate lt_trackers extension
	* remove load_asnum_db and load_country_db from python bindings
	* fix crash in session::get_ip_filter when not having set one
	* fix filename escaping when repairing torrents with broken web seeds
	* fix bug where file_completed_alert would not be posted unless file_progress
	  had been queries by the client
	* move files one-by-one when moving storage for a torrent
	* fix bug in enum_net() for BSD and Mac
	* fix bug in python binding of announce_entry
	* fixed bug related to flag_merge_resume_http_seeds flag in add_torrent_params
	* fixed inverted priority of incoming piece suggestions
	* optimize allow-fast logic
	* fix issue where FAST extension messages were not used during handshake
	* fixed crash on invalid input in http_parser
	* upgraded to libtommath 1.0
	* fixed parsing of IPv6 endpoint with invalid port character separator
	* added limited support for new x.pe parameter from BEP 9
	* fixed dht stats counters that weren't being updated
	* make sure add_torrent_alert is always posted before other alerts for
	  the torrent
	* fixed peer-class leak when settings per-torrent rate limits
	* added a new "preformatted" type to bencode entry variant type
	* improved Socks5 support and test coverage
	* fix set_settings in python binding
	* Added missing alert categories in python binding
	* Added dht_get_peers_reply_alert alert in python binding
	* fixed updating the node id reported to peers after changing IPs

1.1.0 release

	* improve robustness and performance of uTP PMTU discovery
	* fix duplicate ACK issue in uTP
	* support filtering which parts of session state are loaded by load_state()
	* deprecate support for adding torrents by HTTP URL
	* allow specifying which tracker to scrape in scrape_tracker
	* tracker response alerts from user initiated announces/scrapes are now
	  posted regardless of alert mask
	* improve DHT performance when changing external IP (primarily affects
	  bootstrapping).
	* add feature to stop torrents immediately after checking files is done
	* make all non-auto managed torrents exempt from queuing logic, including
	  checking torrents.
	* add option to not proxy tracker connections through proxy
	* removed sparse-regions feature
	* support using 0 disk threads (to perform disk I/O in network thread)
	* removed deprecated handle_alert template
	* enable logging build config by default (but alert mask disabled by default)
	* deprecated RSS API
	* experimental support for BEP 38, "mutable torrents"
	* replaced lazy_bdecode with a new bdecoder that's a lot more efficient
	* deprecate time functions, expose typedefs of boost::chrono in the
	  libtorrent namespace instead
	* deprecate file_base feature in file_storage/torrent_info
	* changed default piece and file priority to 4 (previously 1)
	* improve piece picker support for reverse picking (used for snubbed peers)
	  to not cause priority inversion for regular peers
	* improve piece picker to better support torrents with very large pieces
	  and web seeds. (request large contiguous ranges, but not necessarily a
	  whole piece).
	* deprecated session_status and session::status() in favor of performance
	  counters.
	* improve support for HTTP where one direction of the socket is shut down.
	* remove internal fields from web_seed_entry
	* separate crypto library configuration <crypto> and whether to support
	  bittorrent protocol encryption <encryption>
	* simplify bittorrent protocol encryption by just using internal RC4
	  implementation.
	* optimize copying torrent_info and file_storage objects
	* cancel non-critical DNS lookups when shutting down, to cut down on
	  shutdown delay.
	* greatly simplify the debug logging infrastructure. logs are now delivered
	  as alerts, and log level is controlled by the alert mask.
	* removed auto_expand_choker. use rate_based_choker instead
	* optimize UDP tracker packet handling
	* support SSL over uTP connections
	* support web seeds that resolve to multiple IPs
	* added auto-sequential feature. download well-seeded torrents in-order
	* removed built-in GeoIP support (this functionality is orthogonal to
	  libtorrent)
	* deprecate proxy settings in favor of regular settings
	* deprecate separate settings for peer protocol encryption
	* support specifying listen interfaces and outgoing interfaces as device
	  names (eth0, en2, tun0 etc.)
	* support for using purgrable memory as disk cache on Mac OS.
	* be more aggressive in corking sockets, to coalesce messages into larger
	  packets.
	* pre-emptively unchoke peers to save one round-trip at connection start-up.
	* add session constructor overload that takes a settings_pack
	* torrent_info is no longer an intrusive_ptr type. It is held by shared_ptr.
	  This is a non-backwards compatible change
	* move listen interface and port to the settings
	* move use_interfaces() to be a setting
	* extend storage interface to allow deferred flushing and flush the part-file
	  metadata periodically
	* make statistics propagate instantly rather than on the second tick
	* support for partfiles, where partial pieces belonging to skipped files are
	  put
	* support using multiple threads for socket operations (especially useful for
	  high performance SSL connections)
	* allow setting rate limits for arbitrary peer groups. Generalizes
	  per-torrent rate limits, and local peer limits
	* improved disk cache complexity O(1) instead of O(log(n))
	* add feature to allow storing disk cache blocks in an mmapped file
	  (presumably on an SSD)
	* optimize peer connection distribution logic across torrents to scale
	  better with many torrents
	* replaced std::map with boost::unordered_map for torrent list, to scale
	  better with many torrents
	* optimized piece picker
	* optimized disk cache
	* optimized .torrent file parsing
	* optimized initialization of storage when adding a torrent
	* added support for adding torrents asynchronously (for improved startup
	  performance)
	* added support for asynchronous disk I/O
	* almost completely changed the storage interface (for custom storage)
	* added support for hashing pieces in multiple threads

	* fix padfile issue
	* fix PMTUd bug
	* update puff to fix gzip crash

1.0.10 release

	* fixed inverted priority of incoming piece suggestions
	* fixed crash on invalid input in http_parser
	* added a new "preformatted" type to bencode entry variant type
	* fix division by zero in super-seeding logic

1.0.9 release

	* fix issue in checking outgoing interfaces (when that option is enabled)
	* python binding fix for boost-1.60.0
	* optimize enumeration of network interfaces on windows
	* improve reliability of binding listen sockets
	* support SNI in https web seeds and trackers
	* fix unhandled exception in DHT when receiving a DHT packet over IPv6

1.0.8 release

	* fix bug where web seeds were not used for torrents added by URL
	* fix support for symlinks on windows
	* fix long filename issue (on unixes)
	* fixed performance bug in DHT torrent eviction
	* fixed win64 build (GetFileAttributesEx)
	* fixed bug when deleting files for magnet links before they had metadata

1.0.7 release

	* fix bug where loading settings via load_state() would not trigger all
	  appropriate actions
	* fix bug where 32 bit builds could use more disk cache than the virtual
	  address space (when set to automatic)
	* fix support for torrents with > 500'000 pieces
	* fix ip filter bug when banning peers
	* fix IPv6 IP address resolution in URLs
	* introduce run-time check for torrent info-sections beeing too large
	* fix web seed bug when using proxy and proxy-peer-connections=false
	* fix bug in magnet link parser
	* introduce add_torrent_params flags to merge web seeds with resume data
	  (similar to trackers)
	* fix bug where dont_count_slow_torrents could not be disabled
	* fix fallocate hack on linux (fixes corruption on some architectures)
	* fix auto-manage bug with announce to tracker/lsd/dht limits
	* improve DHT routing table to not create an unbalanced tree
	* fix bug in uTP that would cause any connection taking more than one second
	  to connect be timed out (introduced in the vulnerability path)
	* fixed falling back to sending UDP packets direct when socks proxy fails
	* fixed total_wanted bug (when setting file priorities in add_torrent_params)
	* fix python3 compatibility with sha1_hash

1.0.6 release

	* fixed uTP vulnerability
	* make utf8 conversions more lenient
	* fix loading of piece priorities from resume data
	* improved seed-mode handling (seed-mode will now automatically be left when
	  performing operations implying it's not a seed)
	* fixed issue with file priorities and override resume data
	* fix request queue size performance issue
	* slightly improve UDP tracker performance
	* fix http scrape
	* add missing port mapping functions to python binding
	* fix bound-checking issue in bdecoder
	* expose missing dht_settings fields to python
	* add function to query the DHT settings
	* fix bug in 'dont_count_slow_torrents' feature, which would start too many
	  torrents

1.0.5 release

	* improve ip_voter to avoid flapping
	* fixed bug when max_peerlist_size was set to 0
	* fix issues with missing exported symbols when building dll
	* fix division by zero bug in edge case while connecting peers

1.0.4 release

	* fix bug in python binding for file_progress on torrents with no metadata
	* fix assert when removing a connected web seed
	* fix bug in tracker timeout logic
	* switch UPnP post back to HTTP 1.1
	* support conditional DHT get
	* OpenSSL build fixes
	* fix DHT scrape bug

1.0.3 release

	* python binding build fix for boost-1.57.0
	* add --enable-export-all option to configure script, to export all symbols
	  from libtorrent
	* fix if_nametoindex build error on windows
	* handle overlong utf-8 sequences
	* fix link order bug in makefile for python binding
	* fix bug in interest calculation, causing premature disconnects
	* tweak flag_override_resume_data semantics to make more sense (breaks
	  backwards compatibility of edge-cases)
	* improve DHT bootstrapping and periodic refresh
	* improve DHT maintanence performance (by pinging instead of full lookups)
	* fix bug in DHT routing table node-id prefix optimization
	* fix incorrect behavior of flag_use_resume_save_path
	* fix protocol race-condition in super seeding mode
	* support read-only DHT nodes
	* remove unused partial hash DHT lookups
	* remove potentially privacy leaking extension (non-anonymous mode)
	* peer-id connection ordering fix in anonymous mode
	* mingw fixes

1.0.2 release

	* added missing force_proxy to python binding
	* anonymous_mode defaults to false
	* make DHT DOS detection more forgiving to bursts
	* support IPv6 multicast in local service discovery
	* simplify CAS function in DHT put
	* support IPv6 traffic class (via the TOS setting)
	* made uTP re-enter slow-start after time-out
	* fixed uTP upload performance issue
	* fix missing support for DHT put salt

1.0.1 release

	* fix alignment issue in bitfield
	* improved error handling of gzip
	* fixed crash when web seeds redirect
	* fix compiler warnings

1.0 release

	* fix bugs in convert_to/from_native() on windows
	* fix support for web servers not supporting keepalive
	* support storing save_path in resume data
	* don't use full allocation on network drives (on windows)
	* added clear_piece_deadlines() to remove all piece deadlines
	* improve queuing logic of inactive torrents (dont_count_slow_torrents)
	* expose optimistic unchoke logic to plugins
	* fix issue with large UDP packets on windows
	* remove set_ratio() feature
	* improve piece_deadline/streaming
	* honor pieces with priority 7 in sequential download mode
	* simplified building python bindings
	* make ignore_non_routers more forgiving in the case there are no UPnP
	  devices at a known router. Should improve UPnP compatibility.
	* include reason in peer_blocked_alert
	* support magnet links wrapped in .torrent files
	* rate limiter optimization
	* rate limiter overflow fix (for very high limits)
	* non-auto-managed torrents no longer count against the torrent limits
	* handle DHT error responses correctly
	* allow force_announce to only affect a single tracker
	* add moving_storage field to torrent_status
	* expose UPnP and NAT-PMP mapping in session object
	* DHT refactoring and support for storing arbitrary data with put and get
	* support building on android
	* improved support for web seeds that don't support keep-alive
	* improve DHT routing table to return better nodes (lower RTT and closer
	  to target)
	* don't use pointers to resume_data and file_priorities in
	  add_torrent_params
	* allow moving files to absolute paths, out of the download directory
	* make move_storage more generic to allow both overwriting files as well
	  as taking existing ones
	* fix choking issue at high upload rates
	* optimized rate limiter
	* make disk cache pool allocator configurable
	* fix library ABI to not depend on logging being enabled
	* use hex encoding instead of base32 in create_magnet_uri
	* include name, save_path and torrent_file in torrent_status, for
	  improved performance
	* separate anonymous mode and force-proxy mode, and tighten it up a bit
	* add per-tracker scrape information to announce_entry
	* report errors in read_piece_alert
	* DHT memory optimization
	* improve DHT lookup speed
	* improve support for windows XP and earlier
	* introduce global connection priority for improved swarm performance
	* make files deleted alert non-discardable
	* make built-in sha functions not conflict with libcrypto
	* improve web seed hash failure case
	* improve DHT lookup times
	* uTP path MTU discovery improvements
	* optimized the torrent creator optimizer to scale significantly better
	  with more files
	* fix uTP edge case where udp socket buffer fills up
	* fix nagle implementation in uTP

	* fix bug in error handling in protocol encryption

0.16.18 release

	* fix uninitialized values in DHT DOS mitigation
	* fix error handling in file::phys_offset
	* fix bug in HTTP scrape response parsing
	* enable TCP keepalive for socks5 connection for UDP associate
	* fix python3 support
	* fix bug in lt_donthave extension
	* expose i2p_alert to python. cleaning up of i2p connection code
	* fixed overflow and download performance issue when downloading at high rates
	* fixed bug in add_torrent_alert::message for magnet links
	* disable optimistic disconnects when connection limit is low
	* improved error handling of session::listen_on
	* suppress initial 'completed' announce to trackers added with replace_trackers
	  after becoming a seed
	* SOCKS4 fix for trying to connect over IPv6
	* fix saving resume data when removing all trackers
	* fix bug in udp_socket when changing socks5 proxy quickly

0.16.17 release

	* don't fall back on wildcard port in UPnP
	* fix local service discovery for magnet links
	* fix bitfield issue in file_storage
	* added work-around for MingW issue in file I/O
	* fixed sparse file detection on windows
	* fixed bug in gunzip
	* fix to use proxy settings when adding .torrent file from URL
	* fix resume file issue related to daylight savings time on windows
	* improve error checking in lazy_bdecode

0.16.16 release

	* add missing add_files overload to the python bindings
	* improve error handling in http gunzip
	* fix debug logging for banning web seeds
	* improve support for de-selected files in full allocation mode
	* fix dht_bootstrap_alert being posted
	* SetFileValidData fix on windows (prevents zero-fill)
	* fix minor lock_files issue on unix

0.16.15 release

	* fix mingw time_t 64 bit issue
	* fix use of SetFileValidData on windows
	* fix crash when using full allocation storage mode
	* improve error_code and error_category support in python bindings
	* fix python binding for external_ip_alert

0.16.14 release

	* make lt_tex more robust against bugs and malicious behavior
	* HTTP chunked encoding fix
	* expose file_granularity flag to python bindings
	* fix DHT memory error
	* change semantics of storage allocation to allocate on first write rather
	  than on startup (behaves better with changing file priorities)
	* fix resend logic in response to uTP SACK messages
	* only act on uTP RST packets with correct ack_nr
	* make uTP errors log in normal log mode (not require verbose)
	* deduplicate web seed entries from torrent files
	* improve error reporting from lazy_decode()

0.16.13 release

	* fix auto-manage issue when pausing session
	* fix bug in non-sparse mode on windows, causing incorrect file errors to
	  be generated
	* fix set_name() on file_storage actually affecting save paths
	* fix large file support issue on mingw
	* add some error handling to set_piece_hashes()
	* fix completed-on timestamp to not be clobbered on each startup
	* fix deadlock caused by some UDP tracker failures
	* fix potential integer overflow issue in timers on windows
	* minor fix to peer_proportional mixed_mode algorithm (TCP limit could go
	  too low)
	* graceful pause fix
	* i2p fixes
	* fix issue when loading certain malformed .torrent files
	* pass along host header with http proxy requests and possible
	  http_connection shutdown hang

0.16.12 release

	* fix building with C++11
	* fix IPv6 support in UDP socket (uTP)
	* fix mingw build issues
	* increase max allowed outstanding piece requests from peers
	* uTP performance improvement. only fast retransmit one packet at a time
	* improve error message for 'file too short'
	* fix piece-picker stat bug when only selecting some files for download
	* fix bug in async_add_torrent when settings file_priorities
	* fix boost-1.42 support for python bindings
	* fix memory allocation issue (virtual addres space waste) on windows

0.16.11 release

	* fix web seed URL double escape issue
	* fix string encoding issue in alert messages
	* fix SSL authentication issue
	* deprecate std::wstring overloads. long live utf-8
	* improve time-critical pieces feature (streaming)
	* introduce bandwidth exhaustion attack-mitigation in allowed-fast pieces
	* python binding fix issue where torrent_info objects where destructing when
	  their torrents were deleted
	* added missing field to scrape_failed_alert in python bindings
	* GCC 4.8 fix
	* fix proxy failure semantics with regards to anonymous mode
	* fix round-robin seed-unchoke algorithm
	* add bootstrap.sh to generage configure script and run configure
	* fix bug in SOCK5 UDP support
	* fix issue where torrents added by URL would not be started immediately

0.16.10 release

	* fix encryption level handle invalid values
	* add a number of missing functions to the python binding
	* fix typo in Jamfile for building shared libraries
	* prevent tracker exchange for magnet links before metadata is received
	* fix crash in make_magnet_uri when generating links longer than 1024
	  characters
	* fix hanging issue when closing files on windows (completing a download)
	* fix piece picking edge case that could cause torrents to get stuck at
	  hash failure
	* try unencrypted connections first, and fall back to encryption if it
	  fails (performance improvement)
	* add missing functions to python binding (flush_cache(), remap_files()
	  and orig_files())
	* improve handling of filenames that are invalid on windows
	* support 'implied_port' in DHT announce_peer
	* don't use pool allocator for disk blocks (cache may now return pages
	  to the kernel)

0.16.9 release

	* fix long filename truncation on windows
	* distinguish file open mode when checking files and downloading/seeding
	  with bittorrent. updates storage interface
	* improve file_storage::map_file when dealing with invalid input
	* improve handling of invalid utf-8 sequences in strings in torrent files
	* handle more cases of broken .torrent files
	* fix bug filename collision resolver
	* fix bug in filename utf-8 verification
	* make need_save_resume() a bit more robust
	* fixed sparse flag manipulation on windows
	* fixed streaming piece picking issue

0.16.8 release

	* make rename_file create missing directories for new filename
	* added missing python function: parse_magnet_uri
	* fix alerts.all_categories in python binding
	* fix torrent-abort issue which would cancel name lookups of other torrents
	* make torrent file parser reject invalid path elements earlier
	* fixed piece picker bug when using pad-files
	* fix read-piece response for cancelled deadline-pieces
	* fixed file priority vector-overrun
	* fix potential packet allocation alignment issue in utp
	* make 'close_redudnant_connections' cover more cases
	* set_piece_deadline() also unfilters the piece (if its priority is 0)
	* add work-around for bug in windows vista and earlier in
	  GetOverlappedResult
	* fix traversal algorithm leak in DHT
	* fix string encoding conversions on windows
	* take torrent_handle::query_pieces into account in torrent_handle::statue()
	* honor trackers responding with 410
	* fixed merkle tree torrent creation bug
	* fixed crash with empty url-lists in torrent files
	* added missing max_connections() function to python bindings

0.16.7 release

	* fix string encoding in error messages
	* handle error in read_piece and set_piece_deadline when torrent is removed
	* DHT performance improvement
	* attempt to handle ERROR_CANT_WAIT disk error on windows
	* improve peers exchanged over PEX
	* fixed rare crash in ut_metadata extension
	* fixed files checking issue
	* added missing pop_alerts() to python bindings
	* fixed typos in configure script, inversing some feature-enable/disable flags
	* added missing flag_update_subscribe to python bindings
	* active_dht_limit, active_tracker_limit and active_lsd_limit now
	  interpret -1 as infinite

0.16.6 release

	* fixed verbose log error for NAT holepunching
	* fix a bunch of typos in python bindings
	* make get_settings available in the python binding regardless of
	  deprecated functions
	* fix typo in python settings binding
	* fix possible dangling pointer use in peer list
	* fix support for storing arbitrary data in the DHT
	* fixed bug in uTP packet circle buffer
	* fix potential crash when using torrent_handle::add_piece
	* added missing add_torrent_alert to python binding

0.16.5 release

	* udp socket refcounter fix
	* added missing async_add_torrent to python bindings
	* raised the limit for bottled http downloads to 2 MiB
	* add support for magnet links and URLs in python example client
	* fixed typo in python bindings' add_torrent_params
	* introduce a way to add built-in plugins from python
	* consistently disconnect the same peer when two peers simultaneously connect
	* fix local endpoint queries for uTP connections
	* small optimization to local peer discovery to ignore our own broadcasts
	* try harder to bind the udp socket (uTP, DHT, UDP-trackers, LSD) to the
	  same port as TCP
	* relax file timestamp requirements for accepting resume data
	* fix performance issue in web seed downloader (coalescing of blocks
	  sometimes wouldn't work)
	* web seed fixes (better support for torrents without trailing / in
	  web seeds)
	* fix some issues with SSL over uTP connections
	* fix UDP trackers trying all endpoints behind the hostname

0.16.4 release

	* raise the default number of torrents allowed to announce to trackers
	  to 1600
	* improve uTP slow start behavior
	* fixed UDP socket error causing it to fail on Win7
	* update use of boost.system to not use deprecated functions
	* fix GIL issue in python bindings. Deprecated extension support in python
	* fixed bug where setting upload slots to -1 would not mean infinite
	* extend the UDP tracker protocol to include the request string from the
	  tracker URL
	* fix mingw build for linux crosscompiler

0.16.3 release

	* fix python binding backwards compatibility in replace_trackers
	* fix possible starvation in metadata extension
	* fix crash when creating torrents and optimizing file order with pad files
	* disable support for large MTUs in uTP until it is more reliable
	* expose post_torrent_updates and state_update_alert to python bindings
	* fix incorrect SSL error messages
	* fix windows build of shared library with openssl
	* fix race condition causing shutdown hang

0.16.2 release

	* fix permissions issue on linux with noatime enabled for non-owned files
	* use random peer IDs in anonymous mode
	* fix move_storage bugs
	* fix unnecessary dependency on boost.date_time when building boost.asio as separate compilation
	* always use SO_REUSEADDR and deprecate the flag to turn it on
	* add python bindings for SSL support
	* minor uTP tweaks
	* fix end-game mode issue when some files are selected to not be downloaded
	* improve uTP slow start
	* make uTP less aggressive resetting cwnd when idle

0.16.1 release

	* fixed crash when providing corrupt resume data
	* fixed support for boost-1.44
	* fixed reversed semantics of queue_up() and queue_down()
	* added missing functions to python bindings (file_priority(), set_dht_settings())
	* fixed low_prio_disk support on linux
	* fixed time critical piece accounting in the request queue
	* fixed semantics of rate_limit_utp to also ignore per-torrent limits
	* fixed piece sorting bug of deadline pieces
	* fixed python binding build on Mac OS and BSD
	* fixed UNC path normalization (on windows, unless UNC paths are disabled)
	* fixed possible crash when enabling multiple connections per IP
	* fixed typo in win vista specific code, breaking the build
	* change default of rate_limit_utp to true
	* fixed DLL export issue on windows (when building a shared library linking statically against boost)
	* fixed FreeBSD build
	* fixed web seed performance issue with pieces > 1 MiB
	* fixed unchoke logic when using web seeds
	* fixed compatibility with older versions of boost (down to boost 1.40)

0.16 release

	* support torrents with more than 262000 pieces
	* make tracker back-off configurable
	* don't restart the swarm after downloading metadata from magnet links
	* lower the default tracker retry intervals
	* support banning web seeds sending corrupt data
	* don't let hung outgoing connection attempts block incoming connections
	* improve SSL torrent support by using SNI and a single SSL listen socket
	* improved peer exchange performance by sharing incoming connections which advertize listen port 
	* deprecate set_ratio(), and per-peer rate limits
	* add web seed support for torrents with pad files
	* introduced a more scalable API for torrent status updates (post_torrent_updates()) and updated client_test to use it
	* updated the API to add_torrent_params turning all bools into flags of a flags field
	* added async_add_torrent() function to significantly improve performance when
	  adding many torrents
	* change peer_states to be a bitmask (bw_limit, bw_network, bw_disk)
	* changed semantics of send_buffer_watermark_factor to be specified as a percentage
	* add incoming_connection_alert for logging all successful incoming connections
	* feature to encrypt peer connections with a secret AES-256 key stored in .torrent file
	* deprecated compact storage allocation
	* close files in separate thread on systems where close() may block (Mac OS X for instance)
	* don't create all directories up front when adding torrents
	* support DHT scrape
	* added support for fadvise/F_RDADVISE for improved disk read performance
	* introduced pop_alerts() which pops the entire alert queue in a single call
	* support saving metadata in resume file, enable it by default for magnet links
	* support for receiving multi announce messages for local peer discovery
	* added session::listen_no_system_port flag to prevent libtorrent from ever binding the listen socket to port 0
	* added option to not recheck on missing or incomplete resume data
	* extended stats logging with statistics=on builds
	* added new session functions to more efficiently query torrent status
	* added alerts for added and removed torrents
	* expanded plugin interface to support session wide states
	* made the metadata block requesting algorithm more robust against hash check failures
	* support a separate option to use proxies for peers or not
	* pausing the session now also pauses checking torrents
	* moved alert queue size limit into session_settings
	* added support for DHT rss feeds (storing only)
	* added support for RSS feeds
	* fixed up some edge cases in DHT routing table and improved unit test of it
	* added error category and error codes for HTTP errors
	* made the DHT implementation slightly more robust against routing table poisoning and node ID spoofing
	* support chunked encoding in http downloads (http_connection)
	* support adding torrents by url to the .torrent file
	* support CDATA tags in xml parser
	* use a python python dictionary for settings instead of session_settings object (in python bindings)
	* optimized metadata transfer (magnet link) startup time (shaved off about 1 second)
	* optimized swarm startup time (shaved off about 1 second)
	* support DHT name lookup
	* optimized memory usage of torrent_info and file_storage, forcing some API changes
	  around file_storage and file_entry
	* support trackerid tracker extension
	* graceful peer disconnect mode which finishes transactions before disconnecting peers
	* support chunked encoding for web seeds
	* uTP protocol support
	* resistance towards certain flood attacks
	* support chunked encoding for web seeds (only for BEP 19, web seeds)
	* optimized session startup time
	* support SSL for web seeds, through all proxies
	* support extending web seeds with custom authorization and extra headers
	* settings that are not changed from the default values are not saved
	  in the session state
	* made seeding choking algorithm configurable
	* deprecated setters for max connections, max half-open, upload and download
	  rates and unchoke slots. These are now set through session_settings
	* added functions to query an individual peer's upload and download limit
	* full support for BEP 21 (event=paused)
	* added share-mode feature for improving share ratios
	* merged all proxy settings into a single one
	* improved SOCKS5 support by proxying hostname lookups
	* improved support for multi-homed clients
	* added feature to not count downloaded bytes from web seeds in stats
	* added alert for incoming local service discovery messages
	* added option to set file priorities when adding torrents
	* removed the session mutex for improved performance
	* added upload and download activity timer stats for torrents
	* made the reuse-address flag configurable on the listen socket
	* moved UDP trackers over to use a single socket
	* added feature to make asserts log to a file instead of breaking the process
	  (production asserts)
	* optimized disk I/O cache clearing
	* added feature to ask a torrent if it needs to save its resume data or not
	* added setting to ignore file modification time when loading resume files
	* support more fine-grained torrent states between which peer sources it
	  announces to
	* supports calculating sha1 file-hashes when creating torrents
	* made the send_buffer_watermark performance warning more meaningful
	* supports complete_ago extension
	* dropped zlib as a dependency and builds using puff.c instead
	* made the default cache size depend on available physical RAM
	* added flags to torrent::status() that can filter which values are calculated
	* support 'explicit read cache' which keeps a specific set of pieces
	  in the read cache, without implicitly caching other pieces
	* support sending suggest messages based on what's in the read cache
	* clear sparse flag on files that complete on windows
	* support retry-after header for web seeds
	* replaced boost.filesystem with custom functions
	* replaced dependency on boost.thread by asio's internal thread primitives
	* added support for i2p torrents
	* cleaned up usage of MAX_PATH and related macros
	* made it possible to build libtorrent without RTTI support
	* added support to build with libgcrypt and a shipped version of libtommath
	* optimized DHT routing table memory usage
	* optimized disk cache to work with large caches
	* support variable number of optimistic unchoke slots and to dynamically
	  adjust based on the total number of unchoke slots
	* support for BitTyrant choker algorithm
	* support for automatically start torrents when they receive an
	  incoming connection
	* added more detailed instrumentation of the disk I/O thread

0.15.11 release

	* fixed web seed bug, sometimes causing infinite loops
	* fixed race condition when setting session_settings immediately after creating session
	* give up immediately when failing to open a listen socket (report the actual error)
	* restored ABI compatibility with 0.15.9
	* added missing python bindings for create_torrent and torrent_info

0.15.10 release

	* fix 'parameter incorrect' issue when using unbuffered IO on windows
	* fixed UDP socket error handling on windows
	* fixed peer_tos (type of service) setting
	* fixed crash when loading resume file with more files than the torrent in it
	* fix invalid-parameter error on windows when disabling filesystem disk cache
	* fix connection queue issue causing shutdown delays
	* fixed mingw build
	* fix overflow bug in progress_ppm field
	* don't filter local peers received from a non-local tracker
	* fix python deadlock when using python extensions
	* fixed small memory leak in DHT

0.15.9 release

	* added some functions missing from the python binding
	* fixed rare piece picker bug
	* fixed invalid torrent_status::finished_time
	* fixed bugs in dont-have and upload-only extension messages
	* don't open files in random-access mode (speeds up hashing)

0.15.8 release

	* allow NULL to be passed to create_torrent::set_comment and create_torrent::set_creator
	* fix UPnP issue for routers with multiple PPPoE connections
	* fix issue where event=stopped announces wouldn't be sent when closing session
	* fix possible hang in file::readv() on windows
	* fix CPU busy loop issue in tracker announce logic
	* honor IOV_MAX when using writev and readv
	* don't post 'operation aborted' UDP errors when changing listen port
	* fix tracker retry logic, where in some configurations the next tier would not be tried
	* fixed bug in http seeding logic (introduced in 0.15.7)
	* add support for dont-have extension message
	* fix for set_piece_deadline
	* add reset_piece_deadline function
	* fix merkle tree torrent assert

0.15.7 release

	* exposed set_peer_id to python binding
	* improve support for merkle tree torrent creation
	* exposed comparison operators on torrent_handle to python
	* exposed alert error_codes to python
	* fixed bug in announce_entry::next_announce_in and min_announce_in
	* fixed sign issue in set_alert_mask signature
	* fixed unaligned disk access for unbuffered I/O in windows
	* support torrents whose name is empty
	* fixed connection limit to take web seeds into account as well
	* fixed bug when receiving a have message before having the metadata
	* fixed python bindings build with disabled DHT support
	* fixed BSD file allocation issue
	* fixed bug in session::delete_files option to remove_torrent

0.15.6 release

	* fixed crash in udp trackers when using SOCKS5 proxy
	* fixed reconnect delay when leaving upload only mode
	* fixed default values being set incorrectly in add_torrent_params through add_magnet_uri in python bindings
	* implemented unaligned write (for unbuffered I/O)
	* fixed broadcast_lsd option
	* fixed udp-socket race condition when using a proxy
	* end-game mode optimizations
	* fixed bug in udp_socket causing it to issue two simultaneous async. read operations
	* fixed mingw build
	* fixed minor bug in metadata block requester (for magnet links)
	* fixed race condition in iconv string converter
	* fixed error handling in torrent_info constructor
	* fixed bug in torrent_info::remap_files
	* fix python binding for wait_for_alert
	* only apply privileged port filter to DHT-only peers

0.15.5 release

	* support DHT extension to report external IPs
	* fixed rare crash in http_connection's error handling
	* avoid connecting to peers listening on ports < 1024
	* optimized piece picking to not cause busy loops in some end-game modes
	* fixed python bindings for tcp::endpoint
	* fixed edge case of pad file support
	* limit number of torrents tracked by DHT
	* fixed bug when allow_multiple_connections_per_ip was enabled
	* potential WOW64 fix for unbuffered I/O (windows)
	* expose set_alert_queue_size_limit to python binding
	* support dht nodes in magnet links
	* support 100 Continue HTTP responses
	* changed default choker behavior to use 8 unchoke slots (instead of being rate based)
	* fixed error reporting issue in disk I/O thread
	* fixed file allocation issues on linux
	* fixed filename encoding and decoding issue on platforms using iconv
	* reports redundant downloads to tracker, fixed downloaded calculation to
	  be more stable when not including redundant. Improved redundant data accounting
	  to be more accurate
	* fixed bugs in http seed connection and added unit test for it
	* fixed error reporting when fallocate fails
	* deprecate support for separate proxies for separate kinds of connections

0.15.4 release

	* fixed piece picker issue triggered by hash failure and timed out requests to the piece
	* fixed optimistic unchoke issue when setting per torrent unchoke limits
	* fixed UPnP shutdown issue
	* fixed UPnP DeletePortmapping issue
	* fixed NAT-PMP issue when adding the same mapping multiple times
	* no peers from tracker when stopping is no longer an error
	* improved web seed retry behavior
	* fixed announce issue

0.15.3 release

	* fixed announce bug where event=completed would not be sent if it violated the
	  min-announce of the tracker
	* fixed limitation in rate limiter
	* fixed build error with boost 1.44

0.15.2 release

	* updated compiler to msvc 2008 for python binding
	* restored default fail_limit to unlimited on all trackers
	* fixed rate limit bug for DHT
	* fixed SOCKS5 bug for routing UDP packets
	* fixed bug on windows when verifying resume data for a torrent where
	  one of its directories had been removed
	* fixed race condition in peer-list with DHT
	* fix force-reannounce and tracker retry issue

0.15.1 release

	* fixed rare crash when purging the peer list
	* fixed race condition around m_abort in session_impl
	* fixed bug in web_peer_connection which could cause a hang when downloading
	  from web servers
	* fixed bug in metadata extensions combined with encryption
	* refactored socket reading code to not use async. operations unnecessarily
	* some timer optimizations
	* removed the reuse-address flag on the listen socket
	* fixed bug where local peer discovery and DHT wouldn't be announced to without trackers
	* fixed bug in bdecoder when decoding invalid messages
	* added build warning when building with UNICODE but the standard library
	  doesn't provide std::wstring
	* fixed add_node python binding
	* fixed issue where trackers wouldn't tried immediately when the previous one failed
	* fixed synchronization issue between download queue and piece picker
	* fixed bug in udp tracker scrape response parsing
	* fixed bug in the disk thread that could get triggered under heavy load
	* fixed bug in add_piece() that would trigger asserts
	* fixed vs 2010 build
	* recognizes more clients in identify_client()
	* fixed bug where trackers wouldn't be retried if they failed
	* slight performance fix in disk elevator algorithm
	* fixed potential issue where a piece could be checked twice
	* fixed build issue on windows related to GetCompressedSize()
	* fixed deadlock when starting torrents with certain invalid tracker URLs
	* fixed iterator bug in disk I/O thread
	* fixed FIEMAP support on linux
	* fixed strict aliasing warning on gcc
	* fixed inconsistency when creating torrents with symlinks
	* properly detect windows version to initialize half-open connection limit
	* fixed bug in url encoder where $ would not be encoded

0.15 release

	* introduced a session state save mechanism. load_state() and save_state().
	  this saves all session settings and state (except torrents)
	* deprecated dht_state functions and merged it with the session state
	* added support for multiple trackers in magnet links
	* added support for explicitly flushing the disk cache
	* added torrent priority to affect bandwidth allocation for its peers
	* reduced the number of floating point operations (to better support
	  systems without FPU)
	* added new alert when individual files complete
	* added support for storing symbolic links in .torrent files
	* added support for uTorrent interpretation of multi-tracker torrents
	* handle torrents with duplicate filenames
	* piece timeouts are adjusted to download rate limits
	* encodes urls in torrent files that needs to be encoded
	* fixed not passing &supportcrypto=1 when encryption is disabled
	* introduced an upload mode, which torrents are switched into when
	  it hits a disk write error, instead of stopping the torrent.
	  this lets libtorrent keep uploading the parts it has when it
	  encounters a disk-full error for instance
	* improved disk error handling and expanded use of error_code in
	  error reporting. added a bandwidth state, bw_disk, when waiting
	  for the disk io thread to catch up writing buffers
	* improved read cache memory efficiency
	* added another cache flush algorithm to write the largest
	  contiguous blocks instead of the least recently used
	* introduced a mechanism to be lighter on the disk when checking torrents
	* applied temporary memory storage optimization to when checking
	  a torrent as well
	* removed hash_for_slot() from storage_interface. It is now implemented
	  by using the readv() function from the storage implementation
	* improved IPv6 support by announcing twice when necessary
	* added feature to set a separate global rate limit for local peers
	* added preset settings for low memory environments and seed machines
	  min_memory_usage() and high_performance_seeder()
	* optimized overall memory usage for DHT nodes and requests, peer
	  entries and disk buffers
	* change in API for block_info in partial_piece_info, instead of
	  accessing 'peer', call 'peer()'
	* added support for fully automatic unchoker (no need to specify
	  number of upload slots). This is on by default
	* added support for changing socket buffer sizes through
	  session_settings
	* added support for merkle hash tree torrents (.merkle.torrent)
	* added 'seed mode', which assumes that all files are complete
	  and checks hashes lazily, as blocks are requested
	* added new extension for file attributes (executable and hidden)
	* added support for unbuffered I/O for aligned files
	* added workaround for sparse file issue on Windows Vista
	* added new lt_trackers extension to exchange trackers between
	  peers
	* added support for BEP 17 http seeds
	* added read_piece() to read pieces from torrent storage
	* added option for udp tracker preference
	* added super seeding
	* added add_piece() function to inject data from external sources
	* add_tracker() function added to torrent_handle
	* if there is no working tracker, current_tracker is the
	  tracker that is currently being tried
	* torrents that are checking can now be paused, which will
	  pause the checking
	* introduced another torrent state, checking_resume_data, which
	  the torrent is in when it's first added, and is comparing
	  the files on disk with the resume data
	* DHT bandwidth usage optimizations
	* rate limited DHT send socket
	* tracker connections are now also subject to IP filtering
	* improved optimistic unchoke logic
	* added monitoring of the DHT lookups
	* added bandwidth reports for estimated TCP/IP overhead and DHT
	* includes DHT traffic in the rate limiter
	* added support for bitcomet padding files
	* improved support for sparse files on windows
	* added ability to give seeding torrents preference to active slots
	* added torrent_status::finished_time
	* automatically caps files and connections by default to rlimit
	* added session::is_dht_running() function
	* added torrent_handle::force_dht_announce()
	* added torrent_info::remap_files()
	* support min_interval tracker extension
	* added session saving and loading functions
	* added support for min-interval in tracker responses
	* only keeps one outstanding duplicate request per peer
	  reduces waste download, specifically when streaming
	* added support for storing per-peer rate limits across reconnects
	* improved fallocate support
	* fixed magnet link issue when using resume data
	* support disk I/O priority settings
	* added info_hash to torrent_deleted_alert
	* improved LSD performance and made the interval configurable
	* improved UDP tracker support by caching connect tokens
	* fast piece optimization

release 0.14.10

	* fixed udp tracker race condition
	* added support for torrents with odd piece sizes
	* fixed issue with disk read cache not being cleared when removing torrents
	* made the DHT socket bind to the same interface as the session
	* fixed issue where an http proxy would not be used on redirects
	* Solaris build fixes
	* disabled buggy disconnect_peers feature

release 0.14.9

	* disabled feature to drop requests after having been skipped too many times
	* fixed range request bug for files larger than 2 GB in web seeds
	* don't crash when trying to create torrents with 0 files
	* fixed big_number __init__ in python bindings
	* fixed optimistic unchoke timer
	* fixed bug where torrents with incorrectly formatted web seed URLs would be
	  connected multiple times
	* fixed MinGW support
	* fixed DHT bootstrapping issue
	* fixed UDP over SOCKS5 issue
	* added support for "corrupt" tracker announce
	* made end-game mode less aggressive

release 0.14.8

	* ignore unkown metadata messages
	* fixed typo that would sometimes prevent queued torrents to be checked
	* fixed bug in auto-manager where active_downloads and active_seeds would
	  sometimes be used incorrectly
	* force_recheck() no longer crashes on torrents with no metadata
	* fixed broadcast socket regression from 0.14.7
	* fixed hang in NATPMP when shut down while waiting for a response
	* fixed some more error handling in bdecode

release 0.14.7

	* fixed deadlock in natpmp
	* resume data alerts are always posted, regardless of alert mask
	* added wait_for_alert to python binding
	* improved invalid filename character replacement
	* improved forward compatibility in DHT
	* added set_piece_hashes that takes a callback to the python binding
	* fixed division by zero in get_peer_info()
	* fixed bug where pieces may have been requested before the metadata
	  was received
	* fixed incorrect error when deleting files from a torrent where
	  not all files have been created
	* announces torrents immediately to the DHT when it's started
	* fixed bug in add_files that would fail to recurse if the path
	  ended with a /
	* fixed bug in error handling when parsing torrent files
	* fixed file checking bug when renaming a file before checking the torrent
	* fixed race conditon when receiving metadata from swarm
	* fixed assert in ut_metadata plugin
	* back-ported some fixes for building with no exceptions
	* fixed create_torrent when passing in a path ending with /
	* fixed move_storage when source doesn't exist
	* fixed DHT state save bug for node-id
	* fixed typo in python binding session_status struct
	* broadcast sockets now join every network interface (used for UPnP and
	  local peer discovery)

release 0.14.6

	* various missing include fixes to be buildable with boost 1.40
	* added missing functions to python binding related to torrent creation
	* fixed to add filename on web seed urls that lack it
	* fixed BOOST_ASIO_HASH_MAP_BUCKETS define for boost 1.39
	* fixed checking of fast and suggest messages when used with magnet links
	* fixed bug where web seeds would not disconnect if being resolved when
	  the torrent was paused
	* fixed download piece performance bug in piece picker
	* fixed bug in connect candidate counter
	* replaces invalid filename characters with .
	* added --with-libgeoip option to configure script to allow building and
	  linking against system wide library
	* fixed potential pure virtual function call in extensions on shutdown
	* fixed disk buffer leak in smart_ban extension

release 0.14.5

	* fixed bug when handling malformed webseed urls and an http proxy
	* fixed bug when setting unlimited upload or download rates for torrents
	* fix to make torrent_status::list_peers more accurate.
	* fixed memory leak in disk io thread when not using the cache
	* fixed bug in connect candidate counter
	* allow 0 upload slots
	* fixed bug in rename_file(). The new name would not always be saved in
	  the resume data
	* fixed resume data compatibility with 0.13
	* fixed rare piece-picker bug
	* fixed bug where one allowed-fast message would be sent even when
	  disabled
	* fixed race condition in UPnP which could lead to crash
	* fixed inversed seed_time ratio logic
	* added get_ip_filter() to session

release 0.14.4

	* connect candidate calculation fix
	* tightened up disk cache memory usage
	* fixed magnet link parser to accept hex-encoded info-hashes
	* fixed inverted logic when picking which peers to connect to
	  (should mean a slight performance improvement)
	* fixed a bug where a failed rename_file() would leave the storage
	  in an error state which would pause the torrent
	* fixed case when move_storage() would fail. Added a new alert
	  to be posted when it does
	* fixed crash bug when shutting down while checking a torrent
	* fixed handling of web seed urls that didn't end with a
	  slash for multi-file torrents
	* lowered the default connection speed to 10 connection attempts
	  per second
	* optimized memory usage when checking files fails
	* fixed bug when checking a torrent twice
	* improved handling of out-of-memory conditions in disk I/O thread
	* fixed bug when force-checking a torrent with partial pieces
	* fixed memory leak in disk cache
	* fixed torrent file path vulnerability
	* fixed upnp
	* fixed bug when dealing with clients that drop requests (i.e. BitComet)
	  fixes assert as well

release 0.14.3

	* added python binding for create_torrent
	* fixed boost-1.38 build
	* fixed bug where web seeds would be connected before the files
	  were checked
	* fixed filename bug when using wide characters
	* fixed rare crash in peer banning code
	* fixed potential HTTP compatibility issue
	* fixed UPnP crash
	* fixed UPnP issue where the control url contained the base url
	* fixed a replace_trackers bug
	* fixed bug where the DHT port mapping would not be removed when
	  changing DHT port
	* fixed move_storage bug when files were renamed to be moved out
	  of the root directory
	* added error handling for set_piece_hashes
	* fixed missing include in enum_if.cpp
	* fixed dual IP stack issue
	* fixed issue where renamed files were sometimes not saved in resume data
	* accepts tracker responses with no 'peers' field, as long as 'peers6'
	  is present
	* fixed CIDR-distance calculation in the precense of IPv6 peers
	* save partial resume data for torrents that are queued for checking
	  or checking, to maintain stats and renamed files
	* Don't try IPv6 on windows if it's not installed
	* move_storage fix
	* fixed potential crash on shutdown
	* fixed leaking exception from bdecode on malformed input
	* fixed bug where connection would hang when receiving a keepalive
	* fixed bug where an asio exception could be thrown when resolving
	  peer countries
	* fixed crash when shutting down while checking a torrent
	* fixed potential crash in connection_queue when a peer_connection
	  fail to open its socket

release 0.14.2

	* added missing functions to the python bindings torrent_info::map_file,
	  torrent_info::map_block and torrent_info::file_at_offset.
	* removed support for boost-1.33 and earlier (probably didn't work)
	* fixed potential freezes issues at shutdown
	* improved error message for python setup script
	* fixed bug when torrent file included announce-list, but no valid
	  tracker urls
	* fixed bug where the files requested from web seeds would be the
	  renamed file names instead of the original file names in the torrent.
	* documentation fix of queing section
	* fixed potential issue in udp_socket (affected udp tracker support)
	* made name, comment and created by also be subject to utf-8 error
	  correction (filenames already were)
	* fixed dead-lock when settings DHT proxy
	* added missing export directives to lazy_entry
	* fixed disk cache expiry settings bug (if changed, it would be set
	  to the cache size)
	* fixed bug in http_connection when binding to a particular IP
	* fixed typo in python binding (torrent_handle::piece_prioritize should
	  be torrent_handle::piece_priorities)
	* fixed race condition when saving DHT state
	* fixed bugs related to lexical_cast being locale dependent
	* added support for SunPro C++ compiler
	* fixed bug where messeges sometimes could be encrypted in the
	  wrong order, for encrypted connections.
	* fixed race condition where torrents could get stuck waiting to
	  get checked
	* fixed mapped files bug where it wouldn't be properly restored
	  from resume data properly
	* removed locale dependency in xml parser (caused asserts on windows)
	* fixed bug when talking to https 1.0 servers
	* fixed UPnP bug that could cause stack overflow

release 0.14.1

	* added converter for python unicode strings to utf-8 paths
	* fixed bug in http downloader where the host field did not
	  include the port number
	* fixed headers to not depend on NDEBUG, which would prohibit
	  linking a release build of libtorrent against a debug application
	* fixed bug in disk I/O thread that would make the thread
	  sometimes quit when an error occurred
	* fixed DHT bug
	* fixed potential shutdown crash in disk_io_thread
	* fixed usage of deprecated boost.filsystem functions
	* fixed http_connection unit test
	* fixed bug in DHT when a DHT state was loaded
	* made rate limiter change in 0.14 optional (to take estimated
	  TCP/IP overhead into account)
	* made the python plugin buildable through the makefile
	* fixed UPnP bug when url base ended with a slash and
	  path started with a slash
	* fixed various potentially leaking exceptions
	* fixed problem with removing torrents that are checking
	* fixed documentation bug regarding save_resume_data()
	* added missing documentation on torrent creation
	* fixed bugs in python client examples
	* fixed missing dependency in package-config file
	* fixed shared geoip linking in Jamfile
	* fixed python bindings build on windows and made it possible
	  to generate a windows installer
	* fixed bug in NAT-PMP implementation

release 0.14

	* deprecated add_torrent() in favor of a new add_torrent()
	  that takes a struct with parameters instead. Torrents
	  are paused and auto managed by default.
	* removed 'connecting_to_tracker' torrent state. This changes
	  the enum values for the other states.
	* Improved seeding and choking behavior.
	* Fixed rare buffer overrun bug when calling get_download_queue
	* Fixed rare bug where torrent could be put back into downloading
	  state even though it was finished, after checking files.
	* Fixed rename_file to work before the file on disk has been
	  created.
	* Fixed bug in tracker connections in case of errors caused
	  in the connection constructor.
	* Updated alert system to be filtered by category instead of
	  severity level. Alerts can generate a message through
	  alert::message().
	* Session constructor will now start dht, upnp, natpmp, lsd by
	  default. Flags can be passed in to the constructor to not
	  do this, if these features are to be enabled and disabled
	  at a later point.
	* Removed 'connecting_to_tracker' torrent state
	* Fix bug where FAST pieces were cancelled on choke
	* Fixed problems with restoring piece states when hash failed.
	* Minimum peer reconnect time fix. Peers with no failures would
	  reconnect immediately.
	* Improved web seed error handling
	* DHT announce fixes and off-by-one loop fix
	* Fixed UPnP xml parse bug where it would ignore the port number
	  for the control url.
	* Fixed bug in torrent writer where the private flag was added
	  outside of the info dictionary
	* Made the torrent file parser less strict of what goes in the
	  announce-list entry
	* Fixed type overflow bug where some statistics was incorrectly
	  reported for file larger than 2 GB
	* boost-1.35 support
	* Fixed bug in statistics from web server peers where it sometimes
	  could report too many bytes downloaded.
	* Fixed bug where statistics from the last second was lost when
	  disconnecting a peer.
	* receive buffer optimizations (memcpy savings and memory savings)
	* Support for specifying the TOS byte for peer traffic.
	* Basic support for queueing of torrents.
	* Better bias to give connections to downloading torrents
	  with fewer peers.
	* Optimized resource usage (removed the checking thread)
	* Support to bind outgoing connections to specific ports
	* Disk cache support.
	* New, more memory efficient, piece picker with sequential download
	  support (instead of the more complicated sequential download threshold).
	* Auto Upload slots. Automtically opens up more slots if
	  upload limit is not met.
	* Improved NAT-PMP support by querying the default gateway
	* Improved UPnP support by ignoring routers not on the clients subnet.

release 0.13
	
	* Added scrape support
	* Added add_extension() to torrent_handle. Can instantiate
	  extensions for torrents while downloading
	* Added support for remove_torrent to delete the files as well
	* Fixed issue with failing async_accept on windows
	* DHT improvements, proper error messages are now returned when
	  nodes sends bad packets
	* Optimized the country table used to resolve country of peers
	* Copying optimization for sending data. Data is no longer copied from
	  the disk I/O buffer to the send buffer.
	* Buffer optimization to use a raw buffer instead of std::vector<char>
	* Improved file storage to use sparse files
	* Updated python bindings
	* Added more clients to the identifiable clients list.
	* Torrents can now be started in paused state (to better support queuing)
	* Improved IPv6 support (support for IPv6 extension to trackers and
	  listens on both IPv6 and IPv4 interfaces).
	* Improved asserts used. Generates a stacktrace on linux
	* Piece picker optimizations and improvements
	* Improved unchoker, connection limit and rate limiter
	* Support for FAST extension
	* Fixed invalid calculation in DHT node distance
	* Fixed bug in URL parser that failed to parse IPv6 addresses
	* added peer download rate approximation
	* added port filter for outgoing connection (to prevent
	  triggering firewalls)
	* made most parameters configurable via session_settings
	* added encryption support
	* added parole mode for peers whose data fails the hash check.
	* optimized heap usage in piece-picker and web seed downloader.
	* fixed bug in DHT where older write tokens weren't accepted.
	* added support for sparse files.
	* introduced speed categories for peers and pieces, to separate
	  slow and fast peers.
	* added a half-open tcp connection limit that takes all connections
	  in to account, not just peer connections.
	* added alerts for filtered IPs.
	* added support for SOCKS4 and 5 proxies and HTTP CONNECT proxies.
	* fixed proper distributed copies calculation.
	* added option to use openssl for sha-1 calculations.
	* optimized the piece picker in the case where a peer is a seed.
	* added support for local peer discovery
	* removed the dependency on the compiled boost.date_time library
	* deprecated torrent_info::print()
	* added UPnP support
	* fixed problem where peer interested flags were not updated correctly
	  when pieces were filtered
	* improvements to ut_pex messages, including support for seed flag
	* prioritizes upload bandwidth to peers that might send back data
	* the following functions have been deprecated:
	  	void torrent_handle::filter_piece(int index, bool filter) const;
	  	void torrent_handle::filter_pieces(std::vector<bool> const& pieces) const;
	  	bool torrent_handle::is_piece_filtered(int index) const;
	  	std::vector<bool> torrent_handle::filtered_pieces() const;
	  	void torrent_handle::filter_files(std::vector<bool> const& files) const;
	  
	  instead, use the piece_priority functions.
	  
	* added support for NAT-PMP
	* added support for piece priorities. Piece filtering is now set as
	  a priority
	* Fixed crash when last piece was smaller than one block and reading
	  fastresume data for that piece
	* Makefiles should do a better job detecting boost
	* Fixed crash when all tracker urls are removed
	* Log files can now be created at user supplied path
	* Log files failing to create is no longer fatal
	* Fixed dead-lock in torrent_handle
	* Made it build with boost 1.34 on windows
	* Fixed bug in URL parser that failed to parse IPv6 addresses
	* Fixed bug in DHT, related to IPv6 nodes
	* DHT accepts transaction IDs that have garbage appended to them
	* DHT logs messages that it fails to decode

release 0.12

	* fixes to make the DHT more compatible
	* http seed improvements including error reporting and url encoding issues.
	* fixed bug where directories would be left behind when moving storage
	  in some cases.
	* fixed crashing bug when restarting or stopping the DHT.
	* added python binding, using boost.python
	* improved character conversion on windows when strings are not utf-8.
	* metadata extension now respects the private flag in the torrent.
	* made the DHT to only be used as a fallback to trackers by default.
	* added support for HTTP redirection support for web seeds.
	* fixed race condition when accessing a torrent that was checking its
	  fast resume data.
	* fixed a bug in the DHT which could be triggered if the network was
	  dropped or extremely rare cases.
	* if the download rate is limited, web seeds will now only use left-over
	  bandwidth after all bt peers have used up as much bandwidth as they can.
	* added the possibility to have libtorrent resolve the countries of
	  the peers in torrents.
	* improved the bandwidth limiter (it now implements a leaky bucket/node bucket).
	* improved the HTTP seed downloader to report accurate progress.
	* added more client peer-id signatures to be recognized.
	* added support for HTTP servers that skip the CR before the NL at line breaks.
	* fixed bug in the HTTP code that only accepted headers case sensitive.
	* fixed bug where one of the session constructors didn't initialize boost.filesystem. 
	* fixed bug when the initial checking of a torrent fails with an exception.
	* fixed bug in DHT code which would send incorrect announce messages.
	* fixed bug where the http header parser was case sensitive to the header
	  names.
	* Implemented an optmization which frees the piece_picker once a torrent
	  turns into a seed.
	* Added support for uT peer exchange extension, implemented by Massaroddel.
	* Modified the quota management to offer better bandwidth balancing
	  between peers.
	* logging now supports multiple sessions (different sessions now log
	  to different directories).
	* fixed random number generator seed problem, generating the same
	  peer-id for sessions constructed the same second.
	* added an option to accept multiple connections from the same IP.
	* improved tracker logging.
	* moved the file_pool into session. The number of open files is now
	  limited per session.
	* fixed uninitialized private flag in torrent_info
	* fixed long standing issue with file.cpp on windows. Replaced the low level
	  io functions used on windows.
	* made it possible to associate a name with torrents without metadata.
	* improved http-downloading performance by requesting entire pieces via
	  http.
	* added plugin interface for extensions. And changed the interface for
	  enabling extensions.

release 0.11

	* added support for incorrectly encoded paths in torrent files
	  (assumes Latin-1 encoding and converts to UTF-8).
	* added support for destructing session objects asynchronously.
	* fixed bug with file_progress() with files = 0 bytes
	* fixed a race condition bug in udp_tracker_connection that could
	  cause a crash.
	* fixed bug occuring when increasing the sequenced download threshold
	  with max availability lower than previous threshold.
	* fixed an integer overflow bug occuring when built with gcc 4.1.x
	* fixed crasing bug when closing while checking a torrent
	* fixed bug causing a crash with a torrent with piece length 0
	* added an extension to the DHT network protocol to support the
	  exchange of nodes with IPv6 addresses.
	* modified the ip_filter api slightly to support IPv6
	* modified the api slightly to make sequenced download threshold
	  a per torrent-setting.
	* changed the address type to support IPv6
	* fixed bug in piece picker which would not behave as
	  expected with regard to sequenced download threshold.
	* fixed bug with file_progress() with files > 2 GB.
	* added --enable-examples option to configure script.
	* fixed problem with the resource distribution algorithm
	  (controlling e.g upload/download rates).
	* fixed incorrect asserts in storage related to torrents with
	  zero-sized files.
	* added support for trackerless torrents (with kademlia DHT).
	* support for torrents with the private flag set.
	* support for torrents containing bootstrap nodes for the
	  DHT network.
	* fixed problem with the configure script on FreeBSD.
	* limits the pipelining used on url-seeds.
	* fixed problem where the shutdown always would delay for
	  session_settings::stop_tracker_timeout seconds.
	* session::listen_on() won't reopen the socket in case the port and
	  interface is the same as the one currently in use.
	* added http proxy support for web seeds.
	* fixed problem where upload and download stats could become incorrect
	  in case of high cpu load.
	* added more clients to the identifiable list.
	* fixed fingerprint parser to cope with latest Mainline versions.

release 0.10

	* fixed a bug where the requested number of peers in a tracker request could
	  be too big.
	* fixed a bug where empty files were not created in full allocation mode.
	* fixed a bug in storage that would, in rare cases, fail to do a
	  complete check.
	* exposed more settings for tweaking parameters in the piece-picker,
	  downloader and uploader (http_settings replaced by session_settings).
	* tweaked default settings to improve high bandwidth transfers.
	* improved the piece picker performance and made it possible to download
	  popular pieces in sequence to improve disk performance.
	* added the possibility to control upload and download limits per peer.
	* fixed problem with re-requesting skipped pieces when peer was sending pieces
	  out of fifo-order.
	* added support for http seeding (the GetRight protocol)
	* renamed identifiers called 'id' in the public interface to support linking
	  with Objective.C++
	* changed the extensions protocol to use the new one, which is also
	  implemented by uTorrent.
	* factorized the peer_connection and added web_peer_connection which is
	  able to download from http-sources.
	* converted the network code to use asio (resulted in slight api changes
	  dealing with network addresses).
	* made libtorrent build in vc7 (patches from Allen Zhao)
	* fixed bug caused when binding outgoing connections to a non-local interface.
	* add_torrent() will now throw if called while the session object is
	  being closed.
	* added the ability to limit the number of simultaneous half-open
	  TCP connections. Flags in peer_info has been added.

release 0.9.1

	* made the session disable file name checks within the boost.filsystem library
	* fixed race condition in the sockets
	* strings that are invalid utf-8 strings are now decoded with the
	  local codepage on windows
	* added the ability to build libtorrent both as a shared library
	* client_test can now monitor a directory for torrent files and automatically
	  start and stop downloads while running
	* fixed problem with file_size() when building on windows with unicode support
	* added a new torrent state, allocating
	* added a new alert, metadata_failed_alert
	* changed the interface to session::add_torrent for some speed optimizations.
	* greatly improved the command line control of the example client_test.
	* fixed bug where upload rate limit was not being applied.
	* files that are being checked will no longer stall files that don't need
	  checking.
	* changed the way libtorrent identifies support for its excentions
	  to look for 'ext' at the end of the peer-id.
	* improved performance by adding a circle buffer for the send buffer.
	* fixed bugs in the http tracker connection when using an http proxy.
	* fixed problem with storage's file pool when creating torrents and then
	  starting to seed them.
	* hard limit on remote request queue and timeout on requests (a timeout
	  triggers rerequests). This makes libtorrent work much better with
	  "broken" clients like BitComet which may ignore requests.

Initial release 0.9

	* multitracker support
	* serves multiple torrents on a single port and a single thread
	* supports http proxies and proxy authentication
	* gzipped tracker-responses
	* block level piece picker
	* queues torrents for file check, instead of checking all of them in parallel
	* uses separate threads for checking files and for main downloader
	* upload and download rate limits
	* piece-wise, unordered, incremental file allocation
	* fast resume support
	* supports files > 2 gigabytes
	* supports the no_peer_id=1 extension
	* support for udp-tracker protocol
	* number of connections limit
	* delays sending have messages
	* can resume pieces downloaded in any order
	* adjusts the length of the request queue depending on download rate
	* supports compact=1
	* selective downloading
	* ip filter
<|MERGE_RESOLUTION|>--- conflicted
+++ resolved
@@ -1,4 +1,3 @@
-<<<<<<< HEAD
 2.0 release
 
 	* requires OpenSSL minimum version 1.0.0 with SNI support
@@ -20,13 +19,11 @@
 	* overhauled disk I/O subsystem to use memory mapped files (where available)
 	* libtorrent now requires C++14 to build
 
-=======
 1.2.3 release
 
 	* promote errors in parsing listen_interfaces to post listen_failed_alert
 	* fix bug in protocol encryption/obfuscation
 	* fix buffer overflow in SOCKS5 UDP logic
->>>>>>> 828ad7d0
 	* fix issue of rapid calls to file_priority() clobbering each other
 	* clear tracker errors on success
 	* optimize setting with unlimited unchoke slots
