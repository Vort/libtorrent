<<<<<<< HEAD
2.0 release

	* update userdata in add_torrent_params to be type-safe and add to torrent_handle
	* add ip_filter to session_params
	* added support for wolfSSL for SHA-1 hash and HTTPS (no Torrents over SSL)
	* requires OpenSSL minimum version 1.0.0 with SNI support
	* deprecated save_state() and load_state() on session in favour of new
	  write_session_params() and read_session_params()
	* added support for BitTorrent v2 (see docs/upgrade_to_2.0.html)
	* create_torrent() pad_file_limit parameter removed
	* create_torrent() merkle- and optimize-alignment flags removed
	* merkle_tree removed from add_torrent_params
	* announce_entry expose information per v1 and v2 info-hash announces
	* torrent_removed_alert, torrent_deleted_alert, torrent_delete_failed_alert: info_hash member is no longer a sha-1 hash, but (deprecated) implicitly convertible to one
	* undeprecate error_file_metadata for torrent errors related to its metadata
	* remove support for adding a torrent under a UUID (used for previous RSS support)
	* remove deprecated feature to add torrents by file:// URL
	* remove deprecated feature to download .torrent file from URL
	* requires boost >= 1.66 to build
	* update networking API to networking TS compatible boost.asio
	* overhauled disk I/O subsystem to use memory mapped files (where available)
	* libtorrent now requires C++14 to build


=======
	* deprecate strict super seeding mode
	* make UPnP port-mapping lease duration configurable
>>>>>>> 7352d4fb
	* deprecate the bittyrant choking algorithm
	* add build option to disable streaming

1.2.5 release

	* announce port=1 instead of port=0, when there is no listen port
	* fix LSD over IPv6
	* support TCP_NOTSENT_LOWAT on Linux
	* fix correct interface binding of local service discovery multicast
	* fix issue with knowing which interfaces to announce to trackers and DHT
	* undeprecate settings_pack::dht_upload_rate_limit

1.2.4 release

	* fix binding TCP and UDP sockets to the same port, when specifying port 0
	* fix announce_to_all_trackers and announce_to_all_tiers behavior
	* fix suggest_read_cache setting
	* back-off tracker hostname looksups resulting in NXDOMAIN
	* lower SOCKS5 UDP keepalive timeout
	* fix external IP voting for multi-homed DHT nodes
	* deprecate broadcast_lsd setting. Just use multicast
	* deprecate upnp_ignore_nonrouters setting
	* don't attempt sending event=stopped if event=start never succeeded
	* make sure &key= stays consistent between different source IPs (as mandated by BEP7)
	* fix binding sockets to outgoing interface
	* add new socks5_alert to trouble shoot SOCKS5 proxies

1.2.3 release

	* fix erroneous event=completed tracker announce when checking files
	* promote errors in parsing listen_interfaces to post listen_failed_alert
	* fix bug in protocol encryption/obfuscation
	* fix buffer overflow in SOCKS5 UDP logic
	* fix issue of rapid calls to file_priority() clobbering each other
	* clear tracker errors on success
	* optimize setting with unlimited unchoke slots
	* fixed restoring of trackers, comment, creation date and created-by in resume data
	* fix handling of torrents with too large pieces
	* fixed division by zero in anti-leech choker
	* fixed bug in torrent_info::swap

1.2.2 release

	* fix cases where the disable_hash_checks setting was not honored
	* fix updating of is_finished torrent status, when changing piece priorities
	* fix regression in &left= reporting when adding a seeding torrent
	* fix integer overflow in http parser
	* improve sanitation of symlinks, to support more complex link targets
	* add DHT routing table affinity for BEP 42 nodes
	* add torrent_info constructor overloads to control torrent file limits
	* feature to disable DHT, PEX and LSD per torrent
	* fix issue where trackers from magnet links were not included in create_torrent()
	* make peer_info::client a byte array in python binding
	* pick contiguous pieces from peers with high download rate
	* fix error handling of moving storage to a drive letter that isn't mounted
	* fix HTTP Host header when using proxy

1.2.1 release

	* add dht_pkt_alert and alerts_dropped_alert to python bindings
	* fix python bindins for block_uploaded_alert
	* optimize resolving duplicate filenames in loading torrent files
	* fix python binding of dht_settings
	* tighten up various input validation checks
	* fix create_torrent python binding
	* update symlinks to conform to BEP 47
	* fix python bindings for peer_info
	* support creating symlinks, for torrents with symlinks in them
	* fix error in seed_mode flag
	* support magnet link parameters with number siffixes
	* consistently use "lt" namespace in examples and documentation
	* fix Mingw build to use native cryptoAPI
	* uPnP/NAT-PMP errors no longer set the client's advertised listen port to zero

1.2 release

	* requires boost >= 1.58 to build
	* tweak heuristic of how to interpret url seeds in multi-file torrents
	* support &ipv4= tracker argument for private torrents
	* renamed debug_notification to connect_notification
	* when updating listen sockets, only post alerts for new ones
	* deprecate anonymous_mode_alert
	* deprecated force_proxy setting (when set, the proxy is always used)
	* add support for Port Control Protocol (PCP)
	* deliver notification of alerts being dropped via alerts_dropped_alert
	* deprecated alert::progress_notification alert category, split into
	  finer grained categories
	* update plugin interface functions for improved type-safety
	* implemented support magnet URI extension, select specific file indices
	  for download, BEP53
	* make tracker keys multi-homed. remove set_key() function on session.
	* add flags()/set_flags()/unset_flags() to torrent_handle, deprecate individual functions
	* added alert for block being sent to the send buffer
	* drop support for windows compilers without std::wstring
	* implemented support for DHT info hash indexing, BEP51
	* removed deprecated support for file_base in file_storage
	* added support for running separate DHT nodes on each network interface
	* added support for establishing UTP connections on any network interface
	* added support for sending tracker announces on every network interface
	* introduce "lt" namespace alias
	* need_save_resume_data() will no longer return true every 15 minutes
	* make the file_status interface explicitly public types
	* added resolver_cache_timeout setting for internal host name resolver
	* make parse_magnet_uri take a string_view instead of std::string
	* deprecate add_torrent_params::url field. use parse_magnet_uri instead
	* optimize download queue management
	* deprecated (undocumented) file:// urls
	* add limit for number of web seed connections
	* added support for retrieval of DHT live nodes
	* complete UNC path support
	* add packets pool allocator
	* remove disk buffer pool allocator
	* fix last_upload and last_download overflow after 9 hours in past
	* python binding add more add_torrent_params fields and an invalid key check
	* introduce introduce distinct types for peer_class_t, piece_index_t and
	  file_index_t.
	* fix crash caused by empty bitfield
	* removed disk-access-log build configuration
	* removed mmap_cache feature
	* strengthened type safety in handling of piece and file indices
	* deprecate identify_client() and fingerprint type
	* make sequence number for mutable DHT items backed by std::int64_t
	* tweaked storage_interface to have stronger type safety
	* deprecate relative times in torrent_status, replaced by std::chrono::time_point
	* refactor in alert types to use more const fields and more clear API
	* changed session_stats_alert counters type to signed (std::int64_t)
	* remove torrent eviction/ghost torrent feature
	* include target in DHT lookups, when queried from the session
	* improve support for HTTP redirects for web seeds
	* use string_view in entry interface
	* deprecate "send_stats" property on trackers (since lt_tracker extension has
	  been removed)
	* remove deprecate session_settings API (use settings_pack instead)
	* improve file layout optimization when creating torrents with padfiles
	* remove remote_dl_rate feature
	* source code migration from boost::shared_ptr to std::shared_ptr
	* storage_interface API changed to use span and references
	* changes in public API to work with std::shared_ptr<torrent_info>
	* extensions API changed to use span and std::shared_ptr
	* plugin API changed to handle DHT requests using string_view
	* removed support for lt_trackers and metadata_transfer extensions
	  (pre-dating ut_metadata)
	* support windows' CryptoAPI for SHA-1
	* separated ssl and crypto options in build
	* remove lazy-bitfield feature
	* simplified suggest-read-cache feature to not depend on disk threads
	* removed option to disable contiguous receive buffers
	* deprecated public to_hex() and from_hex() functions
	* separated address and port fields in listen alerts
	* added support for parsing new x.pe parameter from BEP 9
	* peer_blocked_alert now derives from peer_alert
	* transitioned exception types to system_error
	* made alerts move-only
	* move files one-by-one when moving storage for a torrent
	* removed RSS support
	* removed feature to resolve country for peers
	* added support for BEP 32, "IPv6 extension for DHT"
	* overhauled listen socket and UDP socket handling, improving multi-home
	  support and bind-to-device
	* resume data is now communicated via add_torrent_params objects
	* added new read_resume_data()/write_resume_data functions to write bencoded,
	  backwards compatible resume files
	* removed deprecated fields from add_torrent_params
	* deprecate "resume_data" field in add_torrent_params
	* improved support for bind-to-device
	* deprecated ssl_listen, SSL sockets are specified in listen_interfaces now
	* improved support for listening on multiple sockets and interfaces
	* resume data no longer has timestamps of files
	* require C++11 to build libtorrent

	* replace use of boost-endian with boost-predef

1.1.12 release

	* uTP performance fixes

1.1.11 release

	* fix move_storage with save_path with a trailing slash
	* fix tracker announce issue, advertising port 0 in secondary IPv6 announce
	* fix missing boost/noncopyable.hpp includes
	* fix python binding for torrent_info::creation_date()

1.1.10 release

	* fix issue in udp_socket with unusual socket failure
	* split progress_notification alert category into file-, piece- and block progress
	* utp close-reason fix
	* exposed default add_torrent_params flags to python bindings
	* fix redundant flushes of partfile metadata
	* add option to ignore min-interval from trackers on force-reannounce
	* raise default setting for active_limit
	* fall back to copy+remove if rename_file fails
	* improve handling of filesystems not supporting fallocate()
	* force-proxy no longer disables DHT
	* improve connect-boost feature, to make new torrents quickly connect peers

1.1.9 release

	* save both file and piece priorities in resume file
	* added missing stats_metric python binding
	* uTP connections are no longer exempt from rate limits by default
	* fix exporting files from partfile while seeding
	* fix potential deadlock on Windows, caused by performing restricted
	  tasks from within DllMain
	* fix issue when subsequent file priority updates cause torrent to stop

1.1.8 release

	* coalesce reads and writes by default on windows
	* fixed disk I/O performance of checking hashes and creating torrents
	* fix race condition in part_file
	* fix part_file open mode compatibility test
	* fixed race condition in random number generator
	* fix race condition in stat_cache (disk storage)
	* improve error handling of failing to change file priority
	  The API for custom storage implementations was altered
	* set the hidden attribute when creating the part file
	* fix tracker announces reporting more data downloaded than the size of the torrent
	* fix recent regression with force_proxy setting

1.1.7 release

	* don't perform DNS lookups for the DHT bootstrap unless DHT is enabled
	* fix issue where setting file/piece priority would stop checking
	* expose post_dht_stats() to python binding
	* fix backwards compatibility to downloads without partfiles
	* improve part-file related error messages
	* fix reporting &redundant= in tracker announces
	* fix tie-break in duplicate peer connection disconnect logic
	* fix issue with SSL tracker connections left in CLOSE_WAIT state
	* defer truncating existing files until the first time we write to them
	* fix issue when receiving a torrent with 0-sized padfiles as magnet link
	* fix issue resuming 1.0.x downloads with a file priority 0
	* fix torrent_status::next_announce
	* fix pad-file scalability issue
	* made coalesce_reads/coalesce_writes settings take effect on linux and windows
	* use unique peer_ids per connection
	* fix iOS build on recent SDK
	* fix tracker connection bind issue for IPv6 trackers
	* fix error handling of some merkle torrents
	* fix error handling of unsupported hard-links

1.1.6 release

	* deprecate save_encryption_settings (they are part of the normal settings)
	* add getters for peer_class_filter and peer_class_type_filter
	* make torrent_handler::set_priority() to use peer_classes
	* fix support for boost-1.66 (requires C++11)
	* fix i2p support
	* fix loading resume data when in seed mode
	* fix part-file creation race condition
	* fix issue with initializing settings on session construction
	* fix issue with receiving interested before metadata
	* fix IPv6 tracker announce issue
	* restore path sanitization behavior of ":"
	* fix listen socket issue when disabling "force_proxy" mode
	* fix full allocation failure on APFS

1.1.5 release

	* fix infinite loop when parsing certain invalid magnet links
	* fix parsing of torrents with certain invalid filenames
	* fix leak of torrent_peer objecs (entries in peer_list)
	* fix leak of peer_class objects (when setting per-torrent rate limits)
	* expose peer_class API to python binding
	* fix integer overflow in whole_pieces_threshold logic
	* fix uTP path MTU discovery issue on windows (DF bit was not set correctly)
	* fix python binding for torrent_handle, to be hashable
	* fix IPv6 tracker support by performing the second announce in more cases
	* fix utf-8 encoding check in torrent parser
	* fix infinite loop when parsing maliciously crafted torrents
	* fix invalid read in parse_int in bdecoder (CVE-2017-9847)
	* fix issue with very long tracker- and web seed URLs
	* don't attempt to create empty files on startup, if they already exist
	* fix force-recheck issue (new files would not be picked up)
	* fix inconsistency in file_priorities and override_resume_data behavior
	* fix paused torrents not generating a state update when their ul/dl rate
	  transitions to zero

1.1.4 release

	* corrected missing const qualifiers on bdecode_node
	* fix changing queue position of paused torrents (1.1.3 regression)
	* fix re-check issue after move_storage
	* handle invalid arguments to set_piece_deadline()
	* move_storage did not work for torrents without metadata
	* improve shutdown time by only announcing to trackers whose IP we know
	* fix python3 portability issue in python binding
	* delay 5 seconds before reconnecting socks5 proxy for UDP ASSOCIATE
	* fix NAT-PMP crash when removing a mapping at the wrong time
	* improve path sanitization (filter unicode text direction characters)
	* deprecate partial_piece_info::piece_state
	* bind upnp requests to correct local address
	* save resume data when removing web seeds
	* fix proxying of https connections
	* fix race condition in disk I/O storage class
	* fix http connection timeout on multi-homed hosts
	* removed depdendency on boost::uintptr_t for better compatibility
	* fix memory leak in the disk cache
	* fix double free in disk cache
	* forward declaring libtorrent types is discouraged. a new fwd.hpp header is provided

1.1.3 release

	* removed (broken) support for incoming connections over socks5
	* restore announce_entry's timestamp fields to posix time in python binding
	* deprecate torrent_added_alert (in favor of add_torrent_alert)
	* fix python binding for parse_magnet_uri
	* fix minor robustness issue in DHT bootstrap logic
	* fix issue where torrent_status::num_seeds could be negative
	* document deprecation of dynamic loading/unloading of torrents
	* include user-agent in tracker announces in anonymous_mode for private torrents
	* add support for IPv6 peers from udp trackers
	* correctly URL encode the IPv6 argument to trackers
	* fix default file pool size on windows
	* fix bug where settings_pack::file_pool_size setting was not being honored
	* add feature to periodically close files (to make windows clear disk cache)
	* fix bug in torrent_handle::file_status
	* fix issue with peers not updated on metadata from magnet links

1.1.2 release

	* default TOS marking to 0x20
	* fix invalid access when leaving seed-mode with outstanding hash jobs
	* fix ABI compatibility issue introduced with preformatted entry type
	* add web_seed_name_lookup_retry to session_settings
	* slightly improve proxy settings backwards compatibility
	* add function to get default settings
	* updating super seeding would include the torrent in state_update_alert
	* fix issue where num_seeds could be greater than num_peers in torrent_status
	* finished non-seed torrents can also be in super-seeding mode
	* fix issue related to unloading torrents
	* fixed finished-time calculation
	* add missing min_memory_usage() and high_performance_seed() settings presets to python
	* fix stat cache issue that sometimes would produce incorrect resume data
	* storage optimization to peer classes
	* fix torrent name in alerts of builds with deprecated functions
	* make torrent_info::is_valid() return false if torrent failed to load
	* fix per-torrent rate limits for >256 peer classes
	* don't load user_agent and peer_fingerprint from session_state
	* fix file rename issue with name prefix matching torrent name
	* fix division by zero when setting tick_interval > 1000
	* fix move_storage() to its own directory (would delete the files)
	* fix socks5 support for UDP
	* add setting urlseed_max_request_bytes to handle large web seed requests
	* fix python build with CC/CXX environment
	* add trackers from add_torrent_params/magnet links to separate tiers
	* fix resumedata check issue with files with priority 0
	* deprecated mmap_cache feature
	* add utility function for generating peer ID fingerprint
	* fix bug in last-seen-complete
	* remove file size limit in torrent_info filename constructor
	* fix tail-padding for last file in create_torrent
	* don't send user-agent in metadata http downloads or UPnP requests when
	  in anonymous mode
	* fix internal resolve links lookup for mutable torrents
	* hint DHT bootstrap nodes of actual bootstrap request

1.1.1 release

	* update puff.c for gzip inflation (CVE-2016-7164)
	* add dht_bootstrap_node a setting in settings_pack (and add default)
	* make pad-file and symlink support conform to BEP47
	* fix piece picker bug that could result in division by zero
	* fix value of current_tracker when all tracker failed
	* deprecate lt_trackers extension
	* remove load_asnum_db and load_country_db from python bindings
	* fix crash in session::get_ip_filter when not having set one
	* fix filename escaping when repairing torrents with broken web seeds
	* fix bug where file_completed_alert would not be posted unless file_progress
	  had been queries by the client
	* move files one-by-one when moving storage for a torrent
	* fix bug in enum_net() for BSD and Mac
	* fix bug in python binding of announce_entry
	* fixed bug related to flag_merge_resume_http_seeds flag in add_torrent_params
	* fixed inverted priority of incoming piece suggestions
	* optimize allow-fast logic
	* fix issue where FAST extension messages were not used during handshake
	* fixed crash on invalid input in http_parser
	* upgraded to libtommath 1.0
	* fixed parsing of IPv6 endpoint with invalid port character separator
	* added limited support for new x.pe parameter from BEP 9
	* fixed dht stats counters that weren't being updated
	* make sure add_torrent_alert is always posted before other alerts for
	  the torrent
	* fixed peer-class leak when settings per-torrent rate limits
	* added a new "preformatted" type to bencode entry variant type
	* improved Socks5 support and test coverage
	* fix set_settings in python binding
	* Added missing alert categories in python binding
	* Added dht_get_peers_reply_alert alert in python binding
	* fixed updating the node id reported to peers after changing IPs

1.1.0 release

	* improve robustness and performance of uTP PMTU discovery
	* fix duplicate ACK issue in uTP
	* support filtering which parts of session state are loaded by load_state()
	* deprecate support for adding torrents by HTTP URL
	* allow specifying which tracker to scrape in scrape_tracker
	* tracker response alerts from user initiated announces/scrapes are now
	  posted regardless of alert mask
	* improve DHT performance when changing external IP (primarily affects
	  bootstrapping).
	* add feature to stop torrents immediately after checking files is done
	* make all non-auto managed torrents exempt from queuing logic, including
	  checking torrents.
	* add option to not proxy tracker connections through proxy
	* removed sparse-regions feature
	* support using 0 disk threads (to perform disk I/O in network thread)
	* removed deprecated handle_alert template
	* enable logging build config by default (but alert mask disabled by default)
	* deprecated RSS API
	* experimental support for BEP 38, "mutable torrents"
	* replaced lazy_bdecode with a new bdecoder that's a lot more efficient
	* deprecate time functions, expose typedefs of boost::chrono in the
	  libtorrent namespace instead
	* deprecate file_base feature in file_storage/torrent_info
	* changed default piece and file priority to 4 (previously 1)
	* improve piece picker support for reverse picking (used for snubbed peers)
	  to not cause priority inversion for regular peers
	* improve piece picker to better support torrents with very large pieces
	  and web seeds. (request large contiguous ranges, but not necessarily a
	  whole piece).
	* deprecated session_status and session::status() in favor of performance
	  counters.
	* improve support for HTTP where one direction of the socket is shut down.
	* remove internal fields from web_seed_entry
	* separate crypto library configuration <crypto> and whether to support
	  bittorrent protocol encryption <encryption>
	* simplify bittorrent protocol encryption by just using internal RC4
	  implementation.
	* optimize copying torrent_info and file_storage objects
	* cancel non-critical DNS lookups when shutting down, to cut down on
	  shutdown delay.
	* greatly simplify the debug logging infrastructure. logs are now delivered
	  as alerts, and log level is controlled by the alert mask.
	* removed auto_expand_choker. use rate_based_choker instead
	* optimize UDP tracker packet handling
	* support SSL over uTP connections
	* support web seeds that resolve to multiple IPs
	* added auto-sequential feature. download well-seeded torrents in-order
	* removed built-in GeoIP support (this functionality is orthogonal to
	  libtorrent)
	* deprecate proxy settings in favor of regular settings
	* deprecate separate settings for peer protocol encryption
	* support specifying listen interfaces and outgoing interfaces as device
	  names (eth0, en2, tun0 etc.)
	* support for using purgrable memory as disk cache on Mac OS.
	* be more aggressive in corking sockets, to coalesce messages into larger
	  packets.
	* pre-emptively unchoke peers to save one round-trip at connection start-up.
	* add session constructor overload that takes a settings_pack
	* torrent_info is no longer an intrusive_ptr type. It is held by shared_ptr.
	  This is a non-backwards compatible change
	* move listen interface and port to the settings
	* move use_interfaces() to be a setting
	* extend storage interface to allow deferred flushing and flush the part-file
	  metadata periodically
	* make statistics propagate instantly rather than on the second tick
	* support for partfiles, where partial pieces belonging to skipped files are
	  put
	* support using multiple threads for socket operations (especially useful for
	  high performance SSL connections)
	* allow setting rate limits for arbitrary peer groups. Generalizes
	  per-torrent rate limits, and local peer limits
	* improved disk cache complexity O(1) instead of O(log(n))
	* add feature to allow storing disk cache blocks in an mmapped file
	  (presumably on an SSD)
	* optimize peer connection distribution logic across torrents to scale
	  better with many torrents
	* replaced std::map with boost::unordered_map for torrent list, to scale
	  better with many torrents
	* optimized piece picker
	* optimized disk cache
	* optimized .torrent file parsing
	* optimized initialization of storage when adding a torrent
	* added support for adding torrents asynchronously (for improved startup
	  performance)
	* added support for asynchronous disk I/O
	* almost completely changed the storage interface (for custom storage)
	* added support for hashing pieces in multiple threads

	* fix padfile issue
	* fix PMTUd bug
	* update puff to fix gzip crash

1.0.10 release

	* fixed inverted priority of incoming piece suggestions
	* fixed crash on invalid input in http_parser
	* added a new "preformatted" type to bencode entry variant type
	* fix division by zero in super-seeding logic

1.0.9 release

	* fix issue in checking outgoing interfaces (when that option is enabled)
	* python binding fix for boost-1.60.0
	* optimize enumeration of network interfaces on windows
	* improve reliability of binding listen sockets
	* support SNI in https web seeds and trackers
	* fix unhandled exception in DHT when receiving a DHT packet over IPv6

1.0.8 release

	* fix bug where web seeds were not used for torrents added by URL
	* fix support for symlinks on windows
	* fix long filename issue (on unixes)
	* fixed performance bug in DHT torrent eviction
	* fixed win64 build (GetFileAttributesEx)
	* fixed bug when deleting files for magnet links before they had metadata

1.0.7 release

	* fix bug where loading settings via load_state() would not trigger all
	  appropriate actions
	* fix bug where 32 bit builds could use more disk cache than the virtual
	  address space (when set to automatic)
	* fix support for torrents with > 500'000 pieces
	* fix ip filter bug when banning peers
	* fix IPv6 IP address resolution in URLs
	* introduce run-time check for torrent info-sections beeing too large
	* fix web seed bug when using proxy and proxy-peer-connections=false
	* fix bug in magnet link parser
	* introduce add_torrent_params flags to merge web seeds with resume data
	  (similar to trackers)
	* fix bug where dont_count_slow_torrents could not be disabled
	* fix fallocate hack on linux (fixes corruption on some architectures)
	* fix auto-manage bug with announce to tracker/lsd/dht limits
	* improve DHT routing table to not create an unbalanced tree
	* fix bug in uTP that would cause any connection taking more than one second
	  to connect be timed out (introduced in the vulnerability path)
	* fixed falling back to sending UDP packets direct when socks proxy fails
	* fixed total_wanted bug (when setting file priorities in add_torrent_params)
	* fix python3 compatibility with sha1_hash

1.0.6 release

	* fixed uTP vulnerability
	* make utf8 conversions more lenient
	* fix loading of piece priorities from resume data
	* improved seed-mode handling (seed-mode will now automatically be left when
	  performing operations implying it's not a seed)
	* fixed issue with file priorities and override resume data
	* fix request queue size performance issue
	* slightly improve UDP tracker performance
	* fix http scrape
	* add missing port mapping functions to python binding
	* fix bound-checking issue in bdecoder
	* expose missing dht_settings fields to python
	* add function to query the DHT settings
	* fix bug in 'dont_count_slow_torrents' feature, which would start too many
	  torrents

1.0.5 release

	* improve ip_voter to avoid flapping
	* fixed bug when max_peerlist_size was set to 0
	* fix issues with missing exported symbols when building dll
	* fix division by zero bug in edge case while connecting peers

1.0.4 release

	* fix bug in python binding for file_progress on torrents with no metadata
	* fix assert when removing a connected web seed
	* fix bug in tracker timeout logic
	* switch UPnP post back to HTTP 1.1
	* support conditional DHT get
	* OpenSSL build fixes
	* fix DHT scrape bug

1.0.3 release

	* python binding build fix for boost-1.57.0
	* add --enable-export-all option to configure script, to export all symbols
	  from libtorrent
	* fix if_nametoindex build error on windows
	* handle overlong utf-8 sequences
	* fix link order bug in makefile for python binding
	* fix bug in interest calculation, causing premature disconnects
	* tweak flag_override_resume_data semantics to make more sense (breaks
	  backwards compatibility of edge-cases)
	* improve DHT bootstrapping and periodic refresh
	* improve DHT maintanence performance (by pinging instead of full lookups)
	* fix bug in DHT routing table node-id prefix optimization
	* fix incorrect behavior of flag_use_resume_save_path
	* fix protocol race-condition in super seeding mode
	* support read-only DHT nodes
	* remove unused partial hash DHT lookups
	* remove potentially privacy leaking extension (non-anonymous mode)
	* peer-id connection ordering fix in anonymous mode
	* mingw fixes

1.0.2 release

	* added missing force_proxy to python binding
	* anonymous_mode defaults to false
	* make DHT DOS detection more forgiving to bursts
	* support IPv6 multicast in local service discovery
	* simplify CAS function in DHT put
	* support IPv6 traffic class (via the TOS setting)
	* made uTP re-enter slow-start after time-out
	* fixed uTP upload performance issue
	* fix missing support for DHT put salt

1.0.1 release

	* fix alignment issue in bitfield
	* improved error handling of gzip
	* fixed crash when web seeds redirect
	* fix compiler warnings

1.0 release

	* fix bugs in convert_to/from_native() on windows
	* fix support for web servers not supporting keepalive
	* support storing save_path in resume data
	* don't use full allocation on network drives (on windows)
	* added clear_piece_deadlines() to remove all piece deadlines
	* improve queuing logic of inactive torrents (dont_count_slow_torrents)
	* expose optimistic unchoke logic to plugins
	* fix issue with large UDP packets on windows
	* remove set_ratio() feature
	* improve piece_deadline/streaming
	* honor pieces with priority 7 in sequential download mode
	* simplified building python bindings
	* make ignore_non_routers more forgiving in the case there are no UPnP
	  devices at a known router. Should improve UPnP compatibility.
	* include reason in peer_blocked_alert
	* support magnet links wrapped in .torrent files
	* rate limiter optimization
	* rate limiter overflow fix (for very high limits)
	* non-auto-managed torrents no longer count against the torrent limits
	* handle DHT error responses correctly
	* allow force_announce to only affect a single tracker
	* add moving_storage field to torrent_status
	* expose UPnP and NAT-PMP mapping in session object
	* DHT refactoring and support for storing arbitrary data with put and get
	* support building on android
	* improved support for web seeds that don't support keep-alive
	* improve DHT routing table to return better nodes (lower RTT and closer
	  to target)
	* don't use pointers to resume_data and file_priorities in
	  add_torrent_params
	* allow moving files to absolute paths, out of the download directory
	* make move_storage more generic to allow both overwriting files as well
	  as taking existing ones
	* fix choking issue at high upload rates
	* optimized rate limiter
	* make disk cache pool allocator configurable
	* fix library ABI to not depend on logging being enabled
	* use hex encoding instead of base32 in create_magnet_uri
	* include name, save_path and torrent_file in torrent_status, for
	  improved performance
	* separate anonymous mode and force-proxy mode, and tighten it up a bit
	* add per-tracker scrape information to announce_entry
	* report errors in read_piece_alert
	* DHT memory optimization
	* improve DHT lookup speed
	* improve support for windows XP and earlier
	* introduce global connection priority for improved swarm performance
	* make files deleted alert non-discardable
	* make built-in sha functions not conflict with libcrypto
	* improve web seed hash failure case
	* improve DHT lookup times
	* uTP path MTU discovery improvements
	* optimized the torrent creator optimizer to scale significantly better
	  with more files
	* fix uTP edge case where udp socket buffer fills up
	* fix nagle implementation in uTP

	* fix bug in error handling in protocol encryption

0.16.18 release

	* fix uninitialized values in DHT DOS mitigation
	* fix error handling in file::phys_offset
	* fix bug in HTTP scrape response parsing
	* enable TCP keepalive for socks5 connection for UDP associate
	* fix python3 support
	* fix bug in lt_donthave extension
	* expose i2p_alert to python. cleaning up of i2p connection code
	* fixed overflow and download performance issue when downloading at high rates
	* fixed bug in add_torrent_alert::message for magnet links
	* disable optimistic disconnects when connection limit is low
	* improved error handling of session::listen_on
	* suppress initial 'completed' announce to trackers added with replace_trackers
	  after becoming a seed
	* SOCKS4 fix for trying to connect over IPv6
	* fix saving resume data when removing all trackers
	* fix bug in udp_socket when changing socks5 proxy quickly

0.16.17 release

	* don't fall back on wildcard port in UPnP
	* fix local service discovery for magnet links
	* fix bitfield issue in file_storage
	* added work-around for MingW issue in file I/O
	* fixed sparse file detection on windows
	* fixed bug in gunzip
	* fix to use proxy settings when adding .torrent file from URL
	* fix resume file issue related to daylight savings time on windows
	* improve error checking in lazy_bdecode

0.16.16 release

	* add missing add_files overload to the python bindings
	* improve error handling in http gunzip
	* fix debug logging for banning web seeds
	* improve support for de-selected files in full allocation mode
	* fix dht_bootstrap_alert being posted
	* SetFileValidData fix on windows (prevents zero-fill)
	* fix minor lock_files issue on unix

0.16.15 release

	* fix mingw time_t 64 bit issue
	* fix use of SetFileValidData on windows
	* fix crash when using full allocation storage mode
	* improve error_code and error_category support in python bindings
	* fix python binding for external_ip_alert

0.16.14 release

	* make lt_tex more robust against bugs and malicious behavior
	* HTTP chunked encoding fix
	* expose file_granularity flag to python bindings
	* fix DHT memory error
	* change semantics of storage allocation to allocate on first write rather
	  than on startup (behaves better with changing file priorities)
	* fix resend logic in response to uTP SACK messages
	* only act on uTP RST packets with correct ack_nr
	* make uTP errors log in normal log mode (not require verbose)
	* deduplicate web seed entries from torrent files
	* improve error reporting from lazy_decode()

0.16.13 release

	* fix auto-manage issue when pausing session
	* fix bug in non-sparse mode on windows, causing incorrect file errors to
	  be generated
	* fix set_name() on file_storage actually affecting save paths
	* fix large file support issue on mingw
	* add some error handling to set_piece_hashes()
	* fix completed-on timestamp to not be clobbered on each startup
	* fix deadlock caused by some UDP tracker failures
	* fix potential integer overflow issue in timers on windows
	* minor fix to peer_proportional mixed_mode algorithm (TCP limit could go
	  too low)
	* graceful pause fix
	* i2p fixes
	* fix issue when loading certain malformed .torrent files
	* pass along host header with http proxy requests and possible
	  http_connection shutdown hang

0.16.12 release

	* fix building with C++11
	* fix IPv6 support in UDP socket (uTP)
	* fix mingw build issues
	* increase max allowed outstanding piece requests from peers
	* uTP performance improvement. only fast retransmit one packet at a time
	* improve error message for 'file too short'
	* fix piece-picker stat bug when only selecting some files for download
	* fix bug in async_add_torrent when settings file_priorities
	* fix boost-1.42 support for python bindings
	* fix memory allocation issue (virtual addres space waste) on windows

0.16.11 release

	* fix web seed URL double escape issue
	* fix string encoding issue in alert messages
	* fix SSL authentication issue
	* deprecate std::wstring overloads. long live utf-8
	* improve time-critical pieces feature (streaming)
	* introduce bandwidth exhaustion attack-mitigation in allowed-fast pieces
	* python binding fix issue where torrent_info objects where destructing when
	  their torrents were deleted
	* added missing field to scrape_failed_alert in python bindings
	* GCC 4.8 fix
	* fix proxy failure semantics with regards to anonymous mode
	* fix round-robin seed-unchoke algorithm
	* add bootstrap.sh to generage configure script and run configure
	* fix bug in SOCK5 UDP support
	* fix issue where torrents added by URL would not be started immediately

0.16.10 release

	* fix encryption level handle invalid values
	* add a number of missing functions to the python binding
	* fix typo in Jamfile for building shared libraries
	* prevent tracker exchange for magnet links before metadata is received
	* fix crash in make_magnet_uri when generating links longer than 1024
	  characters
	* fix hanging issue when closing files on windows (completing a download)
	* fix piece picking edge case that could cause torrents to get stuck at
	  hash failure
	* try unencrypted connections first, and fall back to encryption if it
	  fails (performance improvement)
	* add missing functions to python binding (flush_cache(), remap_files()
	  and orig_files())
	* improve handling of filenames that are invalid on windows
	* support 'implied_port' in DHT announce_peer
	* don't use pool allocator for disk blocks (cache may now return pages
	  to the kernel)

0.16.9 release

	* fix long filename truncation on windows
	* distinguish file open mode when checking files and downloading/seeding
	  with bittorrent. updates storage interface
	* improve file_storage::map_file when dealing with invalid input
	* improve handling of invalid utf-8 sequences in strings in torrent files
	* handle more cases of broken .torrent files
	* fix bug filename collision resolver
	* fix bug in filename utf-8 verification
	* make need_save_resume() a bit more robust
	* fixed sparse flag manipulation on windows
	* fixed streaming piece picking issue

0.16.8 release

	* make rename_file create missing directories for new filename
	* added missing python function: parse_magnet_uri
	* fix alerts.all_categories in python binding
	* fix torrent-abort issue which would cancel name lookups of other torrents
	* make torrent file parser reject invalid path elements earlier
	* fixed piece picker bug when using pad-files
	* fix read-piece response for cancelled deadline-pieces
	* fixed file priority vector-overrun
	* fix potential packet allocation alignment issue in utp
	* make 'close_redudnant_connections' cover more cases
	* set_piece_deadline() also unfilters the piece (if its priority is 0)
	* add work-around for bug in windows vista and earlier in
	  GetOverlappedResult
	* fix traversal algorithm leak in DHT
	* fix string encoding conversions on windows
	* take torrent_handle::query_pieces into account in torrent_handle::statue()
	* honor trackers responding with 410
	* fixed merkle tree torrent creation bug
	* fixed crash with empty url-lists in torrent files
	* added missing max_connections() function to python bindings

0.16.7 release

	* fix string encoding in error messages
	* handle error in read_piece and set_piece_deadline when torrent is removed
	* DHT performance improvement
	* attempt to handle ERROR_CANT_WAIT disk error on windows
	* improve peers exchanged over PEX
	* fixed rare crash in ut_metadata extension
	* fixed files checking issue
	* added missing pop_alerts() to python bindings
	* fixed typos in configure script, inversing some feature-enable/disable flags
	* added missing flag_update_subscribe to python bindings
	* active_dht_limit, active_tracker_limit and active_lsd_limit now
	  interpret -1 as infinite

0.16.6 release

	* fixed verbose log error for NAT holepunching
	* fix a bunch of typos in python bindings
	* make get_settings available in the python binding regardless of
	  deprecated functions
	* fix typo in python settings binding
	* fix possible dangling pointer use in peer list
	* fix support for storing arbitrary data in the DHT
	* fixed bug in uTP packet circle buffer
	* fix potential crash when using torrent_handle::add_piece
	* added missing add_torrent_alert to python binding

0.16.5 release

	* udp socket refcounter fix
	* added missing async_add_torrent to python bindings
	* raised the limit for bottled http downloads to 2 MiB
	* add support for magnet links and URLs in python example client
	* fixed typo in python bindings' add_torrent_params
	* introduce a way to add built-in plugins from python
	* consistently disconnect the same peer when two peers simultaneously connect
	* fix local endpoint queries for uTP connections
	* small optimization to local peer discovery to ignore our own broadcasts
	* try harder to bind the udp socket (uTP, DHT, UDP-trackers, LSD) to the
	  same port as TCP
	* relax file timestamp requirements for accepting resume data
	* fix performance issue in web seed downloader (coalescing of blocks
	  sometimes wouldn't work)
	* web seed fixes (better support for torrents without trailing / in
	  web seeds)
	* fix some issues with SSL over uTP connections
	* fix UDP trackers trying all endpoints behind the hostname

0.16.4 release

	* raise the default number of torrents allowed to announce to trackers
	  to 1600
	* improve uTP slow start behavior
	* fixed UDP socket error causing it to fail on Win7
	* update use of boost.system to not use deprecated functions
	* fix GIL issue in python bindings. Deprecated extension support in python
	* fixed bug where setting upload slots to -1 would not mean infinite
	* extend the UDP tracker protocol to include the request string from the
	  tracker URL
	* fix mingw build for linux crosscompiler

0.16.3 release

	* fix python binding backwards compatibility in replace_trackers
	* fix possible starvation in metadata extension
	* fix crash when creating torrents and optimizing file order with pad files
	* disable support for large MTUs in uTP until it is more reliable
	* expose post_torrent_updates and state_update_alert to python bindings
	* fix incorrect SSL error messages
	* fix windows build of shared library with openssl
	* fix race condition causing shutdown hang

0.16.2 release

	* fix permissions issue on linux with noatime enabled for non-owned files
	* use random peer IDs in anonymous mode
	* fix move_storage bugs
	* fix unnecessary dependency on boost.date_time when building boost.asio as separate compilation
	* always use SO_REUSEADDR and deprecate the flag to turn it on
	* add python bindings for SSL support
	* minor uTP tweaks
	* fix end-game mode issue when some files are selected to not be downloaded
	* improve uTP slow start
	* make uTP less aggressive resetting cwnd when idle

0.16.1 release

	* fixed crash when providing corrupt resume data
	* fixed support for boost-1.44
	* fixed reversed semantics of queue_up() and queue_down()
	* added missing functions to python bindings (file_priority(), set_dht_settings())
	* fixed low_prio_disk support on linux
	* fixed time critical piece accounting in the request queue
	* fixed semantics of rate_limit_utp to also ignore per-torrent limits
	* fixed piece sorting bug of deadline pieces
	* fixed python binding build on Mac OS and BSD
	* fixed UNC path normalization (on windows, unless UNC paths are disabled)
	* fixed possible crash when enabling multiple connections per IP
	* fixed typo in win vista specific code, breaking the build
	* change default of rate_limit_utp to true
	* fixed DLL export issue on windows (when building a shared library linking statically against boost)
	* fixed FreeBSD build
	* fixed web seed performance issue with pieces > 1 MiB
	* fixed unchoke logic when using web seeds
	* fixed compatibility with older versions of boost (down to boost 1.40)

0.16 release

	* support torrents with more than 262000 pieces
	* make tracker back-off configurable
	* don't restart the swarm after downloading metadata from magnet links
	* lower the default tracker retry intervals
	* support banning web seeds sending corrupt data
	* don't let hung outgoing connection attempts block incoming connections
	* improve SSL torrent support by using SNI and a single SSL listen socket
	* improved peer exchange performance by sharing incoming connections which advertize listen port 
	* deprecate set_ratio(), and per-peer rate limits
	* add web seed support for torrents with pad files
	* introduced a more scalable API for torrent status updates (post_torrent_updates()) and updated client_test to use it
	* updated the API to add_torrent_params turning all bools into flags of a flags field
	* added async_add_torrent() function to significantly improve performance when
	  adding many torrents
	* change peer_states to be a bitmask (bw_limit, bw_network, bw_disk)
	* changed semantics of send_buffer_watermark_factor to be specified as a percentage
	* add incoming_connection_alert for logging all successful incoming connections
	* feature to encrypt peer connections with a secret AES-256 key stored in .torrent file
	* deprecated compact storage allocation
	* close files in separate thread on systems where close() may block (Mac OS X for instance)
	* don't create all directories up front when adding torrents
	* support DHT scrape
	* added support for fadvise/F_RDADVISE for improved disk read performance
	* introduced pop_alerts() which pops the entire alert queue in a single call
	* support saving metadata in resume file, enable it by default for magnet links
	* support for receiving multi announce messages for local peer discovery
	* added session::listen_no_system_port flag to prevent libtorrent from ever binding the listen socket to port 0
	* added option to not recheck on missing or incomplete resume data
	* extended stats logging with statistics=on builds
	* added new session functions to more efficiently query torrent status
	* added alerts for added and removed torrents
	* expanded plugin interface to support session wide states
	* made the metadata block requesting algorithm more robust against hash check failures
	* support a separate option to use proxies for peers or not
	* pausing the session now also pauses checking torrents
	* moved alert queue size limit into session_settings
	* added support for DHT rss feeds (storing only)
	* added support for RSS feeds
	* fixed up some edge cases in DHT routing table and improved unit test of it
	* added error category and error codes for HTTP errors
	* made the DHT implementation slightly more robust against routing table poisoning and node ID spoofing
	* support chunked encoding in http downloads (http_connection)
	* support adding torrents by url to the .torrent file
	* support CDATA tags in xml parser
	* use a python python dictionary for settings instead of session_settings object (in python bindings)
	* optimized metadata transfer (magnet link) startup time (shaved off about 1 second)
	* optimized swarm startup time (shaved off about 1 second)
	* support DHT name lookup
	* optimized memory usage of torrent_info and file_storage, forcing some API changes
	  around file_storage and file_entry
	* support trackerid tracker extension
	* graceful peer disconnect mode which finishes transactions before disconnecting peers
	* support chunked encoding for web seeds
	* uTP protocol support
	* resistance towards certain flood attacks
	* support chunked encoding for web seeds (only for BEP 19, web seeds)
	* optimized session startup time
	* support SSL for web seeds, through all proxies
	* support extending web seeds with custom authorization and extra headers
	* settings that are not changed from the default values are not saved
	  in the session state
	* made seeding choking algorithm configurable
	* deprecated setters for max connections, max half-open, upload and download
	  rates and unchoke slots. These are now set through session_settings
	* added functions to query an individual peer's upload and download limit
	* full support for BEP 21 (event=paused)
	* added share-mode feature for improving share ratios
	* merged all proxy settings into a single one
	* improved SOCKS5 support by proxying hostname lookups
	* improved support for multi-homed clients
	* added feature to not count downloaded bytes from web seeds in stats
	* added alert for incoming local service discovery messages
	* added option to set file priorities when adding torrents
	* removed the session mutex for improved performance
	* added upload and download activity timer stats for torrents
	* made the reuse-address flag configurable on the listen socket
	* moved UDP trackers over to use a single socket
	* added feature to make asserts log to a file instead of breaking the process
	  (production asserts)
	* optimized disk I/O cache clearing
	* added feature to ask a torrent if it needs to save its resume data or not
	* added setting to ignore file modification time when loading resume files
	* support more fine-grained torrent states between which peer sources it
	  announces to
	* supports calculating sha1 file-hashes when creating torrents
	* made the send_buffer_watermark performance warning more meaningful
	* supports complete_ago extension
	* dropped zlib as a dependency and builds using puff.c instead
	* made the default cache size depend on available physical RAM
	* added flags to torrent::status() that can filter which values are calculated
	* support 'explicit read cache' which keeps a specific set of pieces
	  in the read cache, without implicitly caching other pieces
	* support sending suggest messages based on what's in the read cache
	* clear sparse flag on files that complete on windows
	* support retry-after header for web seeds
	* replaced boost.filesystem with custom functions
	* replaced dependency on boost.thread by asio's internal thread primitives
	* added support for i2p torrents
	* cleaned up usage of MAX_PATH and related macros
	* made it possible to build libtorrent without RTTI support
	* added support to build with libgcrypt and a shipped version of libtommath
	* optimized DHT routing table memory usage
	* optimized disk cache to work with large caches
	* support variable number of optimistic unchoke slots and to dynamically
	  adjust based on the total number of unchoke slots
	* support for BitTyrant choker algorithm
	* support for automatically start torrents when they receive an
	  incoming connection
	* added more detailed instrumentation of the disk I/O thread

0.15.11 release

	* fixed web seed bug, sometimes causing infinite loops
	* fixed race condition when setting session_settings immediately after creating session
	* give up immediately when failing to open a listen socket (report the actual error)
	* restored ABI compatibility with 0.15.9
	* added missing python bindings for create_torrent and torrent_info

0.15.10 release

	* fix 'parameter incorrect' issue when using unbuffered IO on windows
	* fixed UDP socket error handling on windows
	* fixed peer_tos (type of service) setting
	* fixed crash when loading resume file with more files than the torrent in it
	* fix invalid-parameter error on windows when disabling filesystem disk cache
	* fix connection queue issue causing shutdown delays
	* fixed mingw build
	* fix overflow bug in progress_ppm field
	* don't filter local peers received from a non-local tracker
	* fix python deadlock when using python extensions
	* fixed small memory leak in DHT

0.15.9 release

	* added some functions missing from the python binding
	* fixed rare piece picker bug
	* fixed invalid torrent_status::finished_time
	* fixed bugs in dont-have and upload-only extension messages
	* don't open files in random-access mode (speeds up hashing)

0.15.8 release

	* allow NULL to be passed to create_torrent::set_comment and create_torrent::set_creator
	* fix UPnP issue for routers with multiple PPPoE connections
	* fix issue where event=stopped announces wouldn't be sent when closing session
	* fix possible hang in file::readv() on windows
	* fix CPU busy loop issue in tracker announce logic
	* honor IOV_MAX when using writev and readv
	* don't post 'operation aborted' UDP errors when changing listen port
	* fix tracker retry logic, where in some configurations the next tier would not be tried
	* fixed bug in http seeding logic (introduced in 0.15.7)
	* add support for dont-have extension message
	* fix for set_piece_deadline
	* add reset_piece_deadline function
	* fix merkle tree torrent assert

0.15.7 release

	* exposed set_peer_id to python binding
	* improve support for merkle tree torrent creation
	* exposed comparison operators on torrent_handle to python
	* exposed alert error_codes to python
	* fixed bug in announce_entry::next_announce_in and min_announce_in
	* fixed sign issue in set_alert_mask signature
	* fixed unaligned disk access for unbuffered I/O in windows
	* support torrents whose name is empty
	* fixed connection limit to take web seeds into account as well
	* fixed bug when receiving a have message before having the metadata
	* fixed python bindings build with disabled DHT support
	* fixed BSD file allocation issue
	* fixed bug in session::delete_files option to remove_torrent

0.15.6 release

	* fixed crash in udp trackers when using SOCKS5 proxy
	* fixed reconnect delay when leaving upload only mode
	* fixed default values being set incorrectly in add_torrent_params through add_magnet_uri in python bindings
	* implemented unaligned write (for unbuffered I/O)
	* fixed broadcast_lsd option
	* fixed udp-socket race condition when using a proxy
	* end-game mode optimizations
	* fixed bug in udp_socket causing it to issue two simultaneous async. read operations
	* fixed mingw build
	* fixed minor bug in metadata block requester (for magnet links)
	* fixed race condition in iconv string converter
	* fixed error handling in torrent_info constructor
	* fixed bug in torrent_info::remap_files
	* fix python binding for wait_for_alert
	* only apply privileged port filter to DHT-only peers

0.15.5 release

	* support DHT extension to report external IPs
	* fixed rare crash in http_connection's error handling
	* avoid connecting to peers listening on ports < 1024
	* optimized piece picking to not cause busy loops in some end-game modes
	* fixed python bindings for tcp::endpoint
	* fixed edge case of pad file support
	* limit number of torrents tracked by DHT
	* fixed bug when allow_multiple_connections_per_ip was enabled
	* potential WOW64 fix for unbuffered I/O (windows)
	* expose set_alert_queue_size_limit to python binding
	* support dht nodes in magnet links
	* support 100 Continue HTTP responses
	* changed default choker behavior to use 8 unchoke slots (instead of being rate based)
	* fixed error reporting issue in disk I/O thread
	* fixed file allocation issues on linux
	* fixed filename encoding and decoding issue on platforms using iconv
	* reports redundant downloads to tracker, fixed downloaded calculation to
	  be more stable when not including redundant. Improved redundant data accounting
	  to be more accurate
	* fixed bugs in http seed connection and added unit test for it
	* fixed error reporting when fallocate fails
	* deprecate support for separate proxies for separate kinds of connections

0.15.4 release

	* fixed piece picker issue triggered by hash failure and timed out requests to the piece
	* fixed optimistic unchoke issue when setting per torrent unchoke limits
	* fixed UPnP shutdown issue
	* fixed UPnP DeletePortmapping issue
	* fixed NAT-PMP issue when adding the same mapping multiple times
	* no peers from tracker when stopping is no longer an error
	* improved web seed retry behavior
	* fixed announce issue

0.15.3 release

	* fixed announce bug where event=completed would not be sent if it violated the
	  min-announce of the tracker
	* fixed limitation in rate limiter
	* fixed build error with boost 1.44

0.15.2 release

	* updated compiler to msvc 2008 for python binding
	* restored default fail_limit to unlimited on all trackers
	* fixed rate limit bug for DHT
	* fixed SOCKS5 bug for routing UDP packets
	* fixed bug on windows when verifying resume data for a torrent where
	  one of its directories had been removed
	* fixed race condition in peer-list with DHT
	* fix force-reannounce and tracker retry issue

0.15.1 release

	* fixed rare crash when purging the peer list
	* fixed race condition around m_abort in session_impl
	* fixed bug in web_peer_connection which could cause a hang when downloading
	  from web servers
	* fixed bug in metadata extensions combined with encryption
	* refactored socket reading code to not use async. operations unnecessarily
	* some timer optimizations
	* removed the reuse-address flag on the listen socket
	* fixed bug where local peer discovery and DHT wouldn't be announced to without trackers
	* fixed bug in bdecoder when decoding invalid messages
	* added build warning when building with UNICODE but the standard library
	  doesn't provide std::wstring
	* fixed add_node python binding
	* fixed issue where trackers wouldn't tried immediately when the previous one failed
	* fixed synchronization issue between download queue and piece picker
	* fixed bug in udp tracker scrape response parsing
	* fixed bug in the disk thread that could get triggered under heavy load
	* fixed bug in add_piece() that would trigger asserts
	* fixed vs 2010 build
	* recognizes more clients in identify_client()
	* fixed bug where trackers wouldn't be retried if they failed
	* slight performance fix in disk elevator algorithm
	* fixed potential issue where a piece could be checked twice
	* fixed build issue on windows related to GetCompressedSize()
	* fixed deadlock when starting torrents with certain invalid tracker URLs
	* fixed iterator bug in disk I/O thread
	* fixed FIEMAP support on linux
	* fixed strict aliasing warning on gcc
	* fixed inconsistency when creating torrents with symlinks
	* properly detect windows version to initialize half-open connection limit
	* fixed bug in url encoder where $ would not be encoded

0.15 release

	* introduced a session state save mechanism. load_state() and save_state().
	  this saves all session settings and state (except torrents)
	* deprecated dht_state functions and merged it with the session state
	* added support for multiple trackers in magnet links
	* added support for explicitly flushing the disk cache
	* added torrent priority to affect bandwidth allocation for its peers
	* reduced the number of floating point operations (to better support
	  systems without FPU)
	* added new alert when individual files complete
	* added support for storing symbolic links in .torrent files
	* added support for uTorrent interpretation of multi-tracker torrents
	* handle torrents with duplicate filenames
	* piece timeouts are adjusted to download rate limits
	* encodes urls in torrent files that needs to be encoded
	* fixed not passing &supportcrypto=1 when encryption is disabled
	* introduced an upload mode, which torrents are switched into when
	  it hits a disk write error, instead of stopping the torrent.
	  this lets libtorrent keep uploading the parts it has when it
	  encounters a disk-full error for instance
	* improved disk error handling and expanded use of error_code in
	  error reporting. added a bandwidth state, bw_disk, when waiting
	  for the disk io thread to catch up writing buffers
	* improved read cache memory efficiency
	* added another cache flush algorithm to write the largest
	  contiguous blocks instead of the least recently used
	* introduced a mechanism to be lighter on the disk when checking torrents
	* applied temporary memory storage optimization to when checking
	  a torrent as well
	* removed hash_for_slot() from storage_interface. It is now implemented
	  by using the readv() function from the storage implementation
	* improved IPv6 support by announcing twice when necessary
	* added feature to set a separate global rate limit for local peers
	* added preset settings for low memory environments and seed machines
	  min_memory_usage() and high_performance_seeder()
	* optimized overall memory usage for DHT nodes and requests, peer
	  entries and disk buffers
	* change in API for block_info in partial_piece_info, instead of
	  accessing 'peer', call 'peer()'
	* added support for fully automatic unchoker (no need to specify
	  number of upload slots). This is on by default
	* added support for changing socket buffer sizes through
	  session_settings
	* added support for merkle hash tree torrents (.merkle.torrent)
	* added 'seed mode', which assumes that all files are complete
	  and checks hashes lazily, as blocks are requested
	* added new extension for file attributes (executable and hidden)
	* added support for unbuffered I/O for aligned files
	* added workaround for sparse file issue on Windows Vista
	* added new lt_trackers extension to exchange trackers between
	  peers
	* added support for BEP 17 http seeds
	* added read_piece() to read pieces from torrent storage
	* added option for udp tracker preference
	* added super seeding
	* added add_piece() function to inject data from external sources
	* add_tracker() function added to torrent_handle
	* if there is no working tracker, current_tracker is the
	  tracker that is currently being tried
	* torrents that are checking can now be paused, which will
	  pause the checking
	* introduced another torrent state, checking_resume_data, which
	  the torrent is in when it's first added, and is comparing
	  the files on disk with the resume data
	* DHT bandwidth usage optimizations
	* rate limited DHT send socket
	* tracker connections are now also subject to IP filtering
	* improved optimistic unchoke logic
	* added monitoring of the DHT lookups
	* added bandwidth reports for estimated TCP/IP overhead and DHT
	* includes DHT traffic in the rate limiter
	* added support for bitcomet padding files
	* improved support for sparse files on windows
	* added ability to give seeding torrents preference to active slots
	* added torrent_status::finished_time
	* automatically caps files and connections by default to rlimit
	* added session::is_dht_running() function
	* added torrent_handle::force_dht_announce()
	* added torrent_info::remap_files()
	* support min_interval tracker extension
	* added session saving and loading functions
	* added support for min-interval in tracker responses
	* only keeps one outstanding duplicate request per peer
	  reduces waste download, specifically when streaming
	* added support for storing per-peer rate limits across reconnects
	* improved fallocate support
	* fixed magnet link issue when using resume data
	* support disk I/O priority settings
	* added info_hash to torrent_deleted_alert
	* improved LSD performance and made the interval configurable
	* improved UDP tracker support by caching connect tokens
	* fast piece optimization

release 0.14.10

	* fixed udp tracker race condition
	* added support for torrents with odd piece sizes
	* fixed issue with disk read cache not being cleared when removing torrents
	* made the DHT socket bind to the same interface as the session
	* fixed issue where an http proxy would not be used on redirects
	* Solaris build fixes
	* disabled buggy disconnect_peers feature

release 0.14.9

	* disabled feature to drop requests after having been skipped too many times
	* fixed range request bug for files larger than 2 GB in web seeds
	* don't crash when trying to create torrents with 0 files
	* fixed big_number __init__ in python bindings
	* fixed optimistic unchoke timer
	* fixed bug where torrents with incorrectly formatted web seed URLs would be
	  connected multiple times
	* fixed MinGW support
	* fixed DHT bootstrapping issue
	* fixed UDP over SOCKS5 issue
	* added support for "corrupt" tracker announce
	* made end-game mode less aggressive

release 0.14.8

	* ignore unkown metadata messages
	* fixed typo that would sometimes prevent queued torrents to be checked
	* fixed bug in auto-manager where active_downloads and active_seeds would
	  sometimes be used incorrectly
	* force_recheck() no longer crashes on torrents with no metadata
	* fixed broadcast socket regression from 0.14.7
	* fixed hang in NATPMP when shut down while waiting for a response
	* fixed some more error handling in bdecode

release 0.14.7

	* fixed deadlock in natpmp
	* resume data alerts are always posted, regardless of alert mask
	* added wait_for_alert to python binding
	* improved invalid filename character replacement
	* improved forward compatibility in DHT
	* added set_piece_hashes that takes a callback to the python binding
	* fixed division by zero in get_peer_info()
	* fixed bug where pieces may have been requested before the metadata
	  was received
	* fixed incorrect error when deleting files from a torrent where
	  not all files have been created
	* announces torrents immediately to the DHT when it's started
	* fixed bug in add_files that would fail to recurse if the path
	  ended with a /
	* fixed bug in error handling when parsing torrent files
	* fixed file checking bug when renaming a file before checking the torrent
	* fixed race conditon when receiving metadata from swarm
	* fixed assert in ut_metadata plugin
	* back-ported some fixes for building with no exceptions
	* fixed create_torrent when passing in a path ending with /
	* fixed move_storage when source doesn't exist
	* fixed DHT state save bug for node-id
	* fixed typo in python binding session_status struct
	* broadcast sockets now join every network interface (used for UPnP and
	  local peer discovery)

release 0.14.6

	* various missing include fixes to be buildable with boost 1.40
	* added missing functions to python binding related to torrent creation
	* fixed to add filename on web seed urls that lack it
	* fixed BOOST_ASIO_HASH_MAP_BUCKETS define for boost 1.39
	* fixed checking of fast and suggest messages when used with magnet links
	* fixed bug where web seeds would not disconnect if being resolved when
	  the torrent was paused
	* fixed download piece performance bug in piece picker
	* fixed bug in connect candidate counter
	* replaces invalid filename characters with .
	* added --with-libgeoip option to configure script to allow building and
	  linking against system wide library
	* fixed potential pure virtual function call in extensions on shutdown
	* fixed disk buffer leak in smart_ban extension

release 0.14.5

	* fixed bug when handling malformed webseed urls and an http proxy
	* fixed bug when setting unlimited upload or download rates for torrents
	* fix to make torrent_status::list_peers more accurate.
	* fixed memory leak in disk io thread when not using the cache
	* fixed bug in connect candidate counter
	* allow 0 upload slots
	* fixed bug in rename_file(). The new name would not always be saved in
	  the resume data
	* fixed resume data compatibility with 0.13
	* fixed rare piece-picker bug
	* fixed bug where one allowed-fast message would be sent even when
	  disabled
	* fixed race condition in UPnP which could lead to crash
	* fixed inversed seed_time ratio logic
	* added get_ip_filter() to session

release 0.14.4

	* connect candidate calculation fix
	* tightened up disk cache memory usage
	* fixed magnet link parser to accept hex-encoded info-hashes
	* fixed inverted logic when picking which peers to connect to
	  (should mean a slight performance improvement)
	* fixed a bug where a failed rename_file() would leave the storage
	  in an error state which would pause the torrent
	* fixed case when move_storage() would fail. Added a new alert
	  to be posted when it does
	* fixed crash bug when shutting down while checking a torrent
	* fixed handling of web seed urls that didn't end with a
	  slash for multi-file torrents
	* lowered the default connection speed to 10 connection attempts
	  per second
	* optimized memory usage when checking files fails
	* fixed bug when checking a torrent twice
	* improved handling of out-of-memory conditions in disk I/O thread
	* fixed bug when force-checking a torrent with partial pieces
	* fixed memory leak in disk cache
	* fixed torrent file path vulnerability
	* fixed upnp
	* fixed bug when dealing with clients that drop requests (i.e. BitComet)
	  fixes assert as well

release 0.14.3

	* added python binding for create_torrent
	* fixed boost-1.38 build
	* fixed bug where web seeds would be connected before the files
	  were checked
	* fixed filename bug when using wide characters
	* fixed rare crash in peer banning code
	* fixed potential HTTP compatibility issue
	* fixed UPnP crash
	* fixed UPnP issue where the control url contained the base url
	* fixed a replace_trackers bug
	* fixed bug where the DHT port mapping would not be removed when
	  changing DHT port
	* fixed move_storage bug when files were renamed to be moved out
	  of the root directory
	* added error handling for set_piece_hashes
	* fixed missing include in enum_if.cpp
	* fixed dual IP stack issue
	* fixed issue where renamed files were sometimes not saved in resume data
	* accepts tracker responses with no 'peers' field, as long as 'peers6'
	  is present
	* fixed CIDR-distance calculation in the precense of IPv6 peers
	* save partial resume data for torrents that are queued for checking
	  or checking, to maintain stats and renamed files
	* Don't try IPv6 on windows if it's not installed
	* move_storage fix
	* fixed potential crash on shutdown
	* fixed leaking exception from bdecode on malformed input
	* fixed bug where connection would hang when receiving a keepalive
	* fixed bug where an asio exception could be thrown when resolving
	  peer countries
	* fixed crash when shutting down while checking a torrent
	* fixed potential crash in connection_queue when a peer_connection
	  fail to open its socket

release 0.14.2

	* added missing functions to the python bindings torrent_info::map_file,
	  torrent_info::map_block and torrent_info::file_at_offset.
	* removed support for boost-1.33 and earlier (probably didn't work)
	* fixed potential freezes issues at shutdown
	* improved error message for python setup script
	* fixed bug when torrent file included announce-list, but no valid
	  tracker urls
	* fixed bug where the files requested from web seeds would be the
	  renamed file names instead of the original file names in the torrent.
	* documentation fix of queing section
	* fixed potential issue in udp_socket (affected udp tracker support)
	* made name, comment and created by also be subject to utf-8 error
	  correction (filenames already were)
	* fixed dead-lock when settings DHT proxy
	* added missing export directives to lazy_entry
	* fixed disk cache expiry settings bug (if changed, it would be set
	  to the cache size)
	* fixed bug in http_connection when binding to a particular IP
	* fixed typo in python binding (torrent_handle::piece_prioritize should
	  be torrent_handle::piece_priorities)
	* fixed race condition when saving DHT state
	* fixed bugs related to lexical_cast being locale dependent
	* added support for SunPro C++ compiler
	* fixed bug where messeges sometimes could be encrypted in the
	  wrong order, for encrypted connections.
	* fixed race condition where torrents could get stuck waiting to
	  get checked
	* fixed mapped files bug where it wouldn't be properly restored
	  from resume data properly
	* removed locale dependency in xml parser (caused asserts on windows)
	* fixed bug when talking to https 1.0 servers
	* fixed UPnP bug that could cause stack overflow

release 0.14.1

	* added converter for python unicode strings to utf-8 paths
	* fixed bug in http downloader where the host field did not
	  include the port number
	* fixed headers to not depend on NDEBUG, which would prohibit
	  linking a release build of libtorrent against a debug application
	* fixed bug in disk I/O thread that would make the thread
	  sometimes quit when an error occurred
	* fixed DHT bug
	* fixed potential shutdown crash in disk_io_thread
	* fixed usage of deprecated boost.filsystem functions
	* fixed http_connection unit test
	* fixed bug in DHT when a DHT state was loaded
	* made rate limiter change in 0.14 optional (to take estimated
	  TCP/IP overhead into account)
	* made the python plugin buildable through the makefile
	* fixed UPnP bug when url base ended with a slash and
	  path started with a slash
	* fixed various potentially leaking exceptions
	* fixed problem with removing torrents that are checking
	* fixed documentation bug regarding save_resume_data()
	* added missing documentation on torrent creation
	* fixed bugs in python client examples
	* fixed missing dependency in package-config file
	* fixed shared geoip linking in Jamfile
	* fixed python bindings build on windows and made it possible
	  to generate a windows installer
	* fixed bug in NAT-PMP implementation

release 0.14

	* deprecated add_torrent() in favor of a new add_torrent()
	  that takes a struct with parameters instead. Torrents
	  are paused and auto managed by default.
	* removed 'connecting_to_tracker' torrent state. This changes
	  the enum values for the other states.
	* Improved seeding and choking behavior.
	* Fixed rare buffer overrun bug when calling get_download_queue
	* Fixed rare bug where torrent could be put back into downloading
	  state even though it was finished, after checking files.
	* Fixed rename_file to work before the file on disk has been
	  created.
	* Fixed bug in tracker connections in case of errors caused
	  in the connection constructor.
	* Updated alert system to be filtered by category instead of
	  severity level. Alerts can generate a message through
	  alert::message().
	* Session constructor will now start dht, upnp, natpmp, lsd by
	  default. Flags can be passed in to the constructor to not
	  do this, if these features are to be enabled and disabled
	  at a later point.
	* Removed 'connecting_to_tracker' torrent state
	* Fix bug where FAST pieces were cancelled on choke
	* Fixed problems with restoring piece states when hash failed.
	* Minimum peer reconnect time fix. Peers with no failures would
	  reconnect immediately.
	* Improved web seed error handling
	* DHT announce fixes and off-by-one loop fix
	* Fixed UPnP xml parse bug where it would ignore the port number
	  for the control url.
	* Fixed bug in torrent writer where the private flag was added
	  outside of the info dictionary
	* Made the torrent file parser less strict of what goes in the
	  announce-list entry
	* Fixed type overflow bug where some statistics was incorrectly
	  reported for file larger than 2 GB
	* boost-1.35 support
	* Fixed bug in statistics from web server peers where it sometimes
	  could report too many bytes downloaded.
	* Fixed bug where statistics from the last second was lost when
	  disconnecting a peer.
	* receive buffer optimizations (memcpy savings and memory savings)
	* Support for specifying the TOS byte for peer traffic.
	* Basic support for queueing of torrents.
	* Better bias to give connections to downloading torrents
	  with fewer peers.
	* Optimized resource usage (removed the checking thread)
	* Support to bind outgoing connections to specific ports
	* Disk cache support.
	* New, more memory efficient, piece picker with sequential download
	  support (instead of the more complicated sequential download threshold).
	* Auto Upload slots. Automtically opens up more slots if
	  upload limit is not met.
	* Improved NAT-PMP support by querying the default gateway
	* Improved UPnP support by ignoring routers not on the clients subnet.

release 0.13
	
	* Added scrape support
	* Added add_extension() to torrent_handle. Can instantiate
	  extensions for torrents while downloading
	* Added support for remove_torrent to delete the files as well
	* Fixed issue with failing async_accept on windows
	* DHT improvements, proper error messages are now returned when
	  nodes sends bad packets
	* Optimized the country table used to resolve country of peers
	* Copying optimization for sending data. Data is no longer copied from
	  the disk I/O buffer to the send buffer.
	* Buffer optimization to use a raw buffer instead of std::vector<char>
	* Improved file storage to use sparse files
	* Updated python bindings
	* Added more clients to the identifiable clients list.
	* Torrents can now be started in paused state (to better support queuing)
	* Improved IPv6 support (support for IPv6 extension to trackers and
	  listens on both IPv6 and IPv4 interfaces).
	* Improved asserts used. Generates a stacktrace on linux
	* Piece picker optimizations and improvements
	* Improved unchoker, connection limit and rate limiter
	* Support for FAST extension
	* Fixed invalid calculation in DHT node distance
	* Fixed bug in URL parser that failed to parse IPv6 addresses
	* added peer download rate approximation
	* added port filter for outgoing connection (to prevent
	  triggering firewalls)
	* made most parameters configurable via session_settings
	* added encryption support
	* added parole mode for peers whose data fails the hash check.
	* optimized heap usage in piece-picker and web seed downloader.
	* fixed bug in DHT where older write tokens weren't accepted.
	* added support for sparse files.
	* introduced speed categories for peers and pieces, to separate
	  slow and fast peers.
	* added a half-open tcp connection limit that takes all connections
	  in to account, not just peer connections.
	* added alerts for filtered IPs.
	* added support for SOCKS4 and 5 proxies and HTTP CONNECT proxies.
	* fixed proper distributed copies calculation.
	* added option to use openssl for sha-1 calculations.
	* optimized the piece picker in the case where a peer is a seed.
	* added support for local peer discovery
	* removed the dependency on the compiled boost.date_time library
	* deprecated torrent_info::print()
	* added UPnP support
	* fixed problem where peer interested flags were not updated correctly
	  when pieces were filtered
	* improvements to ut_pex messages, including support for seed flag
	* prioritizes upload bandwidth to peers that might send back data
	* the following functions have been deprecated:
	  	void torrent_handle::filter_piece(int index, bool filter) const;
	  	void torrent_handle::filter_pieces(std::vector<bool> const& pieces) const;
	  	bool torrent_handle::is_piece_filtered(int index) const;
	  	std::vector<bool> torrent_handle::filtered_pieces() const;
	  	void torrent_handle::filter_files(std::vector<bool> const& files) const;
	  
	  instead, use the piece_priority functions.
	  
	* added support for NAT-PMP
	* added support for piece priorities. Piece filtering is now set as
	  a priority
	* Fixed crash when last piece was smaller than one block and reading
	  fastresume data for that piece
	* Makefiles should do a better job detecting boost
	* Fixed crash when all tracker urls are removed
	* Log files can now be created at user supplied path
	* Log files failing to create is no longer fatal
	* Fixed dead-lock in torrent_handle
	* Made it build with boost 1.34 on windows
	* Fixed bug in URL parser that failed to parse IPv6 addresses
	* Fixed bug in DHT, related to IPv6 nodes
	* DHT accepts transaction IDs that have garbage appended to them
	* DHT logs messages that it fails to decode

release 0.12

	* fixes to make the DHT more compatible
	* http seed improvements including error reporting and url encoding issues.
	* fixed bug where directories would be left behind when moving storage
	  in some cases.
	* fixed crashing bug when restarting or stopping the DHT.
	* added python binding, using boost.python
	* improved character conversion on windows when strings are not utf-8.
	* metadata extension now respects the private flag in the torrent.
	* made the DHT to only be used as a fallback to trackers by default.
	* added support for HTTP redirection support for web seeds.
	* fixed race condition when accessing a torrent that was checking its
	  fast resume data.
	* fixed a bug in the DHT which could be triggered if the network was
	  dropped or extremely rare cases.
	* if the download rate is limited, web seeds will now only use left-over
	  bandwidth after all bt peers have used up as much bandwidth as they can.
	* added the possibility to have libtorrent resolve the countries of
	  the peers in torrents.
	* improved the bandwidth limiter (it now implements a leaky bucket/node bucket).
	* improved the HTTP seed downloader to report accurate progress.
	* added more client peer-id signatures to be recognized.
	* added support for HTTP servers that skip the CR before the NL at line breaks.
	* fixed bug in the HTTP code that only accepted headers case sensitive.
	* fixed bug where one of the session constructors didn't initialize boost.filesystem. 
	* fixed bug when the initial checking of a torrent fails with an exception.
	* fixed bug in DHT code which would send incorrect announce messages.
	* fixed bug where the http header parser was case sensitive to the header
	  names.
	* Implemented an optmization which frees the piece_picker once a torrent
	  turns into a seed.
	* Added support for uT peer exchange extension, implemented by Massaroddel.
	* Modified the quota management to offer better bandwidth balancing
	  between peers.
	* logging now supports multiple sessions (different sessions now log
	  to different directories).
	* fixed random number generator seed problem, generating the same
	  peer-id for sessions constructed the same second.
	* added an option to accept multiple connections from the same IP.
	* improved tracker logging.
	* moved the file_pool into session. The number of open files is now
	  limited per session.
	* fixed uninitialized private flag in torrent_info
	* fixed long standing issue with file.cpp on windows. Replaced the low level
	  io functions used on windows.
	* made it possible to associate a name with torrents without metadata.
	* improved http-downloading performance by requesting entire pieces via
	  http.
	* added plugin interface for extensions. And changed the interface for
	  enabling extensions.

release 0.11

	* added support for incorrectly encoded paths in torrent files
	  (assumes Latin-1 encoding and converts to UTF-8).
	* added support for destructing session objects asynchronously.
	* fixed bug with file_progress() with files = 0 bytes
	* fixed a race condition bug in udp_tracker_connection that could
	  cause a crash.
	* fixed bug occuring when increasing the sequenced download threshold
	  with max availability lower than previous threshold.
	* fixed an integer overflow bug occuring when built with gcc 4.1.x
	* fixed crasing bug when closing while checking a torrent
	* fixed bug causing a crash with a torrent with piece length 0
	* added an extension to the DHT network protocol to support the
	  exchange of nodes with IPv6 addresses.
	* modified the ip_filter api slightly to support IPv6
	* modified the api slightly to make sequenced download threshold
	  a per torrent-setting.
	* changed the address type to support IPv6
	* fixed bug in piece picker which would not behave as
	  expected with regard to sequenced download threshold.
	* fixed bug with file_progress() with files > 2 GB.
	* added --enable-examples option to configure script.
	* fixed problem with the resource distribution algorithm
	  (controlling e.g upload/download rates).
	* fixed incorrect asserts in storage related to torrents with
	  zero-sized files.
	* added support for trackerless torrents (with kademlia DHT).
	* support for torrents with the private flag set.
	* support for torrents containing bootstrap nodes for the
	  DHT network.
	* fixed problem with the configure script on FreeBSD.
	* limits the pipelining used on url-seeds.
	* fixed problem where the shutdown always would delay for
	  session_settings::stop_tracker_timeout seconds.
	* session::listen_on() won't reopen the socket in case the port and
	  interface is the same as the one currently in use.
	* added http proxy support for web seeds.
	* fixed problem where upload and download stats could become incorrect
	  in case of high cpu load.
	* added more clients to the identifiable list.
	* fixed fingerprint parser to cope with latest Mainline versions.

release 0.10

	* fixed a bug where the requested number of peers in a tracker request could
	  be too big.
	* fixed a bug where empty files were not created in full allocation mode.
	* fixed a bug in storage that would, in rare cases, fail to do a
	  complete check.
	* exposed more settings for tweaking parameters in the piece-picker,
	  downloader and uploader (http_settings replaced by session_settings).
	* tweaked default settings to improve high bandwidth transfers.
	* improved the piece picker performance and made it possible to download
	  popular pieces in sequence to improve disk performance.
	* added the possibility to control upload and download limits per peer.
	* fixed problem with re-requesting skipped pieces when peer was sending pieces
	  out of fifo-order.
	* added support for http seeding (the GetRight protocol)
	* renamed identifiers called 'id' in the public interface to support linking
	  with Objective.C++
	* changed the extensions protocol to use the new one, which is also
	  implemented by uTorrent.
	* factorized the peer_connection and added web_peer_connection which is
	  able to download from http-sources.
	* converted the network code to use asio (resulted in slight api changes
	  dealing with network addresses).
	* made libtorrent build in vc7 (patches from Allen Zhao)
	* fixed bug caused when binding outgoing connections to a non-local interface.
	* add_torrent() will now throw if called while the session object is
	  being closed.
	* added the ability to limit the number of simultaneous half-open
	  TCP connections. Flags in peer_info has been added.

release 0.9.1

	* made the session disable file name checks within the boost.filsystem library
	* fixed race condition in the sockets
	* strings that are invalid utf-8 strings are now decoded with the
	  local codepage on windows
	* added the ability to build libtorrent both as a shared library
	* client_test can now monitor a directory for torrent files and automatically
	  start and stop downloads while running
	* fixed problem with file_size() when building on windows with unicode support
	* added a new torrent state, allocating
	* added a new alert, metadata_failed_alert
	* changed the interface to session::add_torrent for some speed optimizations.
	* greatly improved the command line control of the example client_test.
	* fixed bug where upload rate limit was not being applied.
	* files that are being checked will no longer stall files that don't need
	  checking.
	* changed the way libtorrent identifies support for its excentions
	  to look for 'ext' at the end of the peer-id.
	* improved performance by adding a circle buffer for the send buffer.
	* fixed bugs in the http tracker connection when using an http proxy.
	* fixed problem with storage's file pool when creating torrents and then
	  starting to seed them.
	* hard limit on remote request queue and timeout on requests (a timeout
	  triggers rerequests). This makes libtorrent work much better with
	  "broken" clients like BitComet which may ignore requests.

Initial release 0.9

	* multitracker support
	* serves multiple torrents on a single port and a single thread
	* supports http proxies and proxy authentication
	* gzipped tracker-responses
	* block level piece picker
	* queues torrents for file check, instead of checking all of them in parallel
	* uses separate threads for checking files and for main downloader
	* upload and download rate limits
	* piece-wise, unordered, incremental file allocation
	* fast resume support
	* supports files > 2 gigabytes
	* supports the no_peer_id=1 extension
	* support for udp-tracker protocol
	* number of connections limit
	* delays sending have messages
	* can resume pieces downloaded in any order
	* adjusts the length of the request queue depending on download rate
	* supports compact=1
	* selective downloading
	* ip filter
<|MERGE_RESOLUTION|>--- conflicted
+++ resolved
@@ -1,4 +1,3 @@
-<<<<<<< HEAD
 2.0 release
 
 	* update userdata in add_torrent_params to be type-safe and add to torrent_handle
@@ -23,10 +22,8 @@
 	* libtorrent now requires C++14 to build
 
 
-=======
 	* deprecate strict super seeding mode
 	* make UPnP port-mapping lease duration configurable
->>>>>>> 7352d4fb
 	* deprecate the bittyrant choking algorithm
 	* add build option to disable streaming
 
