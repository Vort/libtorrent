--- conflicted
+++ resolved
@@ -633,15 +633,9 @@
 		return;
 	}
 
-<<<<<<< HEAD
+	if (m_abort) return;
+
 	ADD_OUTSTANDING_ASYNC("natpmp::on_reply");
-=======
-	if (m_abort) return;
-
-#if defined TORRENT_ASIO_DEBUGGING
-	add_outstanding_async("natpmp::on_reply");
-#endif
->>>>>>> 25a1f129
 	// make a copy of the response packet buffer
 	// to avoid overwriting it in the next receive call
 	std::array<char, sizeof(m_response_buffer)> msg_buf;
@@ -853,15 +847,8 @@
 			, errors::pcp_success, portmap_transport::natpmp);
 	}
 
-<<<<<<< HEAD
-	if (m_abort) return;
-
 	m_currently_mapping = port_mapping_t{-1};
 	m->act = portmap_action::none;
-=======
-	m_currently_mapping = -1;
-	m->action = mapping_t::action_none;
->>>>>>> 25a1f129
 	m_send_timer.cancel(ec);
 	update_expiration_timer();
 	try_next_mapping(index);
