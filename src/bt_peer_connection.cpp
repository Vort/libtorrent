/*

Copyright (c) 2003-2016, Arvid Norberg
Copyright (c) 2007-2016, Arvid Norberg, Un Shyam
All rights reserved.

Redistribution and use in source and binary forms, with or without
modification, are permitted provided that the following conditions
are met:

    * Redistributions of source code must retain the above copyright
      notice, this list of conditions and the following disclaimer.
    * Redistributions in binary form must reproduce the above copyright
      notice, this list of conditions and the following disclaimer in
      the documentation and/or other materials provided with the distribution.
    * Neither the name of the author nor the names of its
      contributors may be used to endorse or promote products derived
      from this software without specific prior written permission.

THIS SOFTWARE IS PROVIDED BY THE COPYRIGHT HOLDERS AND CONTRIBUTORS "AS IS"
AND ANY EXPRESS OR IMPLIED WARRANTIES, INCLUDING, BUT NOT LIMITED TO, THE
IMPLIED WARRANTIES OF MERCHANTABILITY AND FITNESS FOR A PARTICULAR PURPOSE
ARE DISCLAIMED. IN NO EVENT SHALL THE COPYRIGHT OWNER OR CONTRIBUTORS BE
LIABLE FOR ANY DIRECT, INDIRECT, INCIDENTAL, SPECIAL, EXEMPLARY, OR
CONSEQUENTIAL DAMAGES (INCLUDING, BUT NOT LIMITED TO, PROCUREMENT OF
SUBSTITUTE GOODS OR SERVICES; LOSS OF USE, DATA, OR PROFITS; OR BUSINESS
INTERRUPTION) HOWEVER CAUSED AND ON ANY THEORY OF LIABILITY, WHETHER IN
CONTRACT, STRICT LIABILITY, OR TORT (INCLUDING NEGLIGENCE OR OTHERWISE)
ARISING IN ANY WAY OUT OF THE USE OF THIS SOFTWARE, EVEN IF ADVISED OF THE
POSSIBILITY OF SUCH DAMAGE.

*/

#include "libtorrent/config.hpp"

#include <memory> // unique_ptr
#include <vector>
#include <functional>

#ifndef TORRENT_DISABLE_LOGGING
#include "libtorrent/hex.hpp" // to_hex
#endif

#include "libtorrent/bt_peer_connection.hpp"
#include "libtorrent/session.hpp"
#include "libtorrent/identify_client.hpp"
#include "libtorrent/entry.hpp"
#include "libtorrent/bencode.hpp"
#include "libtorrent/alert_types.hpp"
#include "libtorrent/invariant_check.hpp"
#include "libtorrent/io.hpp"
#include "libtorrent/aux_/io.hpp"
#include "libtorrent/socket_io.hpp"
#include "libtorrent/extensions.hpp"
#include "libtorrent/aux_/session_interface.hpp"
#include "libtorrent/alert_types.hpp"
#include "libtorrent/broadcast_socket.hpp"
#include "libtorrent/peer_info.hpp"
#include "libtorrent/random.hpp"
#include "libtorrent/aux_/alloca.hpp"
#include "libtorrent/socket_type.hpp"
#include "libtorrent/performance_counters.hpp" // for counters
#include "libtorrent/alert_manager.hpp" // for alert_manager
#include "libtorrent/string_util.hpp" // for search

#if !defined(TORRENT_DISABLE_ENCRYPTION) && !defined(TORRENT_DISABLE_EXTENSIONS)
#include "libtorrent/pe_crypto.hpp"
#include "libtorrent/hasher.hpp"
#endif

namespace libtorrent {

#if !defined(TORRENT_DISABLE_ENCRYPTION) && !defined(TORRENT_DISABLE_EXTENSIONS)
namespace {

	constexpr std::size_t handshake_len = 68;
	constexpr std::size_t dh_key_len = 96;

	// stream key (info hash of attached torrent)
	// secret is the DH shared secret
	// initializes m_enc_handler
	std::shared_ptr<rc4_handler> init_pe_rc4_handler(key_t const& secret
		, sha1_hash const& stream_key, bool const outgoing)
	{
		hasher h;
		static const char keyA[] = {'k', 'e', 'y', 'A'};
		static const char keyB[] = {'k', 'e', 'y', 'B'};

		// encryption rc4 longkeys
		// outgoing connection : hash ('keyA',S,SKEY)
		// incoming connection : hash ('keyB',S,SKEY)

		std::array<char, dh_key_len> const secret_buf = export_key(secret);

		if (outgoing) h.update(keyA); else h.update(keyB);
		h.update(secret_buf);
		h.update(stream_key);
		sha1_hash const local_key = h.final();

		h.reset();

		// decryption rc4 longkeys
		// outgoing connection : hash ('keyB',S,SKEY)
		// incoming connection : hash ('keyA',S,SKEY)

		if (outgoing) h.update(keyB); else h.update(keyA);
		h.update(secret_buf);
		h.update(stream_key);
		sha1_hash const remote_key = h.final();

		auto ret = std::make_shared<rc4_handler>();

		ret->set_incoming_key(remote_key);
		ret->set_outgoing_key(local_key);

		return ret;
	}

} // anonymous namespace
#endif

<<<<<<< HEAD
#ifndef TORRENT_DISABLE_EXTENSIONS
	bool ut_pex_peer_store::was_introduced_by(tcp::endpoint const &ep)
	{
#if TORRENT_USE_IPV6
		if (ep.address().is_v4())
		{
#endif
			peers4_t::value_type const v(ep.address().to_v4().to_bytes(), ep.port());
			auto const i = std::lower_bound(m_peers.begin(), m_peers.end(), v);
			return i != m_peers.end() && *i == v;
#if TORRENT_USE_IPV6
		}
		else
		{
			peers6_t::value_type const v(ep.address().to_v6().to_bytes(), ep.port());
			auto const i = std::lower_bound(m_peers6.begin(), m_peers6.end(), v);
			return i != m_peers6.end() && *i == v;
		}
#endif
	}
#endif // TORRENT_DISABLE_EXTENSIONS

	bt_peer_connection::bt_peer_connection(peer_connection_args const& pack
		, peer_id const& pid)
=======
	bt_peer_connection::bt_peer_connection(peer_connection_args const& pack)
>>>>>>> 2a4f0569
		: peer_connection(pack)
		, m_supports_extensions(false)
		, m_supports_dht_port(false)
		, m_supports_fast(false)
		, m_sent_bitfield(false)
		, m_sent_handshake(false)
		, m_sent_allowed_fast(false)
#if !defined(TORRENT_DISABLE_ENCRYPTION) && !defined(TORRENT_DISABLE_EXTENSIONS)
		, m_encrypted(false)
		, m_rc4_encrypted(false)
		, m_recv_buffer(peer_connection::m_recv_buffer)
#endif
<<<<<<< HEAD
		, m_our_peer_id(pid)
=======
		, m_our_peer_id(generate_peer_id(*pack.sett))
#if !defined(TORRENT_DISABLE_ENCRYPTION) && !defined(TORRENT_DISABLE_EXTENSIONS)
		, m_sync_bytes_read(0)
#endif
#ifndef TORRENT_DISABLE_EXTENSIONS
		, m_upload_only_id(0)
		, m_holepunch_id(0)
#endif
#ifndef TORRENT_DISABLE_EXTENSIONS
		, m_dont_have_id(0)
		, m_share_mode_id(0)
#endif
#if defined TORRENT_DEBUG || defined TORRENT_RELEASE_ASSERTS
		, m_in_constructor(true)
#endif
>>>>>>> 2a4f0569
	{
#ifndef TORRENT_DISABLE_LOGGING
		peer_log(peer_log_alert::info, "CONSTRUCT", "bt_peer_connection");
#endif

#if TORRENT_USE_ASSERTS
		m_in_constructor = false;
#endif
#ifndef TORRENT_DISABLE_EXTENSIONS
		m_reserved_bits.fill(0);
#endif
	}

	void bt_peer_connection::start()
	{
		peer_connection::start();

		// start in the state where we are trying to read the
		// handshake from the other side
		m_recv_buffer.reset(20);
		setup_receive();
	}

	bt_peer_connection::~bt_peer_connection() = default;

#if !defined(TORRENT_DISABLE_ENCRYPTION) && !defined(TORRENT_DISABLE_EXTENSIONS)
	void bt_peer_connection::switch_send_crypto(std::shared_ptr<crypto_plugin> crypto)
	{
		if (m_enc_handler.switch_send_crypto(std::move(crypto), send_buffer_size() - get_send_barrier()))
			set_send_barrier(send_buffer_size());
	}

	void bt_peer_connection::switch_recv_crypto(std::shared_ptr<crypto_plugin> crypto)
	{
		m_enc_handler.switch_recv_crypto(std::move(crypto), m_recv_buffer);
	}
#endif

	void bt_peer_connection::on_connected()
	{
		if (is_disconnecting()) return;

		std::shared_ptr<torrent> t = associated_torrent().lock();
		TORRENT_ASSERT(t);

		if (t->graceful_pause())
		{
#ifndef TORRENT_DISABLE_LOGGING
			peer_log(peer_log_alert::info, "ON_CONNECTED", "graceful-paused");
#endif
			disconnect(errors::torrent_paused, operation_t::bittorrent);
			return;
		}

		// make sure are much as possible of the response ends up in the same
		// packet, or at least back-to-back packets
		cork c_(*this);

#if !defined(TORRENT_DISABLE_ENCRYPTION) && !defined(TORRENT_DISABLE_EXTENSIONS)

		std::uint8_t out_policy = std::uint8_t(m_settings.get_int(settings_pack::out_enc_policy));

#ifdef TORRENT_USE_OPENSSL
		// never try an encrypted connection when already using SSL
		if (is_ssl(*get_socket()))
			out_policy = settings_pack::pe_disabled;
#endif
#ifndef TORRENT_DISABLE_LOGGING
		static char const* policy_name[] = {"forced", "enabled", "disabled"};
		TORRENT_ASSERT(out_policy < sizeof(policy_name)/sizeof(policy_name[0]));
		peer_log(peer_log_alert::info, "ENCRYPTION"
			, "outgoing encryption policy: %s", policy_name[out_policy]);
#endif

		if (out_policy == settings_pack::pe_forced)
		{
			write_pe1_2_dhkey();
			if (is_disconnecting()) return;

			m_state = state_t::read_pe_dhkey;
			m_recv_buffer.reset(dh_key_len);
			setup_receive();
		}
		else if (out_policy == settings_pack::pe_enabled)
		{
			TORRENT_ASSERT(peer_info_struct());

			torrent_peer* pi = peer_info_struct();
			if (pi->pe_support == true)
			{
				// toggle encryption support flag, toggled back to
				// true if encrypted portion of the handshake
				// completes correctly
				pi->pe_support = false;

				// if this fails, we need to reconnect
				// fast.
				fast_reconnect(true);

				write_pe1_2_dhkey();
				if (is_disconnecting()) return;
				m_state = state_t::read_pe_dhkey;
				m_recv_buffer.reset(dh_key_len);
				setup_receive();
			}
			else // pi->pe_support == false
			{
				// toggled back to false if standard handshake
				// completes correctly (without encryption)
				pi->pe_support = true;

				write_handshake();
				m_recv_buffer.reset(20);
				setup_receive();
			}
		}
		else if (out_policy == settings_pack::pe_disabled)
#endif
		{
			write_handshake();

			// start in the state where we are trying to read the
			// handshake from the other side
			m_recv_buffer.reset(20);
			setup_receive();
		}
	}

	void bt_peer_connection::on_metadata()
	{
#ifndef TORRENT_DISABLE_LOGGING
		peer_log(peer_log_alert::info, "ON_METADATA");
#endif

		disconnect_if_redundant();
		if (m_disconnecting) return;

		if (!m_sent_handshake) return;
		// we're still waiting to fully handshake with this peer. At the end of
		// the handshake we'll send the bitfield and dht port anyway. It's too
		// early to do now
		if (static_cast<int>(m_state)
			< static_cast<int>(state_t::read_packet_size))
		{
			return;
		}

		// connections that are still in the handshake
		// will send their bitfield when the handshake
		// is done
		std::shared_ptr<torrent> t = associated_torrent().lock();
#ifndef TORRENT_DISABLE_EXTENSIONS
		if (!t->share_mode())
		{
			bool const upload_only_enabled = t->is_upload_only() && !t->super_seeding();
			send_upload_only(upload_only_enabled);
		}
#endif

		if (m_sent_bitfield) return;

		TORRENT_ASSERT(t);
		write_bitfield();
		TORRENT_ASSERT(m_sent_bitfield);
		write_dht_port();
	}

	void bt_peer_connection::write_dht_port()
	{
#ifndef TORRENT_DISABLE_DHT
		if (m_supports_dht_port && m_ses.has_dht())
		{
			int const port = m_ses.external_udp_port(local_endpoint().address());
			if (port >= 0) write_dht_port(port);
		}
#endif
	}

	void bt_peer_connection::write_dht_port(int const listen_port)
	{
		INVARIANT_CHECK;

		TORRENT_ASSERT(m_sent_handshake);
		TORRENT_ASSERT(m_sent_bitfield);

#ifndef TORRENT_DISABLE_LOGGING
		peer_log(peer_log_alert::outgoing_message, "DHT_PORT", "%d", listen_port);
#endif
		char msg[] = {0,0,0,3, msg_dht_port, 0, 0};
		char* ptr = msg + 5;
		detail::write_uint16(listen_port, ptr);
		send_buffer(msg);

		stats_counters().inc_stats_counter(counters::num_outgoing_dht_port);
	}

	void bt_peer_connection::write_have_all()
	{
		INVARIANT_CHECK;

		m_sent_bitfield = true;
#ifndef TORRENT_DISABLE_LOGGING
		peer_log(peer_log_alert::outgoing_message, "HAVE_ALL");
#endif
		send_message(msg_have_all, counters::num_outgoing_have_all, 0);
	}

	void bt_peer_connection::write_have_none()
	{
		INVARIANT_CHECK;
		m_sent_bitfield = true;
#ifndef TORRENT_DISABLE_LOGGING
		peer_log(peer_log_alert::outgoing_message, "HAVE_NONE");
#endif
		send_message(msg_have_none, counters::num_outgoing_have_none, 0);
	}

	void bt_peer_connection::write_reject_request(peer_request const& r)
	{
		INVARIANT_CHECK;

		stats_counters().inc_stats_counter(counters::piece_rejects);

		if (!m_supports_fast) return;

#ifndef TORRENT_DISABLE_LOGGING
		peer_log(peer_log_alert::outgoing_message, "REJECT_PIECE"
			, "piece: %d | s: %d | l: %d", static_cast<int>(r.piece)
			, r.start, r.length);
#endif

		send_message(msg_reject_request, counters::num_outgoing_reject, 0
			, static_cast<int>(r.piece), r.start, r.length);
	}

	void bt_peer_connection::write_allow_fast(piece_index_t const piece)
	{
		INVARIANT_CHECK;

		if (!m_supports_fast) return;

#ifndef TORRENT_DISABLE_LOGGING
		peer_log(peer_log_alert::outgoing_message, "ALLOWED_FAST", "%d"
			, static_cast<int>(piece));
#endif

		TORRENT_ASSERT(associated_torrent().lock()->valid_metadata());

		send_message(msg_allowed_fast, counters::num_outgoing_allowed_fast, 0
			, static_cast<int>(piece));
	}

	void bt_peer_connection::write_suggest(piece_index_t const piece)
	{
		INVARIANT_CHECK;

		if (!m_supports_fast) return;

#if TORRENT_USE_ASSERTS
		std::shared_ptr<torrent> t = associated_torrent().lock();
		TORRENT_ASSERT(t);
		TORRENT_ASSERT(t->valid_metadata());
#endif

#ifndef TORRENT_DISABLE_LOGGING
		if (should_log(peer_log_alert::outgoing_message))
		{
#if !TORRENT_USE_ASSERTS
			std::shared_ptr<torrent> t = associated_torrent().lock();
#endif
			peer_log(peer_log_alert::outgoing_message, "SUGGEST"
				, "piece: %d num_peers: %d", static_cast<int>(piece)
				, t->has_picker() ? t->picker().get_availability(piece) : -1);
		}
#endif

		send_message(msg_suggest_piece, counters::num_outgoing_suggest, 0
			, static_cast<int>(piece));
	}

	void bt_peer_connection::get_specific_peer_info(peer_info& p) const
	{
		TORRENT_ASSERT(!associated_torrent().expired());

		if (is_interesting()) p.flags |= peer_info::interesting;
		if (is_choked()) p.flags |= peer_info::choked;
		if (is_peer_interested()) p.flags |= peer_info::remote_interested;
		if (has_peer_choked()) p.flags |= peer_info::remote_choked;
		if (support_extensions()) p.flags |= peer_info::supports_extensions;
		if (is_outgoing()) p.flags |= peer_info::local_connection;
#if TORRENT_USE_I2P
		if (is_i2p(*get_socket())) p.flags |= peer_info::i2p_socket;
#endif
		if (is_utp(*get_socket())) p.flags |= peer_info::utp_socket;
		if (is_ssl(*get_socket())) p.flags |= peer_info::ssl_socket;

#if !defined(TORRENT_DISABLE_ENCRYPTION) && !defined(TORRENT_DISABLE_EXTENSIONS)
		if (m_encrypted)
		{
			p.flags |= m_rc4_encrypted
				? peer_info::rc4_encrypted
				: peer_info::plaintext_encrypted;
		}
#endif

		if (!is_connecting() && in_handshake())
			p.flags |= peer_info::handshake;
		if (is_connecting()) p.flags |= peer_info::connecting;

		p.client = m_client_version;
		p.connection_type = peer_info::standard_bittorrent;
	}

	bool bt_peer_connection::in_handshake() const
	{
		return !m_sent_handshake;
	}

#if !defined(TORRENT_DISABLE_ENCRYPTION) && !defined(TORRENT_DISABLE_EXTENSIONS)

	void bt_peer_connection::write_pe1_2_dhkey()
	{
		INVARIANT_CHECK;

		TORRENT_ASSERT(!m_encrypted);
		TORRENT_ASSERT(!m_rc4_encrypted);
		TORRENT_ASSERT(!m_dh_key_exchange.get());
		TORRENT_ASSERT(!m_sent_handshake);

#ifndef TORRENT_DISABLE_LOGGING
		if (is_outgoing())
			peer_log(peer_log_alert::info, "ENCRYPTION", "initiating encrypted handshake");
#endif

		m_dh_key_exchange.reset(new (std::nothrow) dh_key_exchange);
		if (!m_dh_key_exchange || !m_dh_key_exchange->good())
		{
			disconnect(errors::no_memory, operation_t::encryption);
			return;
		}

		std::size_t const pad_size = random(512);

#ifndef TORRENT_DISABLE_LOGGING
		peer_log(peer_log_alert::info, "ENCRYPTION", "pad size: %zu", pad_size);
#endif

		char msg[dh_key_len + 512];
		char* ptr = msg;
		std::size_t const buf_size = dh_key_len + pad_size;

		std::array<char, dh_key_len> const local_key = export_key(m_dh_key_exchange->get_local_key());
		std::memcpy(ptr, local_key.data(), dh_key_len);
		ptr += dh_key_len;

		aux::random_bytes({ptr, pad_size});
		send_buffer({msg, buf_size});

#ifndef TORRENT_DISABLE_LOGGING
		peer_log(peer_log_alert::info, "ENCRYPTION", "sent DH key");
#endif
	}

	void bt_peer_connection::write_pe3_sync()
	{
		INVARIANT_CHECK;

		TORRENT_ASSERT(!m_encrypted);
		TORRENT_ASSERT(!m_rc4_encrypted);
		TORRENT_ASSERT(is_outgoing());
		TORRENT_ASSERT(!m_sent_handshake);

		std::shared_ptr<torrent> t = associated_torrent().lock();
		TORRENT_ASSERT(t);

		hasher h;
		sha1_hash const& info_hash = t->torrent_file().info_hash();
		key_t const secret_key = m_dh_key_exchange->get_secret();
		std::array<char, dh_key_len> const secret = export_key(secret_key);

		std::size_t const pad_size = random(512);

		// synchash,skeyhash,vc,crypto_provide,len(pad),pad,len(ia)
		char msg[20 + 20 + 8 + 4 + 2 + 512 + 2];
		char* ptr = msg;

		static char const req1[4] = {'r', 'e', 'q', '1'};
		// sync hash (hash('req1',S))
		h.reset();
		h.update(req1);
		h.update(secret);
		sha1_hash const sync_hash = h.final();

		std::memcpy(ptr, sync_hash.data(), 20);
		ptr += 20;
#ifndef TORRENT_DISABLE_LOGGING
		if (should_log(peer_log_alert::info))
		{
			peer_log(peer_log_alert::info, "ENCRYPTION"
				, "writing synchash %s secret: %s"
				, aux::to_hex(sync_hash).c_str()
				, aux::to_hex(secret).c_str());
		}
#endif

		static char const req2[4] = {'r', 'e', 'q', '2'};
		// stream key obfuscated hash [ hash('req2',SKEY) xor hash('req3',S) ]
		h.reset();
		h.update(req2);
		h.update(info_hash);
		sha1_hash const streamkey_hash = h.final();

		static char const req3[4] = {'r', 'e', 'q', '3'};
		h.reset();
		h.update(req3);
		h.update(secret);
		sha1_hash const obfsc_hash = h.final() ^ streamkey_hash;

		std::memcpy(ptr, obfsc_hash.data(), 20);
		ptr += 20;

		// Discard DH key exchange data, setup RC4 keys
		m_rc4 = init_pe_rc4_handler(secret_key, info_hash, is_outgoing());
#ifndef TORRENT_DISABLE_LOGGING
		peer_log(peer_log_alert::info, "ENCRYPTION", "computed RC4 keys");
#endif
		m_dh_key_exchange.reset(); // secret should be invalid at this point

		// write the verification constant and crypto field
		std::size_t const encrypt_size = sizeof(msg) - 512 + pad_size - 40;

		// this is an invalid setting, but let's just make the best of the situation
		int const enc_level = m_settings.get_int(settings_pack::allowed_enc_level);
		std::uint8_t const crypto_provide = ((enc_level & settings_pack::pe_both) == 0)
			? std::uint8_t(settings_pack::pe_both)
			: std::uint8_t(enc_level);

#ifndef TORRENT_DISABLE_LOGGING
		static char const* level[] = {"plaintext", "rc4", "plaintext rc4"};
		peer_log(peer_log_alert::info, "ENCRYPTION"
			, "%s", level[crypto_provide - 1]);
#endif

		write_pe_vc_cryptofield({ptr, encrypt_size}, crypto_provide, pad_size);
		span<char> vec(ptr, aux::numeric_cast<std::size_t>(encrypt_size));
		m_rc4->encrypt(vec);
		send_buffer({msg, sizeof(msg) - 512 + pad_size});
	}

	void bt_peer_connection::write_pe4_sync(int const crypto_select)
	{
		INVARIANT_CHECK;

		TORRENT_ASSERT(!is_outgoing());
		TORRENT_ASSERT(!m_encrypted);
		TORRENT_ASSERT(!m_rc4_encrypted);
		TORRENT_ASSERT(crypto_select == 0x02 || crypto_select == 0x01);
		TORRENT_ASSERT(!m_sent_handshake);

		std::size_t const pad_size = random(512);

		std::size_t const buf_size = 8 + 4 + 2 + pad_size;
		char msg[512 + 8 + 4 + 2];
		write_pe_vc_cryptofield(msg, crypto_select, pad_size);

		span<char> vec(msg, buf_size);
		m_rc4->encrypt(vec);
		send_buffer(vec);

		// encryption method has been negotiated
		if (crypto_select == 0x02)
			m_rc4_encrypted = true;
		else // 0x01
			m_rc4_encrypted = false;

#ifndef TORRENT_DISABLE_LOGGING
		peer_log(peer_log_alert::info, "ENCRYPTION", " crypto select: %s"
			, (crypto_select == 0x01) ? "plaintext" : "rc4");
#endif
	}

	void bt_peer_connection::write_pe_vc_cryptofield(
		span<char> write_buf
		, int const crypto_field
		, std::size_t const pad_size)
	{
		INVARIANT_CHECK;

		TORRENT_ASSERT(crypto_field <= 0x03 && crypto_field > 0);
		// vc,crypto_field,len(pad),pad, (len(ia))
		TORRENT_ASSERT((write_buf.size() >= 8+4+2+pad_size+2
				&& is_outgoing())
			|| (write_buf.size() >= 8+4+2+pad_size && !is_outgoing()));
		TORRENT_ASSERT(!m_sent_handshake);

		// encrypt(vc, crypto_provide/select, len(Pad), len(IA))
		// len(pad) is zero for now, len(IA) only for outgoing connections

		// vc
		std::memset(write_buf.data(), 0, 8);
		write_buf = write_buf.subspan(8);

		aux::write_uint32(crypto_field, write_buf);
		aux::write_uint16(pad_size, write_buf); // len (pad)

		aux::random_bytes(write_buf.first(pad_size));
		write_buf = write_buf.subspan(pad_size);

		// append len(ia) if we are initiating
		if (is_outgoing())
			aux::write_uint16(handshake_len, write_buf); // len(IA)
	}

	void bt_peer_connection::rc4_decrypt(span<char> buf)
	{
		m_rc4->decrypt(buf);
	}

#endif // #if !defined(TORRENT_DISABLE_ENCRYPTION) && !defined(TORRENT_DISABLE_EXTENSIONS)

	void bt_peer_connection::write_handshake()
	{
		INVARIANT_CHECK;

		TORRENT_ASSERT(!m_sent_handshake);
		m_sent_handshake = true;

		std::shared_ptr<torrent> t = associated_torrent().lock();
		TORRENT_ASSERT(t);

		// add handshake to the send buffer
		static const char version_string[] = "BitTorrent protocol";
		const int string_len = sizeof(version_string) - 1;

		char handshake[1 + string_len + 8 + 20 + 20];
		char* ptr = handshake;
		// length of version string
		detail::write_uint8(string_len, ptr);
		// protocol identifier
		std::memcpy(ptr, version_string, string_len);
		ptr += string_len;
		// 8 zeroes
		std::memset(ptr, 0, 8);

#ifndef TORRENT_DISABLE_DHT
		// indicate that we support the DHT messages
		*(ptr + 7) |= 0x01;
#endif

#ifndef TORRENT_DISABLE_EXTENSIONS
		// we support extensions
		*(ptr + 5) |= 0x10;
#endif

		if (m_settings.get_bool(settings_pack::support_merkle_torrents))
		{
			// we support merkle torrents
			*(ptr + 5) |= 0x08;
		}

		// we support FAST extension
		*(ptr + 7) |= 0x04;

#ifndef TORRENT_DISABLE_LOGGING
		if (should_log(peer_log_alert::outgoing_message))
		{
			std::string bitmask;
			for (int k = 0; k < 8; ++k)
			{
				for (int j = 0; j < 8; ++j)
				{
					if (ptr[k] & (0x80 >> j)) bitmask += '1';
					else bitmask += '0';
				}
			}
			peer_log(peer_log_alert::outgoing_message, "EXTENSIONS"
				, "%s", bitmask.c_str());
		}
#endif
		ptr += 8;

		// info hash
		sha1_hash const& ih = t->torrent_file().info_hash();
		std::memcpy(ptr, ih.data(), ih.size());
		ptr += 20;

<<<<<<< HEAD
		// peer id
		if (m_settings.get_bool(settings_pack::anonymous_mode))
		{
			// in anonymous mode, every peer connection
			// has a unique peer-id
			aux::random_bytes(m_our_peer_id);
		}

		std::memcpy(ptr, m_our_peer_id.data(), 20);
=======
		memcpy(ptr, &m_our_peer_id[0], 20);
>>>>>>> 2a4f0569
		ptr += 20;

#ifndef TORRENT_DISABLE_LOGGING
		if (should_log(peer_log_alert::outgoing))
		{
			peer_log(peer_log_alert::outgoing, "HANDSHAKE"
				, "sent peer_id: %s client: %s"
				, aux::to_hex(m_our_peer_id).c_str(), identify_client(m_our_peer_id).c_str());
		}
		if (should_log(peer_log_alert::outgoing_message))
		{
			peer_log(peer_log_alert::outgoing_message, "HANDSHAKE"
				, "ih: %s", aux::to_hex(ih).c_str());
		}
#endif
		send_buffer(handshake);
	}

	piece_block_progress bt_peer_connection::downloading_piece_progress() const
	{
		std::shared_ptr<torrent> t = associated_torrent().lock();
		TORRENT_ASSERT(t);

		span<char const> recv_buffer = m_recv_buffer.get();
		// are we currently receiving a 'piece' message?
		if (m_state != state_t::read_packet
			|| int(recv_buffer.size()) <= 9
			|| recv_buffer[0] != msg_piece)
			return piece_block_progress();

		const char* ptr = recv_buffer.begin() + 1;
		peer_request r;
		r.piece = piece_index_t(detail::read_int32(ptr));
		r.start = detail::read_int32(ptr);
		r.length = m_recv_buffer.packet_size() - 9;

		// is any of the piece message header data invalid?
		if (!verify_piece(r))
			return piece_block_progress();

		piece_block_progress p;

		p.piece_index = r.piece;
		p.block_index = r.start / t->block_size();
		p.bytes_downloaded = int(recv_buffer.size()) - 9;
		p.full_block_bytes = r.length;

		return p;
	}


	// message handlers

	// -----------------------------
	// --------- KEEPALIVE ---------
	// -----------------------------

	void bt_peer_connection::on_keepalive()
	{
		INVARIANT_CHECK;

#ifndef TORRENT_DISABLE_LOGGING
		peer_log(peer_log_alert::incoming_message, "KEEPALIVE");
#endif
		incoming_keepalive();
	}

	// -----------------------------
	// ----------- CHOKE -----------
	// -----------------------------

	void bt_peer_connection::on_choke(int received)
	{
		INVARIANT_CHECK;

		TORRENT_ASSERT(received >= 0);
		received_bytes(0, received);
		if (m_recv_buffer.packet_size() != 1)
		{
			disconnect(errors::invalid_choke, operation_t::bittorrent, 2);
			return;
		}
		if (!m_recv_buffer.packet_finished()) return;

		incoming_choke();
		if (is_disconnecting()) return;
		if (!m_supports_fast)
		{
			// we just got choked, and the peer that choked use
			// doesn't support fast extensions, so we have to
			// assume that the choke message implies that all
			// of our requests are rejected. Go through them and
			// pretend that we received reject request messages
			std::shared_ptr<torrent> t = associated_torrent().lock();
			TORRENT_ASSERT(t);
			while (!download_queue().empty())
			{
				piece_block const& b = download_queue().front().block;
				peer_request r;
				r.piece = b.piece_index;
				r.start = b.block_index * t->block_size();
				r.length = t->block_size();
				// if it's the last piece, make sure to
				// set the length of the request to not
				// exceed the end of the torrent. This is
				// necessary in order to maintain a correct
				// m_outstanding_bytes
				if (r.piece == t->torrent_file().last_piece())
				{
					r.length = (std::min)(t->torrent_file().piece_size(
						r.piece) - r.start, r.length);
				}
				incoming_reject_request(r);
			}
		}
	}

	// -----------------------------
	// ---------- UNCHOKE ----------
	// -----------------------------

	void bt_peer_connection::on_unchoke(int received)
	{
		INVARIANT_CHECK;

		TORRENT_ASSERT(received >= 0);
		received_bytes(0, received);
		if (m_recv_buffer.packet_size() != 1)
		{
			disconnect(errors::invalid_unchoke, operation_t::bittorrent, 2);
			return;
		}
		if (!m_recv_buffer.packet_finished()) return;

		incoming_unchoke();
	}

	// -----------------------------
	// -------- INTERESTED ---------
	// -----------------------------

	void bt_peer_connection::on_interested(int received)
	{
		INVARIANT_CHECK;

		TORRENT_ASSERT(received >= 0);
		received_bytes(0, received);
		if (m_recv_buffer.packet_size() != 1)
		{
			disconnect(errors::invalid_interested, operation_t::bittorrent, 2);
			return;
		}
		if (!m_recv_buffer.packet_finished()) return;

		// we defer sending the allowed set until the peer says it's interested in
		// us. This saves some bandwidth and allows us to omit messages for pieces
		// that the peer already has
		if (!m_sent_allowed_fast && m_supports_fast)
		{
			m_sent_allowed_fast = true;
			send_allowed_set();
		}

		incoming_interested();
	}

	// -----------------------------
	// ------ NOT INTERESTED -------
	// -----------------------------

	void bt_peer_connection::on_not_interested(int received)
	{
		INVARIANT_CHECK;

		TORRENT_ASSERT(received >= 0);
		received_bytes(0, received);
		if (m_recv_buffer.packet_size() != 1)
		{
			disconnect(errors::invalid_not_interested, operation_t::bittorrent, 2);
			return;
		}
		if (!m_recv_buffer.packet_finished()) return;

		incoming_not_interested();
	}

	// -----------------------------
	// ----------- HAVE ------------
	// -----------------------------

	void bt_peer_connection::on_have(int received)
	{
		INVARIANT_CHECK;

		TORRENT_ASSERT(received >= 0);
		received_bytes(0, received);
		if (m_recv_buffer.packet_size() != 5)
		{
			disconnect(errors::invalid_have, operation_t::bittorrent, 2);
			return;
		}
		if (!m_recv_buffer.packet_finished()) return;

		span<char const> recv_buffer = m_recv_buffer.get();

		const char* ptr = recv_buffer.begin() + 1;
		piece_index_t const index(detail::read_int32(ptr));

		incoming_have(index);
	}

	// -----------------------------
	// --------- BITFIELD ----------
	// -----------------------------

	void bt_peer_connection::on_bitfield(int received)
	{
		INVARIANT_CHECK;

		TORRENT_ASSERT(received >= 0);

		std::shared_ptr<torrent> t = associated_torrent().lock();
		TORRENT_ASSERT(t);

		received_bytes(0, received);
		// if we don't have the metadata, we cannot
		// verify the bitfield size
		if (t->valid_metadata()
			&& m_recv_buffer.packet_size() - 1 != (t->torrent_file().num_pieces() + 7) / 8)
		{
			disconnect(errors::invalid_bitfield_size, operation_t::bittorrent, 2);
			return;
		}

		if (!m_recv_buffer.packet_finished()) return;

		span<char const> recv_buffer = m_recv_buffer.get();

		typed_bitfield<piece_index_t> bits;
		bits.assign(recv_buffer.begin() + 1
			, t->valid_metadata()?get_bitfield().size():(m_recv_buffer.packet_size()-1)*8);

		incoming_bitfield(bits);
	}

	// -----------------------------
	// ---------- REQUEST ----------
	// -----------------------------

	void bt_peer_connection::on_request(int received)
	{
		INVARIANT_CHECK;

		TORRENT_ASSERT(received >= 0);
		received_bytes(0, received);
		if (m_recv_buffer.packet_size() != 13)
		{
			disconnect(errors::invalid_request, operation_t::bittorrent, 2);
			return;
		}
		if (!m_recv_buffer.packet_finished()) return;

		span<char const> recv_buffer = m_recv_buffer.get();

		peer_request r;
		const char* ptr = recv_buffer.begin() + 1;
		r.piece = piece_index_t(detail::read_int32(ptr));
		r.start = detail::read_int32(ptr);
		r.length = detail::read_int32(ptr);

		incoming_request(r);
	}

	// -----------------------------
	// ----------- PIECE -----------
	// -----------------------------

	void bt_peer_connection::on_piece(int const received)
	{
		INVARIANT_CHECK;

		TORRENT_ASSERT(received >= 0);

		span<char const> recv_buffer = m_recv_buffer.get();
		int const recv_pos = m_recv_buffer.pos(); // recv_buffer.end - recv_buffer.begin;

		std::shared_ptr<torrent> t = associated_torrent().lock();
		TORRENT_ASSERT(t);
		bool const merkle = static_cast<std::uint8_t>(recv_buffer.front()) == 250;
		if (merkle)
		{
			if (recv_pos == 1)
			{
				received_bytes(0, received);
				return;
			}
			if (recv_pos < 13)
			{
				received_bytes(0, received);
				return;
			}
			if (recv_pos >= 13)
			{
				char const* ptr = recv_buffer.begin() + 9;
				int const list_size = detail::read_int32(ptr);

				if (list_size > m_recv_buffer.packet_size() - 13)
				{
					disconnect(errors::invalid_hash_list, operation_t::bittorrent, 2);
					return;
				}

				if (m_recv_buffer.packet_size() - 13 - list_size > t->block_size())
				{
					disconnect(errors::packet_too_large, operation_t::bittorrent, 2);
					return;
				}
			}
		}
		else
		{
			if (recv_pos == 1)
			{
				if (m_recv_buffer.packet_size() - 9 > t->block_size())
				{
					disconnect(errors::packet_too_large, operation_t::bittorrent, 2);
					return;
				}
			}
		}
		// classify the received data as protocol chatter
		// or data payload for the statistics
		int piece_bytes = 0;

		int header_size = merkle?13:9;

		peer_request p;
		int list_size = 0;

		if (recv_pos >= header_size)
		{
			const char* ptr = recv_buffer.begin() + 1;
			p.piece = piece_index_t(detail::read_int32(ptr));
			p.start = detail::read_int32(ptr);

			if (merkle)
			{
				list_size = detail::read_int32(ptr);
				p.length = m_recv_buffer.packet_size() - list_size - header_size;
				header_size += list_size;
			}
			else
			{
				p.length = m_recv_buffer.packet_size() - header_size;
			}
		}
		else
		{
			p.piece = piece_index_t(0);
			p.start = 0;
			p.length = 0;
		}

		if (recv_pos <= header_size)
		{
			// only received protocol data
			received_bytes(0, received);
		}
		else if (recv_pos - received >= header_size)
		{
			// only received payload data
			received_bytes(received, 0);
			piece_bytes = received;
		}
		else
		{
			// received a bit of both
			TORRENT_ASSERT(recv_pos - received < header_size);
			TORRENT_ASSERT(recv_pos > header_size);
			TORRENT_ASSERT(header_size - (recv_pos - received) <= header_size);
			received_bytes(
				recv_pos - header_size
				, header_size - (recv_pos - received));
			piece_bytes = recv_pos - header_size;
		}

		if (recv_pos < header_size) return;

#ifndef TORRENT_DISABLE_LOGGING
//			peer_log(peer_log_alert::incoming_message, "PIECE_FRAGMENT", "p: %d start: %d length: %d"
//				, p.piece, p.start, p.length);
#endif

		if (recv_pos - received < header_size && recv_pos >= header_size)
		{
			// call this once, the first time the entire header
			// has been received
			start_receive_piece(p);
			if (is_disconnecting()) return;
		}

		incoming_piece_fragment(piece_bytes);
		if (!m_recv_buffer.packet_finished()) return;

		if (merkle && list_size > 0)
		{
#ifndef TORRENT_DISABLE_LOGGING
			peer_log(peer_log_alert::incoming_message, "HASHPIECE"
				, "piece: %d list: %d", static_cast<int>(p.piece), list_size);
#endif
			bdecode_node hash_list;
			error_code ec;
			if (bdecode(recv_buffer.begin() + 13, recv_buffer.begin() + 13 + list_size
				, hash_list, ec) != 0)
			{
				disconnect(errors::invalid_hash_piece, operation_t::bittorrent, 2);
				return;
			}

			// the list has this format:
			// [ [node-index, hash], [node-index, hash], ... ]
			if (hash_list.type() != bdecode_node::list_t)
			{
				disconnect(errors::invalid_hash_list, operation_t::bittorrent, 2);
				return;
			}

			std::map<int, sha1_hash> nodes;
			for (int i = 0; i < hash_list.list_size(); ++i)
			{
				bdecode_node const e = hash_list.list_at(i);
				if (e.type() != bdecode_node::list_t
					|| e.list_size() != 2
					|| e.list_at(0).type() != bdecode_node::int_t
					|| e.list_at(1).type() != bdecode_node::string_t
					|| e.list_at(1).string_length() != 20) continue;

				nodes.insert(std::make_pair(int(e.list_int_value_at(0))
					, sha1_hash(e.list_at(1).string_ptr())));
			}
			if (!nodes.empty() && !t->add_merkle_nodes(nodes, p.piece))
			{
				disconnect(errors::invalid_hash_piece, operation_t::bittorrent, 2);
				return;
			}
		}

		incoming_piece(p, recv_buffer.begin() + header_size);
	}

	// -----------------------------
	// ---------- CANCEL -----------
	// -----------------------------

	void bt_peer_connection::on_cancel(int received)
	{
		INVARIANT_CHECK;

		TORRENT_ASSERT(received >= 0);
		received_bytes(0, received);
		if (m_recv_buffer.packet_size() != 13)
		{
			disconnect(errors::invalid_cancel, operation_t::bittorrent, 2);
			return;
		}
		if (!m_recv_buffer.packet_finished()) return;

		span<char const> recv_buffer = m_recv_buffer.get();

		peer_request r;
		const char* ptr = recv_buffer.begin() + 1;
		r.piece = piece_index_t(detail::read_int32(ptr));
		r.start = detail::read_int32(ptr);
		r.length = detail::read_int32(ptr);

		incoming_cancel(r);
	}

	// -----------------------------
	// --------- DHT PORT ----------
	// -----------------------------

	void bt_peer_connection::on_dht_port(int received)
	{
		INVARIANT_CHECK;

		TORRENT_ASSERT(received >= 0);
		received_bytes(0, received);
		if (m_recv_buffer.packet_size() != 3)
		{
			disconnect(errors::invalid_dht_port, operation_t::bittorrent, 2);
			return;
		}
		if (!m_recv_buffer.packet_finished()) return;

		span<char const> recv_buffer = m_recv_buffer.get();

		const char* ptr = recv_buffer.begin() + 1;
		int const listen_port = detail::read_uint16(ptr);

		incoming_dht_port(listen_port);

		if (!m_supports_dht_port)
		{
			m_supports_dht_port = true;
			write_dht_port();
		}
	}

	void bt_peer_connection::on_suggest_piece(int received)
	{
		INVARIANT_CHECK;

		received_bytes(0, received);
		if (!m_supports_fast)
		{
			disconnect(errors::invalid_suggest, operation_t::bittorrent, 2);
			return;
		}

		if (!m_recv_buffer.packet_finished()) return;

		span<char const> recv_buffer = m_recv_buffer.get();

		const char* ptr = recv_buffer.begin() + 1;
		piece_index_t const piece(detail::read_int32(ptr));
		incoming_suggest(piece);
	}

	void bt_peer_connection::on_have_all(int received)
	{
		INVARIANT_CHECK;

		received_bytes(0, received);
		if (!m_supports_fast)
		{
			disconnect(errors::invalid_have_all, operation_t::bittorrent, 2);
			return;
		}
		incoming_have_all();
	}

	void bt_peer_connection::on_have_none(int received)
	{
		INVARIANT_CHECK;

		received_bytes(0, received);
		if (!m_supports_fast)
		{
			disconnect(errors::invalid_have_none, operation_t::bittorrent, 2);
			return;
		}
		incoming_have_none();
	}

	void bt_peer_connection::on_reject_request(int received)
	{
		INVARIANT_CHECK;

		received_bytes(0, received);
		if (!m_supports_fast)
		{
			disconnect(errors::invalid_reject, operation_t::bittorrent, 2);
			return;
		}

		if (!m_recv_buffer.packet_finished()) return;

		span<char const> recv_buffer = m_recv_buffer.get();

		peer_request r;
		const char* ptr = recv_buffer.begin() + 1;
		r.piece = piece_index_t(detail::read_int32(ptr));
		r.start = detail::read_int32(ptr);
		r.length = detail::read_int32(ptr);

		incoming_reject_request(r);
	}

	void bt_peer_connection::on_allowed_fast(int received)
	{
		INVARIANT_CHECK;

		received_bytes(0, received);
		if (!m_supports_fast)
		{
			disconnect(errors::invalid_allow_fast, operation_t::bittorrent, 2);
			return;
		}

		if (!m_recv_buffer.packet_finished()) return;
		span<char const> recv_buffer = m_recv_buffer.get();
		const char* ptr = recv_buffer.begin() + 1;
		piece_index_t const index(detail::read_int32(ptr));

		incoming_allowed_fast(index);
	}

	// -----------------------------
	// -------- RENDEZVOUS ---------
	// -----------------------------

#ifndef TORRENT_DISABLE_EXTENSIONS
	void bt_peer_connection::on_holepunch()
	{
		INVARIANT_CHECK;

		if (!m_recv_buffer.packet_finished()) return;

		// we can't accept holepunch messages from peers
		// that don't support the holepunch extension
		// because we wouldn't be able to respond
		if (m_holepunch_id == 0) return;

		span<char const> recv_buffer = m_recv_buffer.get();
		TORRENT_ASSERT(recv_buffer.front() == msg_extended);
		recv_buffer = recv_buffer.subspan(1);
		TORRENT_ASSERT(recv_buffer.front() == holepunch_msg);
		recv_buffer = recv_buffer.subspan(1);

		const char* ptr = recv_buffer.begin();

		// ignore invalid messages
		if (int(recv_buffer.size()) < 2) return;

		int const msg_type = detail::read_uint8(ptr);
		int const addr_type = detail::read_uint8(ptr);

		tcp::endpoint ep;

		if (addr_type == 0)
		{
			if (int(recv_buffer.size()) < 2 + 4 + 2) return;
			// IPv4 address
			ep = detail::read_v4_endpoint<tcp::endpoint>(ptr);
		}
#if TORRENT_USE_IPV6
		else if (addr_type == 1)
		{
			// IPv6 address
			if (int(recv_buffer.size()) < 2 + 18 + 2) return;
			ep = detail::read_v6_endpoint<tcp::endpoint>(ptr);
		}
#endif
		else
		{
#ifndef TORRENT_DISABLE_LOGGING
			if (should_log(peer_log_alert::incoming_message))
			{
				static const char* hp_msg_name[] = {"rendezvous", "connect", "failed"};
				peer_log(peer_log_alert::incoming_message, "HOLEPUNCH"
					, "msg: %s from %s to: unknown address type"
					, (msg_type >= 0 && msg_type < 3 ? hp_msg_name[msg_type] : "unknown message type")
					, print_address(remote().address()).c_str());
			}
#endif

			return; // unknown address type
		}

		std::shared_ptr<torrent> t = associated_torrent().lock();
		if (!t) return;

		switch (msg_type)
		{
			case hp_rendezvous: // rendezvous
			{
#ifndef TORRENT_DISABLE_LOGGING
				if (should_log(peer_log_alert::incoming_message))
				{
					peer_log(peer_log_alert::incoming_message, "HOLEPUNCH"
						, "msg: rendezvous to: %s", print_address(ep.address()).c_str());
				}
#endif
				// this peer is asking us to introduce it to
				// the peer at 'ep'. We need to find which of
				// our connections points to that endpoint
				bt_peer_connection* p = t->find_peer(ep);
				if (p == nullptr)
				{
					// we're not connected to this peer
					write_holepunch_msg(hp_failed, ep, hp_not_connected);
					break;
				}
				if (!p->supports_holepunch())
				{
					write_holepunch_msg(hp_failed, ep, hp_no_support);
					break;
				}
				if (p == this)
				{
					write_holepunch_msg(hp_failed, ep, hp_no_self);
					break;
				}

				write_holepunch_msg(hp_connect, ep, 0);
				p->write_holepunch_msg(hp_connect, remote(), 0);
			} break;
			case hp_connect:
			{
				// add or find the peer with this endpoint
				torrent_peer* p = t->add_peer(ep, peer_info::pex);
				if (p == nullptr || p->connection)
				{
#ifndef TORRENT_DISABLE_LOGGING
					if (should_log(peer_log_alert::incoming_message))
					{
						peer_log(peer_log_alert::incoming_message, "HOLEPUNCH"
							, "msg:connect to: %s error: failed to add peer"
							, print_address(ep.address()).c_str());
					}
#endif
					// we either couldn't add this peer, or it's
					// already connected. Just ignore the connect message
					break;
				}
				if (p->banned)
				{
#ifndef TORRENT_DISABLE_LOGGING
					if (should_log(peer_log_alert::incoming_message))
					{
						peer_log(peer_log_alert::incoming_message, "HOLEPUNCH"
							, "msg:connect to: %s error: peer banned", print_address(ep.address()).c_str());
					}
#endif
					// this peer is banned, don't connect to it
					break;
				}
				// to make sure we use the uTP protocol
				p->supports_utp = true;
				// #error make sure we make this a connection candidate
				// in case it has too many failures for instance
				t->connect_to_peer(p, true);
				// mark this connection to be in holepunch mode
				// so that it will retry faster and stick to uTP while it's
				// retrying
				t->update_want_peers();
				if (p->connection)
					p->connection->set_holepunch_mode();
#ifndef TORRENT_DISABLE_LOGGING
				if (should_log(peer_log_alert::incoming_message))
				{
					peer_log(peer_log_alert::incoming_message, "HOLEPUNCH"
						, "msg:connect to: %s"
						, print_address(ep.address()).c_str());
				}
#endif
			} break;
			case hp_failed:
			{
				std::uint32_t error = detail::read_uint32(ptr);
#ifndef TORRENT_DISABLE_LOGGING
				if (should_log(peer_log_alert::incoming_message))
				{
					static char const* err_msg[] = {"no such peer", "not connected", "no support", "no self"};
					peer_log(peer_log_alert::incoming_message, "HOLEPUNCH"
						, "msg:failed error: %d msg: %s", error
						, ((error > 0 && error < 5)?err_msg[error-1]:"unknown message id"));
				}
#endif
				// #error deal with holepunch errors
				(void)error;
			} break;
#ifndef TORRENT_DISABLE_LOGGING
			default:
			{
				if (should_log(peer_log_alert::incoming_message))
				{
					peer_log(peer_log_alert::incoming_message, "HOLEPUNCH"
						, "msg: unknown message type (%d) to: %s"
						, msg_type, print_address(ep.address()).c_str());
				}
			}
#endif
		}
	}

	void bt_peer_connection::write_holepunch_msg(int const type, tcp::endpoint const& ep, int const error)
	{
		char buf[35];
		char* ptr = buf + 6;
		detail::write_uint8(type, ptr);
		if (ep.address().is_v4()) detail::write_uint8(0, ptr);
		else detail::write_uint8(1, ptr);
		detail::write_endpoint(ep, ptr);

#ifndef TORRENT_DISABLE_LOGGING
		if (should_log(peer_log_alert::outgoing_message))
		{
			static const char* hp_msg_name[] = {"rendezvous", "connect", "failed"};
			static const char* hp_error_string[] = {"", "no such peer", "not connected", "no support", "no self"};
			peer_log(peer_log_alert::outgoing_message, "HOLEPUNCH"
				, "msg: %s to: %s error: %s"
				, (type >= 0 && type < 3 ? hp_msg_name[type] : "unknown message type")
				, print_address(ep.address()).c_str()
				, hp_error_string[error]);
		}
#endif
		if (type == hp_failed)
		{
			detail::write_uint32(error, ptr);
		}

		// write the packet length and type
		char* hdr = buf;
		detail::write_uint32(ptr - buf - 4, hdr);
		detail::write_uint8(msg_extended, hdr);
		detail::write_uint8(m_holepunch_id, hdr);

		TORRENT_ASSERT(ptr <= buf + sizeof(buf));

		send_buffer({buf, std::size_t(ptr - buf)});

		stats_counters().inc_stats_counter(counters::num_outgoing_extended);
	}
#endif // TORRENT_DISABLE_EXTENSIONS

	// -----------------------------
	// --------- EXTENDED ----------
	// -----------------------------

#ifndef TORRENT_DISABLE_EXTENSIONS
	void bt_peer_connection::on_extended(int received)
	{
		INVARIANT_CHECK;

		TORRENT_ASSERT(received >= 0);
		received_bytes(0, received);
		if (m_recv_buffer.packet_size() < 2)
		{
			disconnect(errors::invalid_extended, operation_t::bittorrent, 2);
			return;
		}

		if (associated_torrent().expired())
		{
			disconnect(errors::invalid_extended, operation_t::bittorrent, 2);
			return;
		}

		span<char const> recv_buffer = m_recv_buffer.get();
		if (int(recv_buffer.size()) < 2) return;

		TORRENT_ASSERT(recv_buffer.front() == msg_extended);
		recv_buffer = recv_buffer.subspan(1);

		int const extended_id = aux::read_uint8(recv_buffer);

		if (extended_id == 0)
		{
			on_extended_handshake();
			disconnect_if_redundant();
			return;
		}

		if (extended_id == upload_only_msg)
		{
			if (!m_recv_buffer.packet_finished()) return;
			if (m_recv_buffer.packet_size() != 3)
			{
#ifndef TORRENT_DISABLE_LOGGING
				peer_log(peer_log_alert::incoming_message, "UPLOAD_ONLY"
					, "ERROR: unexpected packet size: %d", m_recv_buffer.packet_size());
#endif
				return;
			}
			bool ul = aux::read_uint8(recv_buffer) != 0;
#ifndef TORRENT_DISABLE_LOGGING
			peer_log(peer_log_alert::incoming_message, "UPLOAD_ONLY"
				, "%s", (ul?"true":"false"));
#endif
			set_upload_only(ul);
			return;
		}

		if (extended_id == share_mode_msg)
		{
			if (!m_recv_buffer.packet_finished()) return;
			if (m_recv_buffer.packet_size() != 3)
			{
#ifndef TORRENT_DISABLE_LOGGING
				peer_log(peer_log_alert::incoming_message, "SHARE_MODE"
					, "ERROR: unexpected packet size: %d", m_recv_buffer.packet_size());
#endif
				return;
			}
			bool sm = aux::read_uint8(recv_buffer) != 0;
#ifndef TORRENT_DISABLE_LOGGING
			peer_log(peer_log_alert::incoming_message, "SHARE_MODE"
				, "%s", (sm?"true":"false"));
#endif
			set_share_mode(sm);
			return;
		}

		if (extended_id == holepunch_msg)
		{
			if (!m_recv_buffer.packet_finished()) return;
#ifndef TORRENT_DISABLE_LOGGING
			peer_log(peer_log_alert::incoming_message, "HOLEPUNCH");
#endif
			on_holepunch();
			return;
		}

		if (extended_id == dont_have_msg)
		{
			if (!m_recv_buffer.packet_finished()) return;
			if (m_recv_buffer.packet_size() != 6)
			{
#ifndef TORRENT_DISABLE_LOGGING
				peer_log(peer_log_alert::incoming_message, "DONT_HAVE"
					, "ERROR: unexpected packet size: %d", m_recv_buffer.packet_size());
#endif
				return;
			}
			piece_index_t const piece(aux::numeric_cast<int>(aux::read_uint32(recv_buffer)));
			incoming_dont_have(piece);
			return;
		}

#ifndef TORRENT_DISABLE_LOGGING
		if (m_recv_buffer.packet_finished())
			peer_log(peer_log_alert::incoming_message, "EXTENSION_MESSAGE"
				, "msg: %d size: %d", extended_id, m_recv_buffer.packet_size());
#endif

		for (auto const& e : m_extensions)
		{
			if (e->on_extended(m_recv_buffer.packet_size() - 2, extended_id
				, recv_buffer))
				return;
		}

		disconnect(errors::invalid_message, operation_t::bittorrent, 2);
	}

	void bt_peer_connection::on_extended_handshake()
	{
		if (!m_recv_buffer.packet_finished()) return;

		std::shared_ptr<torrent> t = associated_torrent().lock();
		TORRENT_ASSERT(t);

		span<char const> recv_buffer = m_recv_buffer.get();

		bdecode_node root;
		error_code ec;
		int pos;
		int ret = bdecode(recv_buffer.begin() + 2, recv_buffer.end(), root, ec, &pos);
		if (ret != 0 || ec || root.type() != bdecode_node::dict_t)
		{
#ifndef TORRENT_DISABLE_LOGGING
			if (should_log(peer_log_alert::info))
			{
				peer_log(peer_log_alert::info, "EXTENSION_MESSAGE"
					, "invalid extended handshake: %s pos: %d"
					, ec.message().c_str(), pos);
			}
#endif
			return;
		}

#ifndef TORRENT_DISABLE_LOGGING
		if (should_log(peer_log_alert::incoming_message))
		{
			peer_log(peer_log_alert::incoming_message, "EXTENDED_HANDSHAKE"
				, "%s", print_entry(root).c_str());
		}
#endif

		for (auto i = m_extensions.begin();
			!m_extensions.empty() && i != m_extensions.end();)
		{
			// a false return value means that the extension
			// isn't supported by the other end. So, it is removed.
			if (!(*i)->on_extension_handshake(root))
				i = m_extensions.erase(i);
			else
				++i;
		}
		if (is_disconnecting()) return;

		// upload_only
		if (bdecode_node const m = root.dict_find_dict("m"))
		{
			m_upload_only_id = std::uint8_t(m.dict_find_int_value("upload_only", 0));
			m_holepunch_id = std::uint8_t(m.dict_find_int_value("ut_holepunch", 0));
			m_dont_have_id = std::uint8_t(m.dict_find_int_value("lt_donthave", 0));
		}

		// there is supposed to be a remote listen port
		int const listen_port = int(root.dict_find_int_value("p"));
		if (listen_port > 0 && peer_info_struct() != nullptr)
		{
			t->update_peer_port(listen_port, peer_info_struct(), peer_info::incoming);
			received_listen_port();
			if (is_disconnecting()) return;
		}

		// there should be a version too
		// but where do we put that info?

		int const last_seen_complete = int(root.dict_find_int_value("complete_ago", -1));
		if (last_seen_complete >= 0) set_last_seen_complete(last_seen_complete);

		auto const client_info = root.dict_find_string_value("v");
		if (!client_info.empty()) m_client_version = client_info.to_string();

		int const reqq = int(root.dict_find_int_value("reqq"));
		if (reqq > 0) max_out_request_queue(reqq);

		if (root.dict_find_int_value("upload_only", 0))
			set_upload_only(true);

		if (m_settings.get_bool(settings_pack::support_share_mode)
			&& root.dict_find_int_value("share_mode", 0))
			set_share_mode(true);

		auto const myip = root.dict_find_string_value("yourip");
		if (!myip.empty())
		{
			if (myip.size() == std::tuple_size<address_v4::bytes_type>::value)
			{
				address_v4::bytes_type bytes;
				std::copy(myip.begin(), myip.end(), bytes.begin());
				m_ses.set_external_address(local_endpoint()
					, address_v4(bytes)
					, aux::session_interface::source_peer, remote().address());
			}
#if TORRENT_USE_IPV6
			else if (myip.size() == std::tuple_size<address_v6::bytes_type>::value)
			{
				address_v6::bytes_type bytes;
				std::copy(myip.begin(), myip.end(), bytes.begin());
				address_v6 ipv6_address(bytes);
				if (ipv6_address.is_v4_mapped())
					m_ses.set_external_address(local_endpoint()
						, ipv6_address.to_v4()
						, aux::session_interface::source_peer, remote().address());
				else
					m_ses.set_external_address(local_endpoint()
						, ipv6_address
						, aux::session_interface::source_peer, remote().address());
			}
#endif
		}

		// if we're finished and this peer is uploading only
		// disconnect it
		if (t->is_finished() && upload_only()
			&& m_settings.get_bool(settings_pack::close_redundant_connections)
			&& !t->share_mode())
			disconnect(errors::upload_upload_connection, operation_t::bittorrent);

		stats_counters().inc_stats_counter(counters::num_incoming_ext_handshake);
	}
#endif // TORRENT_DISABLE_EXTENSIONS

	bool bt_peer_connection::dispatch_message(int const received)
	{
		INVARIANT_CHECK;

		TORRENT_ASSERT(received >= 0);

		// this means the connection has been closed already
		if (associated_torrent().expired())
		{
			received_bytes(0, received);
			return false;
		}

		span<char const> recv_buffer = m_recv_buffer.get();

		TORRENT_ASSERT(int(recv_buffer.size()) >= 1);
		int packet_type = static_cast<std::uint8_t>(recv_buffer[0]);

		if (m_settings.get_bool(settings_pack::support_merkle_torrents)
			&& packet_type == 250) packet_type = msg_piece;

#if TORRENT_USE_ASSERTS
		std::int64_t const cur_payload_dl = statistics().last_payload_downloaded();
		std::int64_t const cur_protocol_dl = statistics().last_protocol_downloaded();
#endif

		// call the handler for this packet type
		switch (packet_type)
		{
			// original BitTorrent message
			case msg_choke: on_choke(received); break;
			case msg_unchoke: on_unchoke(received); break;
			case msg_interested: on_interested(received); break;
			case msg_not_interested: on_not_interested(received); break;
			case msg_have: on_have(received); break;
			case msg_bitfield: on_bitfield(received); break;
			case msg_request: on_request(received); break;
			case msg_piece: on_piece(received); break;
			case msg_cancel: on_cancel(received); break;

			// DHT extension
			case msg_dht_port: on_dht_port(received); break;

			// FAST extension messages
			case msg_suggest_piece: on_suggest_piece(received); break;
			case msg_have_all: on_have_all(received); break;
			case msg_have_none: on_have_none(received); break;
			case msg_reject_request: on_reject_request(received); break;
			case msg_allowed_fast: on_allowed_fast(received); break;
#ifndef TORRENT_DISABLE_EXTENSIONS
			case msg_extended: on_extended(received); break;
#endif
			default:
			{
#ifndef TORRENT_DISABLE_EXTENSIONS
				for (auto const& e : m_extensions)
				{
					if (e->on_unknown_message(m_recv_buffer.packet_size(), packet_type
						, recv_buffer.subspan(1)))
						return m_recv_buffer.packet_finished();
				}
#endif
				received_bytes(0, received);
				disconnect(errors::invalid_message, operation_t::bittorrent);
				return m_recv_buffer.packet_finished();
			}
		}

#if TORRENT_USE_ASSERTS
		TORRENT_ASSERT(statistics().last_payload_downloaded() - cur_payload_dl >= 0);
		TORRENT_ASSERT(statistics().last_protocol_downloaded() - cur_protocol_dl >= 0);
		std::int64_t const stats_diff = statistics().last_payload_downloaded()
			- cur_payload_dl + statistics().last_protocol_downloaded()
			- cur_protocol_dl;
		TORRENT_ASSERT(stats_diff == received);
#endif

		bool const finished = m_recv_buffer.packet_finished();

		if (finished)
		{
			// count this packet in the session stats counters
			int const counter = (packet_type <= msg_dht_port)
				? counters::num_incoming_choke + packet_type
				: (packet_type <= msg_allowed_fast)
				? counters::num_incoming_suggest + packet_type
				: counters::num_incoming_extended;

			stats_counters().inc_stats_counter(counter);
		}

		return finished;
	}

	void bt_peer_connection::write_upload_only(bool const enabled)
	{
#ifndef TORRENT_DISABLE_EXTENSIONS
		INVARIANT_CHECK;

#if TORRENT_USE_ASSERTS
		std::shared_ptr<torrent> t = associated_torrent().lock();
		TORRENT_ASSERT(!t->share_mode());
#endif

		if (m_upload_only_id == 0) return;

		// if we send upload-only, the other end is very likely to disconnect
		// us, at least if it's a seed. If we don't want to close redundant
		// connections, don't sent upload-only
		if (!m_settings.get_bool(settings_pack::close_redundant_connections)) return;

		char msg[7] = {0, 0, 0, 3, msg_extended};
		char* ptr = msg + 5;
		detail::write_uint8(m_upload_only_id, ptr);
		detail::write_uint8(enabled, ptr);
		send_buffer(msg);

		stats_counters().inc_stats_counter(counters::num_outgoing_extended);
#else
		TORRENT_UNUSED(enabled);
#endif
	}

#ifndef TORRENT_DISABLE_EXTENSIONS
	void bt_peer_connection::write_share_mode()
	{
		INVARIANT_CHECK;

		std::shared_ptr<torrent> t = associated_torrent().lock();
		if (m_share_mode_id == 0) return;

		char msg[7] = {0, 0, 0, 3, msg_extended};
		char* ptr = msg + 5;
		detail::write_uint8(m_share_mode_id, ptr);
		detail::write_uint8(t->share_mode(), ptr);
		send_buffer(msg);

		stats_counters().inc_stats_counter(counters::num_outgoing_extended);
	}
#endif

	void bt_peer_connection::write_keepalive()
	{
		INVARIANT_CHECK;

		// Don't require the bitfield to have been sent at this point
		// the case where m_sent_bitfield may not be true is if the
		// torrent doesn't have any metadata, and a peer is timimg out.
		// then the keep-alive message will be sent before the bitfield
		// this is a violation to the original protocol, but necessary
		// for the metadata extension.
		TORRENT_ASSERT(m_sent_handshake);

		static const char msg[] = {0,0,0,0};
		send_buffer(msg);
	}

	void bt_peer_connection::write_cancel(peer_request const& r)
	{
		INVARIANT_CHECK;

		send_message(msg_cancel, counters::num_outgoing_cancel, 0
			, static_cast<int>(r.piece), r.start, r.length);

		if (!m_supports_fast) incoming_reject_request(r);
	}

	void bt_peer_connection::write_request(peer_request const& r)
	{
		INVARIANT_CHECK;

		send_message(msg_request, counters::num_outgoing_request, message_type_request
			, static_cast<int>(r.piece), r.start, r.length);
	}

	void bt_peer_connection::write_bitfield()
	{
		INVARIANT_CHECK;

		// if we have not received the other peer's extension bits yet, how do we
		// know whether to send a have-all or have-none?
		TORRENT_ASSERT(m_state >= state_t::read_peer_id);

		std::shared_ptr<torrent> t = associated_torrent().lock();
		TORRENT_ASSERT(t);
		TORRENT_ASSERT(m_sent_handshake);
		TORRENT_ASSERT(t->valid_metadata());

		if (t->super_seeding())
		{
#ifndef TORRENT_DISABLE_LOGGING
			peer_log(peer_log_alert::info, "BITFIELD", "not sending bitfield, super seeding");
#endif
			if (m_supports_fast) write_have_none();

			// if we are super seeding, pretend to not have any piece
			// and don't send a bitfield
			m_sent_bitfield = true;

			// bootstrap super-seeding by sending two have message
			piece_index_t piece = t->get_piece_to_super_seed(get_bitfield());
			if (piece >= piece_index_t(0)) superseed_piece(piece_index_t(-1), piece);
			piece = t->get_piece_to_super_seed(get_bitfield());
			if (piece >= piece_index_t(0)) superseed_piece(piece_index_t(-1), piece);
			return;
		}
		else if (m_supports_fast && t->is_seed())
		{
			write_have_all();
			return;
		}
		else if (m_supports_fast && t->num_have() == 0)
		{
			write_have_none();
			return;
		}
		else if (t->num_have() == 0)
		{
			// don't send a bitfield if we don't have any pieces
#ifndef TORRENT_DISABLE_LOGGING
			peer_log(peer_log_alert::info, "BITFIELD", "not sending bitfield, have none");
#endif
			m_sent_bitfield = true;
			return;
		}

		const int num_pieces = t->torrent_file().num_pieces();
		TORRENT_ASSERT(num_pieces > 0);

		const int packet_size = (num_pieces + 7) / 8 + 5;

		TORRENT_ALLOCA(msg, char, packet_size);
		if (msg.data() == nullptr) return; // out of memory
		auto ptr = msg.begin();

		detail::write_int32(packet_size - 4, ptr);
		detail::write_uint8(msg_bitfield, ptr);

		if (t->is_seed())
		{
			std::fill_n(ptr, packet_size - 5, std::uint8_t{0xff});

			// Clear trailing bits
			msg.back() = static_cast<char>((0xff << ((8 - (num_pieces & 7)) & 7)) & 0xff);
		}
		else
		{
			std::memset(ptr, 0, aux::numeric_cast<std::size_t>(packet_size - 5));
			piece_picker const& p = t->picker();
			int mask = 0x80;
			for (piece_index_t i(0); i < piece_index_t(num_pieces); ++i)
			{
				if (p.have_piece(i)) *ptr |= mask;
				mask >>= 1;
				if (mask == 0)
				{
					mask = 0x80;
					++ptr;
				}
			}
		}

		// add predictive pieces to the bitfield as well, since we won't
		// announce them again
		for (piece_index_t const p : t->predictive_pieces())
			msg[5 + static_cast<int>(p) / 8] |= (0x80 >> (static_cast<int>(p) & 7));

#ifndef TORRENT_DISABLE_LOGGING
		if (should_log(peer_log_alert::outgoing_message))
		{
			std::string bitfield_string;
			std::size_t const n_pieces = aux::numeric_cast<std::size_t>(num_pieces);
			bitfield_string.resize(n_pieces);
			for (std::size_t k = 0; k < n_pieces; ++k)
			{
				if (msg[5 + int(k) / 8] & (0x80 >> (k % 8))) bitfield_string[k] = '1';
				else bitfield_string[k] = '0';
			}
			peer_log(peer_log_alert::outgoing_message, "BITFIELD"
				, "%s", bitfield_string.c_str());
		}
#endif
		m_sent_bitfield = true;

		send_buffer(msg);

		stats_counters().inc_stats_counter(counters::num_outgoing_bitfield);
	}

#ifndef TORRENT_DISABLE_EXTENSIONS
	void bt_peer_connection::write_extensions()
	{
		INVARIANT_CHECK;

		TORRENT_ASSERT(m_supports_extensions);
		TORRENT_ASSERT(m_sent_handshake);

		entry handshake;
		entry::dictionary_type& m = handshake["m"].dict();

		// if we're using a proxy, our listen port won't be useful
		// anyway.
		if (!m_settings.get_bool(settings_pack::force_proxy) && is_outgoing())
			handshake["p"] = m_ses.listen_port();

		// only send the port in case we bade the connection
		// on incoming connections the other end already knows
		// our listen port
		if (!m_settings.get_bool(settings_pack::anonymous_mode))
		{
			handshake["v"] = m_settings.get_str(settings_pack::handshake_client_version).empty()
				? m_settings.get_str(settings_pack::user_agent)
				: m_settings.get_str(settings_pack::handshake_client_version);
		}

		std::string remote_address;
		std::back_insert_iterator<std::string> out(remote_address);
		detail::write_address(remote().address(), out);
#if TORRENT_USE_I2P
		if (!is_i2p(*get_socket()))
#endif
			handshake["yourip"] = remote_address;
		handshake["reqq"] = m_settings.get_int(settings_pack::max_allowed_in_request_queue);
		std::shared_ptr<torrent> t = associated_torrent().lock();
		TORRENT_ASSERT(t);

		m["upload_only"] = upload_only_msg;
		m["ut_holepunch"] = holepunch_msg;
		if (m_settings.get_bool(settings_pack::support_share_mode))
			m["share_mode"] = share_mode_msg;
		m["lt_donthave"] = dont_have_msg;

		int complete_ago = -1;
		if (t->last_seen_complete() > 0) complete_ago = t->time_since_complete();
		handshake["complete_ago"] = complete_ago;

		// if we're super seeding, don't say we're upload only, since it might
		// make peers disconnect. don't tell anyone we're upload only when in
		// share mode, we want to stay connected to seeds. if we're super seeding,
		// we don't want to make peers think that we only have a single piece and
		// is upload only, since they might disconnect immediately when they have
		// downloaded a single piece, although we'll make another piece available.
		// If we don't have metadata, we also need to suppress saying we're
		// upload-only. If we do, we may be disconnected before we receive the
		// metadata.
		if (t->is_upload_only()
			&& !t->share_mode()
			&& t->valid_metadata()
			&& !t->super_seeding())
		{
			handshake["upload_only"] = 1;
		}

		if (m_settings.get_bool(settings_pack::support_share_mode)
			&& t->share_mode())
			handshake["share_mode"] = 1;

		// loop backwards, to make the first extension be the last
		// to fill in the handshake (i.e. give the first extensions priority)
		for (auto const& e : m_extensions)
		{
			e->add_handshake(handshake);
		}

#ifndef NDEBUG
		// make sure there are not conflicting extensions
		std::set<int> ext;
		for (entry::dictionary_type::const_iterator i = m.begin()
			, end(m.end()); i != end; ++i)
		{
			if (i->second.type() != entry::int_t) continue;
			int val = int(i->second.integer());
			TORRENT_ASSERT(ext.find(val) == ext.end());
			ext.insert(val);
		}
#endif

		std::vector<char> dict_msg;
		bencode(std::back_inserter(dict_msg), handshake);

		char msg[6];
		char* ptr = msg;

		// write the length of the message
		detail::write_int32(int(dict_msg.size()) + 2, ptr);
		detail::write_uint8(msg_extended, ptr);
		// signal handshake message
		detail::write_uint8(0, ptr);
		send_buffer(msg);
		send_buffer(dict_msg);

		stats_counters().inc_stats_counter(counters::num_outgoing_ext_handshake);

#ifndef TORRENT_DISABLE_LOGGING
		if (should_log(peer_log_alert::outgoing_message))
		{
			peer_log(peer_log_alert::outgoing_message, "EXTENDED_HANDSHAKE"
				, "%s", handshake.to_string().c_str());
		}
#endif
	}
#endif

	void bt_peer_connection::write_choke()
	{
		INVARIANT_CHECK;

		if (is_choked()) return;
		send_message(msg_choke, counters::num_outgoing_choke, 0);
	}

	void bt_peer_connection::write_unchoke()
	{
		INVARIANT_CHECK;

		send_message(msg_unchoke, counters::num_outgoing_unchoke, 0);

#ifndef TORRENT_DISABLE_EXTENSIONS
		for (auto const& e : m_extensions)
		{
			e->sent_unchoke();
		}
#endif
	}

	void bt_peer_connection::write_interested()
	{
		INVARIANT_CHECK;

		send_message(msg_interested, counters::num_outgoing_interested, 0);
	}

	void bt_peer_connection::write_not_interested()
	{
		INVARIANT_CHECK;

		send_message(msg_not_interested, counters::num_outgoing_not_interested, 0);
	}

	void bt_peer_connection::write_have(piece_index_t const index)
	{
		INVARIANT_CHECK;
		TORRENT_ASSERT(associated_torrent().lock()->valid_metadata());
		TORRENT_ASSERT(index >= piece_index_t(0));
		TORRENT_ASSERT(index < associated_torrent().lock()->torrent_file().end_piece());

		// if we haven't sent the bitfield yet, this piece should be included in
		// there instead
		if (!m_sent_bitfield) return;

		send_message(msg_have, counters::num_outgoing_have, 0
			, static_cast<int>(index));
	}

	void bt_peer_connection::write_dont_have(piece_index_t const index)
	{
#ifndef TORRENT_DISABLE_EXTENSIONS
		INVARIANT_CHECK;
		TORRENT_ASSERT(associated_torrent().lock()->valid_metadata());
		TORRENT_ASSERT(index >= piece_index_t(0));
		TORRENT_ASSERT(index < associated_torrent().lock()->torrent_file().end_piece());

		if (in_handshake()) return;

		TORRENT_ASSERT(m_sent_handshake);
		TORRENT_ASSERT(m_sent_bitfield);

		if (!m_supports_extensions || m_dont_have_id == 0) return;

		char msg[] = {0,0,0,6,msg_extended,char(m_dont_have_id),0,0,0,0};
		char* ptr = msg + 6;
		detail::write_int32(static_cast<int>(index), ptr);
		send_buffer(msg);

		stats_counters().inc_stats_counter(counters::num_outgoing_extended);
#else
		TORRENT_UNUSED(index);
#endif
	}

	void bt_peer_connection::write_piece(peer_request const& r, disk_buffer_holder buffer)
	{
		INVARIANT_CHECK;

		TORRENT_ASSERT(m_sent_handshake);
		TORRENT_ASSERT(m_sent_bitfield);

		std::shared_ptr<torrent> t = associated_torrent().lock();
		TORRENT_ASSERT(t);

		bool merkle = t->torrent_file().is_merkle_torrent() && r.start == 0;
	// the hash piece looks like this:
	// uint8_t  msg
	// uint32_t piece index
	// uint32_t start
	// uint32_t list len
	// var      bencoded list
	// var      piece data
		char msg[4 + 1 + 4 + 4 + 4];
		char* ptr = msg;
		TORRENT_ASSERT(r.length <= 16 * 1024);
		detail::write_int32(r.length + 1 + 4 + 4, ptr);
		if (m_settings.get_bool(settings_pack::support_merkle_torrents) && merkle)
			detail::write_uint8(250, ptr);
		else
			detail::write_uint8(msg_piece, ptr);
		detail::write_int32(static_cast<int>(r.piece), ptr);
		detail::write_int32(r.start, ptr);

		// if this is a merkle torrent and the start offset
		// is 0, we need to include the merkle node hashes
		if (merkle)
		{
			std::vector<char> piece_list_buf;
			entry piece_list;
			entry::list_type& l = piece_list.list();
			std::map<int, sha1_hash> merkle_node_list = t->torrent_file().build_merkle_list(r.piece);
			l.reserve(merkle_node_list.size());
			for (auto const& i : merkle_node_list)
			{
				l.push_back(entry(entry::list_t));
				l.back().list().push_back(i.first);
				l.back().list().push_back(i.second.to_string());
			}
			bencode(std::back_inserter(piece_list_buf), piece_list);
			detail::write_int32(int(piece_list_buf.size()), ptr);

			// back-patch the length field
			char* ptr2 = msg;
			detail::write_int32(r.length + 1 + 4 + 4 + 4 + int(piece_list_buf.size())
				, ptr2);

			send_buffer({msg, 17});
			send_buffer(piece_list_buf);
		}
		else
		{
			send_buffer({msg, 13});
		}

		if (buffer.is_mutable())
		{
			append_send_buffer(std::move(buffer), r.length);
		}
		else
		{
			append_const_send_buffer(std::move(buffer), r.length);
		}

		m_payloads.emplace_back(send_buffer_size() - r.length, r.length);
		setup_send();

		stats_counters().inc_stats_counter(counters::num_outgoing_piece);

		if (t->alerts().should_post<block_uploaded_alert>())
		{
			t->alerts().emplace_alert<block_uploaded_alert>(t->get_handle(),
				remote(), pid(), r.start / t->block_size() , r.piece);
		}
	}

	// --------------------------
	// RECEIVE DATA
	// --------------------------

	void bt_peer_connection::on_receive(error_code const& error
		, std::size_t bytes_transferred)
	{
		INVARIANT_CHECK;

		if (error)
		{
			received_bytes(0, int(bytes_transferred));
			return;
		}

		// make sure are much as possible of the response ends up in the same
		// packet, or at least back-to-back packets
		cork c_(*this);

#if !defined(TORRENT_DISABLE_ENCRYPTION) && !defined(TORRENT_DISABLE_EXTENSIONS)
		if (!m_enc_handler.is_recv_plaintext())
		{
			int const consumed = m_enc_handler.decrypt(m_recv_buffer, bytes_transferred);
#ifndef TORRENT_DISABLE_LOGGING
			if (consumed + int(bytes_transferred) > 0)
				peer_log(peer_log_alert::incoming_message, "ENCRYPTION"
					, "decrypted block s = %d", consumed + int(bytes_transferred));
#endif
			if (bytes_transferred == SIZE_MAX)
			{
				disconnect(errors::parse_failed, operation_t::encryption);
				return;
			}
			received_bytes(0, consumed);

			// don't accept packets larger than 1 MB with a 1KB allowance for headers
			if (!m_recv_buffer.crypto_packet_finished()
				&& m_recv_buffer.crypto_packet_size() > 1025 * 1024)
			{
				disconnect(errors::packet_too_large, operation_t::encryption, 2);
				return;
			}

			int sub_transferred = 0;
			while (bytes_transferred > 0 &&
				((sub_transferred = m_recv_buffer.advance_pos(int(bytes_transferred))) > 0))
			{
#if TORRENT_USE_ASSERTS
				std::int64_t const cur_payload_dl = m_statistics.last_payload_downloaded();
				std::int64_t const cur_protocol_dl = m_statistics.last_protocol_downloaded();
#endif
				TORRENT_ASSERT(sub_transferred > 0);
				on_receive_impl(std::size_t(sub_transferred));
				bytes_transferred -= std::size_t(sub_transferred);

#if TORRENT_USE_ASSERTS
				TORRENT_ASSERT(m_statistics.last_payload_downloaded() - cur_payload_dl >= 0);
				TORRENT_ASSERT(m_statistics.last_protocol_downloaded() - cur_protocol_dl >= 0);
				std::int64_t const stats_diff = m_statistics.last_payload_downloaded() - cur_payload_dl +
					m_statistics.last_protocol_downloaded() - cur_protocol_dl;
				TORRENT_ASSERT(stats_diff == int(sub_transferred));
#endif

				if (m_disconnecting) return;
			}
		}
		else
#endif
			on_receive_impl(bytes_transferred);
	}

	void bt_peer_connection::on_receive_impl(std::size_t bytes_transferred)
	{
		std::shared_ptr<torrent> t = associated_torrent().lock();

		span<char const> recv_buffer = m_recv_buffer.get();

#if !defined(TORRENT_DISABLE_ENCRYPTION) && !defined(TORRENT_DISABLE_EXTENSIONS)
		// m_state is set to read_pe_dhkey in initial state
		// (read_protocol_identifier) for incoming, or in constructor
		// for outgoing
		if (m_state == state_t::read_pe_dhkey)
		{
			received_bytes(0, int(bytes_transferred));

			TORRENT_ASSERT(!m_encrypted);
			TORRENT_ASSERT(!m_rc4_encrypted);
			TORRENT_ASSERT(m_recv_buffer.packet_size() == dh_key_len);
			TORRENT_ASSERT(recv_buffer.begin() == m_recv_buffer.get().begin());
			TORRENT_ASSERT(recv_buffer.size() == m_recv_buffer.get().size());

			if (!m_recv_buffer.packet_finished()) return;

			// write our dh public key. m_dh_key_exchange is
			// initialized in write_pe1_2_dhkey()
			if (!is_outgoing()) write_pe1_2_dhkey();
			if (is_disconnecting()) return;

			// read dh key, generate shared secret
			m_dh_key_exchange->compute_secret(
				reinterpret_cast<std::uint8_t const*>(recv_buffer.begin()));

#ifndef TORRENT_DISABLE_LOGGING
			peer_log(peer_log_alert::info, "ENCRYPTION", "received DH key");
#endif

			// PadA/B can be a max of 512 bytes, and 20 bytes more for
			// the sync hash (if incoming), or 8 bytes more for the
			// encrypted verification constant (if outgoing). Instead
			// of requesting the maximum possible, request the maximum
			// possible to ensure we do not overshoot the standard
			// handshake.

			if (is_outgoing())
			{
				m_state = state_t::read_pe_syncvc;
				write_pe3_sync();

				// initial payload is the standard handshake, this is
				// always rc4 if sent here. m_rc4_encrypted is flagged
				// again according to peer selection.
				switch_send_crypto(m_rc4);
				write_handshake();
				switch_send_crypto(std::shared_ptr<crypto_plugin>());

				// vc,crypto_select,len(pad),pad, encrypt(handshake)
				// 8+4+2+0+handshake_len
				m_recv_buffer.reset(8+4+2+0+handshake_len);
			}
			else
			{
				// already written dh key
				m_state = state_t::read_pe_synchash;
				// synchash,skeyhash,vc,crypto_provide,len(pad),pad,encrypt(handshake)
				m_recv_buffer.reset(20+20+8+4+2+0+handshake_len);
			}
			TORRENT_ASSERT(!m_recv_buffer.packet_finished());
			return;
		}

		// cannot fall through into
		if (m_state == state_t::read_pe_synchash)
		{
			TORRENT_ASSERT(!m_encrypted);
			TORRENT_ASSERT(!m_rc4_encrypted);
			TORRENT_ASSERT(!is_outgoing());
			TORRENT_ASSERT(recv_buffer.begin() == m_recv_buffer.get().begin());
			TORRENT_ASSERT(recv_buffer.size() == m_recv_buffer.get().size());

			if (int(recv_buffer.size()) < 20)
			{
				received_bytes(0, int(bytes_transferred));

				if (m_recv_buffer.packet_finished())
					disconnect(errors::sync_hash_not_found, operation_t::bittorrent, 1);
				return;
			}

			if (!m_sync_hash)
			{
				TORRENT_ASSERT(m_sync_bytes_read == 0);

				static char const req1[4] = {'r', 'e', 'q', '1'};
				// compute synchash (hash('req1',S))
				std::array<char, dh_key_len> const buffer = export_key(m_dh_key_exchange->get_secret());
				hasher h(req1);
				h.update(buffer);
				m_sync_hash.reset(new sha1_hash(h.final()));

#ifndef TORRENT_DISABLE_LOGGING
				if (should_log(peer_log_alert::info))
				{
					peer_log(peer_log_alert::info, "ENCRYPTION"
						, "looking for synchash %s secret: %s"
						, aux::to_hex(*m_sync_hash).c_str()
						, aux::to_hex(buffer).c_str());
				}
#endif
			}

			int const syncoffset = search(*m_sync_hash, recv_buffer);

			// No sync
			if (syncoffset == -1)
			{
				received_bytes(0, int(bytes_transferred));

				int const bytes_processed = int(recv_buffer.size()) - 20;
				m_sync_bytes_read += bytes_processed;
				if (m_sync_bytes_read >= 512)
				{
					disconnect(errors::sync_hash_not_found, operation_t::encryption, 1);
					return;
				}

				m_recv_buffer.cut(bytes_processed, std::min(m_recv_buffer.packet_size()
					, (512 + 20) - m_sync_bytes_read));

				TORRENT_ASSERT(!m_recv_buffer.packet_finished());
				return;
			}
			// found complete sync
			else
			{
				int const bytes_processed = syncoffset + 20;
#ifndef TORRENT_DISABLE_LOGGING
				peer_log(peer_log_alert::info, "ENCRYPTION"
					, "sync point (hash) found at offset %d"
					, m_sync_bytes_read + bytes_processed - 20);
#endif
				m_state = state_t::read_pe_skey_vc;
				// skey,vc - 28 bytes
				m_sync_hash.reset();
				int const transferred_used = bytes_processed
					- aux::numeric_cast<int>(recv_buffer.size())
					+ aux::numeric_cast<int>(bytes_transferred);
				TORRENT_ASSERT(transferred_used >= 0);
				TORRENT_ASSERT(transferred_used <= int(bytes_transferred));
				received_bytes(0, transferred_used);
				bytes_transferred -= std::size_t(transferred_used);
				m_recv_buffer.cut(bytes_processed, 28);
			}
		}

		if (m_state == state_t::read_pe_skey_vc)
		{
			received_bytes(0, int(bytes_transferred));
			bytes_transferred = 0;

			TORRENT_ASSERT(!m_encrypted);
			TORRENT_ASSERT(!m_rc4_encrypted);
			TORRENT_ASSERT(!is_outgoing());
			TORRENT_ASSERT(m_recv_buffer.packet_size() == 28);

			if (!m_recv_buffer.packet_finished()) return;
			if (is_disconnecting()) return;
			TORRENT_ASSERT(!is_disconnecting());

			recv_buffer = m_recv_buffer.get();

			TORRENT_ASSERT(!is_disconnecting());

			sha1_hash ih(recv_buffer.begin());
			torrent const* ti = m_ses.find_encrypted_torrent(ih, m_dh_key_exchange->get_hash_xor_mask());

			if (ti)
			{
				if (!t)
				{
					attach_to_torrent(ti->info_hash());
					if (is_disconnecting()) return;
					TORRENT_ASSERT(!is_disconnecting());

					t = associated_torrent().lock();
					TORRENT_ASSERT(t);
				}

				m_rc4 = init_pe_rc4_handler(m_dh_key_exchange->get_secret()
					, ti->info_hash(), is_outgoing());
#ifndef TORRENT_DISABLE_LOGGING
				peer_log(peer_log_alert::info, "ENCRYPTION", "computed RC4 keys");
				peer_log(peer_log_alert::info, "ENCRYPTION", "stream key found, torrent located");
#endif
			}

			if (!m_rc4)
			{
				disconnect(errors::invalid_info_hash, operation_t::bittorrent, 1);
				return;
			}

			// verify constant
			rc4_decrypt(m_recv_buffer.mutable_buffer().subspan(20, 8));

			static const char sh_vc[] = {0,0,0,0, 0,0,0,0};
			if (!std::equal(sh_vc, sh_vc + 8, recv_buffer.begin() + 20))
			{
				disconnect(errors::invalid_encryption_constant, operation_t::encryption, 2);
				return;
			}

#ifndef TORRENT_DISABLE_LOGGING
			peer_log(peer_log_alert::info, "ENCRYPTION", "verification constant found");
#endif
			m_state = state_t::read_pe_cryptofield;
			m_recv_buffer.reset(4 + 2);
		}

		// cannot fall through into
		if (m_state == state_t::read_pe_syncvc)
		{
			TORRENT_ASSERT(is_outgoing());
			TORRENT_ASSERT(!m_encrypted);
			TORRENT_ASSERT(!m_rc4_encrypted);
			TORRENT_ASSERT(recv_buffer.begin() == m_recv_buffer.get().begin());
			TORRENT_ASSERT(recv_buffer.size() == m_recv_buffer.get().size());

			if (int(recv_buffer.size()) < 8)
			{
				received_bytes(0, int(bytes_transferred));
				if (m_recv_buffer.packet_finished())
					disconnect(errors::invalid_encryption_constant, operation_t::encryption, 2);
				return;
			}

			// generate the verification constant
			if (!m_sync_vc)
			{
				TORRENT_ASSERT(m_sync_bytes_read == 0);

				m_sync_vc.reset(new (std::nothrow) char[8]);
				if (!m_sync_vc)
				{
					disconnect(errors::no_memory, operation_t::encryption);
					return;
				}
				std::fill(m_sync_vc.get(), m_sync_vc.get() + 8, char{0});
				rc4_decrypt({m_sync_vc.get(), 8});
			}

			TORRENT_ASSERT(m_sync_vc.get());
			int const syncoffset = search({m_sync_vc.get(), 8}, recv_buffer);

			// No sync
			if (syncoffset == -1)
			{
				int const bytes_processed = int(recv_buffer.size()) - 8;
				m_sync_bytes_read += bytes_processed;
				received_bytes(0, int(bytes_transferred));

				if (m_sync_bytes_read >= 512)
				{
					disconnect(errors::invalid_encryption_constant, operation_t::encryption, 2);
					return;
				}

				m_recv_buffer.cut(bytes_processed, std::min(m_recv_buffer.packet_size()
					, (512 + 8) - m_sync_bytes_read));

				TORRENT_ASSERT(!m_recv_buffer.packet_finished());
			}
			// found complete sync
			else
			{
				int const bytes_processed = syncoffset + 8;
#ifndef TORRENT_DISABLE_LOGGING
				peer_log(peer_log_alert::info, "ENCRYPTION"
					, "sync point (verification constant) found at offset %d"
					, m_sync_bytes_read + bytes_processed - 8);
#endif
				int const transferred_used = bytes_processed
					- aux::numeric_cast<int>(recv_buffer.size())
					+ aux::numeric_cast<int>(bytes_transferred);
				TORRENT_ASSERT(transferred_used >= 0);
				TORRENT_ASSERT(transferred_used <= int(bytes_transferred));
				received_bytes(0, transferred_used);
				bytes_transferred -= std::size_t(transferred_used);

				m_recv_buffer.cut(bytes_processed, 4 + 2);

				// delete verification constant
				m_sync_vc.reset();
				m_state = state_t::read_pe_cryptofield;
				// fall through
			}
		}

		if (m_state == state_t::read_pe_cryptofield) // local/remote
		{
			TORRENT_ASSERT(!m_encrypted);
			TORRENT_ASSERT(!m_rc4_encrypted);
			TORRENT_ASSERT(m_recv_buffer.packet_size() == 4+2);
			received_bytes(0, int(bytes_transferred));
			bytes_transferred = 0;

			if (!m_recv_buffer.packet_finished()) return;

			rc4_decrypt(m_recv_buffer.mutable_buffer().first(
				size_t(m_recv_buffer.packet_size())));

			recv_buffer = m_recv_buffer.get();

			std::uint32_t crypto_field = aux::read_uint32(recv_buffer);

#ifndef TORRENT_DISABLE_LOGGING
			peer_log(peer_log_alert::info, "ENCRYPTION", "crypto %s : [%s%s ]"
				, is_outgoing() ? "select" : "provide"
				, (crypto_field & 1) ? " plaintext" : ""
				, (crypto_field & 2) ? " rc4" : "");
#endif

			if (!is_outgoing())
			{
				// select a crypto method
				int allowed_encryption = m_settings.get_int(settings_pack::allowed_enc_level);
				std::uint32_t crypto_select = crypto_field & std::uint32_t(allowed_encryption);

				// when prefer_rc4 is set, keep the most significant bit
				// otherwise keep the least significant one
				if (m_settings.get_bool(settings_pack::prefer_rc4))
				{
					std::uint32_t mask = (std::numeric_limits<std::uint32_t>::max)();
					while (crypto_select & (mask << 1))
					{
						mask <<= 1;
						crypto_select = crypto_select & mask;
					}
				}
				else
				{
					std::uint32_t mask = (std::numeric_limits<std::uint32_t>::max)();
					while (crypto_select & (mask >> 1))
					{
						mask >>= 1;
						crypto_select = crypto_select & mask;
					}
				}

				if (crypto_select == 0)
				{
					disconnect(errors::unsupported_encryption_mode, operation_t::encryption, 1);
					return;
				}

				// write the pe4 step
				write_pe4_sync(aux::numeric_cast<int>(crypto_select));
			}
			else // is_outgoing()
			{
				// check if crypto select is valid
				int allowed_encryption = m_settings.get_int(settings_pack::allowed_enc_level);

				crypto_field &= std::uint32_t(allowed_encryption);
				if (crypto_field == 0)
				{
					// we don't allow any of the offered encryption levels
					disconnect(errors::unsupported_encryption_mode_selected, operation_t::encryption, 2);
					return;
				}

				if (crypto_field == settings_pack::pe_plaintext)
					m_rc4_encrypted = false;
				else if (crypto_field == settings_pack::pe_rc4)
					m_rc4_encrypted = true;
			}

			int len_pad = aux::read_int16(recv_buffer);
			if (len_pad < 0 || len_pad > 512)
			{
				disconnect(errors::invalid_pad_size, operation_t::encryption, 2);
				return;
			}

			m_state = state_t::read_pe_pad;
			if (!is_outgoing())
				m_recv_buffer.reset(len_pad + 2); // len(IA) at the end of pad
			else
			{
				if (len_pad == 0)
				{
					m_encrypted = true;
					if (m_rc4_encrypted)
					{
						switch_send_crypto(m_rc4);
						switch_recv_crypto(m_rc4);
					}
					m_state = state_t::init_bt_handshake;
				}
				else
					m_recv_buffer.reset(len_pad);
			}
		}

		if (m_state == state_t::read_pe_pad)
		{
			TORRENT_ASSERT(!m_encrypted);
			received_bytes(0, int(bytes_transferred));
			bytes_transferred = 0;
			if (!m_recv_buffer.packet_finished()) return;

			int const pad_size = is_outgoing() ? m_recv_buffer.packet_size() : m_recv_buffer.packet_size() - 2;

			rc4_decrypt(m_recv_buffer.mutable_buffer().first(
				size_t(m_recv_buffer.packet_size())));

			recv_buffer = m_recv_buffer.get();

			if (!is_outgoing())
			{
				recv_buffer = recv_buffer.subspan(aux::numeric_cast<std::size_t>(pad_size));
				int len_ia = aux::read_int16(recv_buffer);

				if (len_ia < 0)
				{
					disconnect(errors::invalid_encrypt_handshake, operation_t::encryption, 2);
					return;
				}

#ifndef TORRENT_DISABLE_LOGGING
				peer_log(peer_log_alert::info, "ENCRYPTION", "len(IA) : %d", len_ia);
#endif
				if (len_ia == 0)
				{
					// everything after this is Encrypt2
					m_encrypted = true;
					if (m_rc4_encrypted)
					{
						switch_send_crypto(m_rc4);
						switch_recv_crypto(m_rc4);
					}
					m_state = state_t::init_bt_handshake;
				}
				else
				{
					m_state = state_t::read_pe_ia;
					m_recv_buffer.reset(len_ia);
				}
			}
			else // is_outgoing()
			{
				// everything that arrives after this is Encrypt2
				m_encrypted = true;
				if (m_rc4_encrypted)
				{
					switch_send_crypto(m_rc4);
					switch_recv_crypto(m_rc4);
				}
				m_state = state_t::init_bt_handshake;
			}
		}

		if (m_state == state_t::read_pe_ia)
		{
			received_bytes(0, int(bytes_transferred));
			bytes_transferred = 0;
			TORRENT_ASSERT(!is_outgoing());
			TORRENT_ASSERT(!m_encrypted);

			if (!m_recv_buffer.packet_finished()) return;

			// ia is always rc4, so decrypt it
			rc4_decrypt(m_recv_buffer.mutable_buffer().first(size_t(m_recv_buffer.packet_size())));

#ifndef TORRENT_DISABLE_LOGGING
			peer_log(peer_log_alert::info, "ENCRYPTION"
				, "decrypted ia : %d bytes", m_recv_buffer.packet_size());
#endif

			// everything that arrives after this is encrypted
			m_encrypted = true;
			if (m_rc4_encrypted)
			{
				switch_send_crypto(m_rc4);
				switch_recv_crypto(m_rc4);
			}
			m_rc4.reset();

			m_state = state_t::read_protocol_identifier;
			m_recv_buffer.cut(0, 20);
		}

		if (m_state == state_t::init_bt_handshake)
		{
			received_bytes(0, int(bytes_transferred));
			bytes_transferred = 0;
			TORRENT_ASSERT(m_encrypted);

			// decrypt remaining received bytes
			if (m_rc4_encrypted)
			{
				span<char> const remaining = m_recv_buffer.mutable_buffer()
					.subspan(aux::numeric_cast<std::size_t>(m_recv_buffer.packet_size()));
				rc4_decrypt(remaining);

#ifndef TORRENT_DISABLE_LOGGING
				peer_log(peer_log_alert::info, "ENCRYPTION"
					, "decrypted remaining %d bytes", int(remaining.size()));
#endif
			}
			m_rc4.reset();

			// payload stream, start with 20 handshake bytes
			m_state = state_t::read_protocol_identifier;
			m_recv_buffer.reset(20);

			// encrypted portion of handshake completed, toggle
			// peer_info pe_support flag back to true
			if (is_outgoing() &&
				m_settings.get_int(settings_pack::out_enc_policy)
					== settings_pack::pe_enabled)
			{
				torrent_peer* pi = peer_info_struct();
				TORRENT_ASSERT(pi);

				pi->pe_support = true;
			}
		}

#endif // #if !defined(TORRENT_DISABLE_ENCRYPTION) && !defined(TORRENT_DISABLE_EXTENSIONS)

		if (m_state == state_t::read_protocol_identifier)
		{
			received_bytes(0, int(bytes_transferred));
			bytes_transferred = 0;
			TORRENT_ASSERT(m_recv_buffer.packet_size() == 20);

			if (!m_recv_buffer.packet_finished()) return;
			recv_buffer = m_recv_buffer.get();

			int packet_size = recv_buffer[0];
			static const char protocol_string[] = "\x13" "BitTorrent protocol";

			if (packet_size != 19 ||
				memcmp(recv_buffer.begin(), protocol_string, 20) != 0)
			{
#if !defined(TORRENT_DISABLE_ENCRYPTION) && !defined(TORRENT_DISABLE_EXTENSIONS)
#ifndef TORRENT_DISABLE_LOGGING
				peer_log(peer_log_alert::info, "ENCRYPTION"
					, "unrecognized protocol header");
#endif

#ifdef TORRENT_USE_OPENSSL
				if (is_ssl(*get_socket()))
				{
#ifndef TORRENT_DISABLE_LOGGING
					peer_log(peer_log_alert::info, "ENCRYPTION"
						, "SSL peers are not allowed to use any other encryption");
#endif
					disconnect(errors::invalid_info_hash, operation_t::bittorrent, 1);
					return;
				}
#endif // TORRENT_USE_OPENSSL

				if (!is_outgoing()
					&& m_settings.get_int(settings_pack::in_enc_policy)
						== settings_pack::pe_disabled)
				{
					disconnect(errors::no_incoming_encrypted, operation_t::bittorrent);
					return;
				}

				// Don't attempt to perform an encrypted handshake
				// within an encrypted connection. For local connections,
				// we're expected to already have passed the encrypted
				// handshake by this point
				if (m_encrypted || is_outgoing())
				{
					disconnect(errors::invalid_info_hash, operation_t::bittorrent, 1);
					return;
				}

#ifndef TORRENT_DISABLE_LOGGING
				peer_log(peer_log_alert::info, "ENCRYPTION", "attempting encrypted connection");
#endif
				m_state = state_t::read_pe_dhkey;
				m_recv_buffer.cut(0, dh_key_len);
				TORRENT_ASSERT(!m_recv_buffer.packet_finished());
				return;
#else
				disconnect(errors::invalid_info_hash, operation_t::bittorrent, 1);
				return;
#endif // TORRENT_DISABLE_ENCRYPTION
			}
			else
			{
#if !defined(TORRENT_DISABLE_ENCRYPTION) && !defined(TORRENT_DISABLE_EXTENSIONS)
				TORRENT_ASSERT(m_state != state_t::read_pe_dhkey);

				if (!is_outgoing()
					&& m_settings.get_int(settings_pack::in_enc_policy)
						== settings_pack::pe_forced
					&& !m_encrypted
					&& !is_ssl(*get_socket()))
				{
					disconnect(errors::no_incoming_regular, operation_t::bittorrent);
					return;
				}
#endif

#ifndef TORRENT_DISABLE_LOGGING
				peer_log(peer_log_alert::incoming_message, "HANDSHAKE", "BitTorrent protocol");
#endif
			}

			m_state = state_t::read_info_hash;
			m_recv_buffer.reset(28);
		}

		// fall through
		if (m_state == state_t::read_info_hash)
		{
			received_bytes(0, int(bytes_transferred));
			bytes_transferred = 0;
			TORRENT_ASSERT(m_recv_buffer.packet_size() == 28);

			if (!m_recv_buffer.packet_finished()) return;
			recv_buffer = m_recv_buffer.get();

#ifndef TORRENT_DISABLE_LOGGING
			std::string extensions;
			extensions.resize(8 * 8);
			for (std::size_t i = 0; i < 8; ++i)
			{
				for (std::size_t j = 0; j < 8; ++j)
				{
					if (recv_buffer[i] & (0x80 >> j)) extensions[i * 8 + j] = '1';
					else extensions[i * 8 + j] = '0';
				}
			}
			if (should_log(peer_log_alert::incoming_message))
			{
				peer_log(peer_log_alert::incoming_message, "EXTENSIONS", "%s ext: %s%s%s"
					, extensions.c_str()
					, (recv_buffer[7] & 0x01) ? "DHT " : ""
					, (recv_buffer[7] & 0x04) ? "FAST " : ""
					, (recv_buffer[5] & 0x10) ? "extension " : "");
			}
#endif

#ifndef TORRENT_DISABLE_EXTENSIONS
			std::memcpy(m_reserved_bits.data(), recv_buffer.begin(), 8);
			if (recv_buffer[5] & 0x10)
				m_supports_extensions = true;
#endif
			if (recv_buffer[7] & 0x01)
				m_supports_dht_port = true;

			if (recv_buffer[7] & 0x04)
				m_supports_fast = true;

			t = associated_torrent().lock();

			// ok, now we have got enough of the handshake. Is this connection
			// attached to a torrent?
			if (!t)
			{
				// now, we have to see if there's a torrent with the
				// info_hash we got from the peer
				sha1_hash info_hash;
				std::copy(recv_buffer.begin() + 8, recv_buffer.begin() + 28
					, info_hash.data());

				attach_to_torrent(info_hash);
				if (is_disconnecting()) return;
			}
			else
			{
				// verify info hash
				if (!std::equal(recv_buffer.begin() + 8, recv_buffer.begin() + 28
					, t->torrent_file().info_hash().data()))
				{
#ifndef TORRENT_DISABLE_LOGGING
					peer_log(peer_log_alert::info, "ERROR", "received invalid info_hash");
#endif
					disconnect(errors::invalid_info_hash, operation_t::bittorrent, 1);
					return;
				}

#ifndef TORRENT_DISABLE_LOGGING
				peer_log(peer_log_alert::incoming, "HANDSHAKE", "info_hash received");
#endif
			}

			t = associated_torrent().lock();
			TORRENT_ASSERT(t);

			// if this is a local connection, we have already
			// sent the handshake
			if (!is_outgoing()) write_handshake();
			TORRENT_ASSERT(m_sent_handshake);

			if (is_disconnecting()) return;

			m_state = state_t::read_peer_id;
			m_recv_buffer.reset(20);
		}

		// fall through
		if (m_state == state_t::read_peer_id)
		{
			TORRENT_ASSERT(m_sent_handshake);
			received_bytes(0, int(bytes_transferred));

			t = associated_torrent().lock();
			if (!t)
			{
				TORRENT_ASSERT(!m_recv_buffer.packet_finished()); // TODO
				return;
			}
			TORRENT_ASSERT(m_recv_buffer.packet_size() == 20);

			if (!m_recv_buffer.packet_finished()) return;
			recv_buffer = m_recv_buffer.get();

#ifndef TORRENT_DISABLE_LOGGING
			if (should_log(peer_log_alert::incoming))
			{
				char hex_pid[41];
				aux::to_hex({recv_buffer.data(), 20}, hex_pid);
				hex_pid[40] = 0;
				char ascii_pid[21];
				ascii_pid[20] = 0;
				for (std::size_t i = 0; i != 20; ++i)
				{
					if (is_print(recv_buffer[i])) ascii_pid[i] = recv_buffer[i];
					else ascii_pid[i] = '.';
				}
				peer_log(peer_log_alert::incoming, "HANDSHAKE", "received peer_id: %s client: %s ascii: \"%s\""
					, hex_pid, identify_client(peer_id(recv_buffer.begin())).c_str(), ascii_pid);
			}
#endif
			peer_id pid;
			std::copy(recv_buffer.begin(), recv_buffer.begin() + 20, pid.data());

			if (t->settings().get_bool(settings_pack::allow_multiple_connections_per_ip))
			{
				// now, let's see if this connection should be closed
				peer_connection* p = t->find_peer(pid);
				if (p)
				{
					TORRENT_ASSERT(p->pid() == pid);
					// we found another connection with the same peer-id
					// which connection should be closed in order to be
					// sure that the other end closes the same connection?
					// the peer with greatest peer-id is the one allowed to
					// initiate connections. So, if our peer-id is greater than
					// the others, we should close the incoming connection,
					// if not, we should close the outgoing one.
					if (pid < m_our_peer_id && is_outgoing())
					{
						p->disconnect(errors::duplicate_peer_id, operation_t::bittorrent);
					}
					else
					{
						disconnect(errors::duplicate_peer_id, operation_t::bittorrent);
						return;
					}
				}
			}

			set_pid(pid);
<<<<<<< HEAD

			// disconnect if the peer has the same peer-id as ourself
			// since it most likely is ourself then
			if (pid == m_our_peer_id)
			{
				if (peer_info_struct()) t->ban_peer(peer_info_struct());
				disconnect(errors::self_connection, operation_t::bittorrent, 1);
				return;
			}

=======
>>>>>>> 2a4f0569
			m_client_version = identify_client(pid);
			if (pid[0] == '-' && pid[1] == 'B' && pid[2] == 'C' && pid[7] == '-')
			{
				// if this is a bitcomet client, lower the request queue size limit
				if (max_out_request_queue() > 50) max_out_request_queue(50);
			}

#ifndef TORRENT_DISABLE_EXTENSIONS
			for (auto i = m_extensions.begin()
				, end(m_extensions.end()); i != end;)
			{
				if (!(*i)->on_handshake(m_reserved_bits))
				{
					i = m_extensions.erase(i);
				}
				else
				{
					++i;
				}
			}
			if (is_disconnecting()) return;

			if (m_supports_extensions) write_extensions();
#endif

#ifndef TORRENT_DISABLE_LOGGING
			peer_log(peer_log_alert::incoming_message, "HANDSHAKE", "connection ready");
#endif
			// consider this a successful connection, reset the failcount
			if (peer_info_struct())
				t->clear_failcount(peer_info_struct());

#if !defined(TORRENT_DISABLE_ENCRYPTION) && !defined(TORRENT_DISABLE_EXTENSIONS)
			// Toggle pe_support back to false if this is a
			// standard successful connection
			if (is_outgoing() && !m_encrypted &&
				m_settings.get_int(settings_pack::out_enc_policy)
					== settings_pack::pe_enabled)
			{
				torrent_peer* pi = peer_info_struct();
				TORRENT_ASSERT(pi);

				pi->pe_support = false;
			}
#endif

			// complete the handshake
			// we don't know how many pieces there are until we
			// have the metadata
			if (t->ready_for_connections())
			{
				write_bitfield();
				write_dht_port();

				// if we don't have any pieces, don't do any preemptive
				// unchoking at all.
				if (t->num_have() > 0)
				{
					// if the peer is ignoring unchoke slots, or if we have enough
					// unused slots, unchoke this peer right away, to save a round-trip
					// in case it's interested.
					maybe_unchoke_this_peer();
				}
			}

			m_state = state_t::read_packet_size;
			m_recv_buffer.reset(5);

			TORRENT_ASSERT(!m_recv_buffer.packet_finished());
			return;
		}

		// cannot fall through into
		if (m_state == state_t::read_packet_size)
		{
			// Make sure this is not fallen though into
			TORRENT_ASSERT(recv_buffer.begin() == m_recv_buffer.get().begin());
			TORRENT_ASSERT(recv_buffer.size() == m_recv_buffer.get().size());
			TORRENT_ASSERT(m_recv_buffer.packet_size() == 5);

			if (!t) return;

			// the 5th byte (if one) should not count as protocol
			// byte here, instead it's counted in the message
			// handler itself, for the specific message
			TORRENT_ASSERT(bytes_transferred <= 5);
			int used_bytes = int(recv_buffer.size()) > 4 ? int(bytes_transferred) - 1: int(bytes_transferred);
			received_bytes(0, used_bytes);
			bytes_transferred -= aux::numeric_cast<std::size_t>(used_bytes);
			if (int(recv_buffer.size()) < 4) return;

			TORRENT_ASSERT(bytes_transferred <= 1);

			const char* ptr = recv_buffer.begin();
			int packet_size = detail::read_int32(ptr);

			// don't accept packets larger than 1 MB
			if (packet_size > 1024 * 1024 || packet_size < 0)
			{
				// packet too large
				received_bytes(0, int(bytes_transferred));
				disconnect(errors::packet_too_large, operation_t::bittorrent, 2);
				return;
			}

			if (packet_size == 0)
			{
				TORRENT_ASSERT(bytes_transferred <= 1);
				received_bytes(0, int(bytes_transferred));
				incoming_keepalive();
				if (is_disconnecting()) return;
				// keepalive message
				m_state = state_t::read_packet_size;
				m_recv_buffer.cut(4, 5);
				return;
			}
			if (int(recv_buffer.size()) < 5) return;

			m_state = state_t::read_packet;
			m_recv_buffer.cut(4, packet_size);
			recv_buffer = m_recv_buffer.get();
			TORRENT_ASSERT(int(recv_buffer.size()) == 1);
			TORRENT_ASSERT(bytes_transferred == 1);
		}

		if (m_state == state_t::read_packet)
		{
			TORRENT_ASSERT(recv_buffer.begin() == m_recv_buffer.get().begin());
			TORRENT_ASSERT(recv_buffer.size() == m_recv_buffer.get().size());
			if (!t)
			{
				received_bytes(0, int(bytes_transferred));
				disconnect(errors::torrent_removed, operation_t::bittorrent, 1);
				return;
			}
#if TORRENT_USE_ASSERTS
			std::int64_t const cur_payload_dl = statistics().last_payload_downloaded();
			std::int64_t const cur_protocol_dl = statistics().last_protocol_downloaded();
#endif
			if (dispatch_message(int(bytes_transferred)))
			{
				m_state = state_t::read_packet_size;
				m_recv_buffer.reset(5);
			}

#if TORRENT_USE_ASSERTS
			TORRENT_ASSERT(statistics().last_payload_downloaded() - cur_payload_dl >= 0);
			TORRENT_ASSERT(statistics().last_protocol_downloaded() - cur_protocol_dl >= 0);
			std::int64_t const stats_diff = statistics().last_payload_downloaded() - cur_payload_dl +
				statistics().last_protocol_downloaded() - cur_protocol_dl;
			TORRENT_ASSERT(stats_diff == std::int64_t(bytes_transferred));
			TORRENT_ASSERT(!m_recv_buffer.packet_finished());
#endif
			return;
		}

		TORRENT_ASSERT(!m_recv_buffer.packet_finished());
	}

#if !defined(TORRENT_DISABLE_ENCRYPTION) && !defined(TORRENT_DISABLE_EXTENSIONS)
	std::tuple<int, span<span<char const>>>
	bt_peer_connection::hit_send_barrier(
		span<span<char>> iovec)
	{
		int next_barrier;
		span<span<char const>> out_iovec;
		std::tie(next_barrier, out_iovec) = m_enc_handler.encrypt(iovec);
#ifndef TORRENT_DISABLE_LOGGING
		if (next_barrier != 0)
			peer_log(peer_log_alert::outgoing, "SEND_BARRIER"
				, "encrypted block s = %d", next_barrier);
#endif
		return std::make_tuple(next_barrier, out_iovec);
	}
#endif

	// --------------------------
	// SEND DATA
	// --------------------------

	void bt_peer_connection::on_sent(error_code const& error
		, std::size_t const bytes_transferred)
	{
		INVARIANT_CHECK;

		if (error)
		{
			sent_bytes(0, int(bytes_transferred));
			return;
		}

		// manage the payload markers
		int amount_payload = 0;
		if (!m_payloads.empty())
		{
			// this points to the first entry to not erase. i.e.
			// [begin, first_to_keep) will be erased because
			// the payload ranges they represent have been sent
			auto first_to_keep = m_payloads.begin();

			for (auto i = m_payloads.begin(); i != m_payloads.end(); ++i)
			{
				i->start -= int(bytes_transferred);
				if (i->start < 0)
				{
					if (i->start + i->length <= 0)
					{
						amount_payload += i->length;
						TORRENT_ASSERT(first_to_keep == i);
						++first_to_keep;
					}
					else
					{
						amount_payload += -i->start;
						i->length -= -i->start;
						i->start = 0;
					}
				}
			}

			// remove all payload ranges that have been sent
			m_payloads.erase(m_payloads.begin(), first_to_keep);
		}

		TORRENT_ASSERT(amount_payload <= int(bytes_transferred));
		sent_bytes(amount_payload, int(bytes_transferred) - amount_payload);

		if (amount_payload > 0)
		{
			std::shared_ptr<torrent> t = associated_torrent().lock();
			TORRENT_ASSERT(t);
			if (t) t->update_last_upload();
		}
	}

#if TORRENT_USE_INVARIANT_CHECKS
	void bt_peer_connection::check_invariant() const
	{
		std::shared_ptr<torrent> t = associated_torrent().lock();

#if !defined(TORRENT_DISABLE_ENCRYPTION) && !defined(TORRENT_DISABLE_EXTENSIONS)
		TORRENT_ASSERT( (bool(m_state != state_t::read_pe_dhkey) || m_dh_key_exchange.get())
				|| !is_outgoing());

		TORRENT_ASSERT(!m_rc4_encrypted || (!m_encrypted && m_rc4)
			|| (m_encrypted && !m_enc_handler.is_send_plaintext()));
#endif
		if (!in_handshake())
		{
			TORRENT_ASSERT(m_sent_handshake);
		}

		if (!m_payloads.empty())
		{
			for (std::vector<range>::const_iterator i = m_payloads.begin();
				i != m_payloads.end() - 1; ++i)
			{
				TORRENT_ASSERT(i->start + i->length <= (i+1)->start);
			}
		}
	}
#endif

}<|MERGE_RESOLUTION|>--- conflicted
+++ resolved
@@ -119,7 +119,6 @@
 } // anonymous namespace
 #endif
 
-<<<<<<< HEAD
 #ifndef TORRENT_DISABLE_EXTENSIONS
 	bool ut_pex_peer_store::was_introduced_by(tcp::endpoint const &ep)
 	{
@@ -142,11 +141,7 @@
 	}
 #endif // TORRENT_DISABLE_EXTENSIONS
 
-	bt_peer_connection::bt_peer_connection(peer_connection_args const& pack
-		, peer_id const& pid)
-=======
 	bt_peer_connection::bt_peer_connection(peer_connection_args const& pack)
->>>>>>> 2a4f0569
 		: peer_connection(pack)
 		, m_supports_extensions(false)
 		, m_supports_dht_port(false)
@@ -159,25 +154,7 @@
 		, m_rc4_encrypted(false)
 		, m_recv_buffer(peer_connection::m_recv_buffer)
 #endif
-<<<<<<< HEAD
-		, m_our_peer_id(pid)
-=======
 		, m_our_peer_id(generate_peer_id(*pack.sett))
-#if !defined(TORRENT_DISABLE_ENCRYPTION) && !defined(TORRENT_DISABLE_EXTENSIONS)
-		, m_sync_bytes_read(0)
-#endif
-#ifndef TORRENT_DISABLE_EXTENSIONS
-		, m_upload_only_id(0)
-		, m_holepunch_id(0)
-#endif
-#ifndef TORRENT_DISABLE_EXTENSIONS
-		, m_dont_have_id(0)
-		, m_share_mode_id(0)
-#endif
-#if defined TORRENT_DEBUG || defined TORRENT_RELEASE_ASSERTS
-		, m_in_constructor(true)
-#endif
->>>>>>> 2a4f0569
 	{
 #ifndef TORRENT_DISABLE_LOGGING
 		peer_log(peer_log_alert::info, "CONSTRUCT", "bt_peer_connection");
@@ -764,19 +741,7 @@
 		std::memcpy(ptr, ih.data(), ih.size());
 		ptr += 20;
 
-<<<<<<< HEAD
-		// peer id
-		if (m_settings.get_bool(settings_pack::anonymous_mode))
-		{
-			// in anonymous mode, every peer connection
-			// has a unique peer-id
-			aux::random_bytes(m_our_peer_id);
-		}
-
-		std::memcpy(ptr, m_our_peer_id.data(), 20);
-=======
-		memcpy(ptr, &m_our_peer_id[0], 20);
->>>>>>> 2a4f0569
+		std::memcpy(ptr, &m_our_peer_id[0], 20);
 		ptr += 20;
 
 #ifndef TORRENT_DISABLE_LOGGING
@@ -3238,19 +3203,6 @@
 			}
 
 			set_pid(pid);
-<<<<<<< HEAD
-
-			// disconnect if the peer has the same peer-id as ourself
-			// since it most likely is ourself then
-			if (pid == m_our_peer_id)
-			{
-				if (peer_info_struct()) t->ban_peer(peer_info_struct());
-				disconnect(errors::self_connection, operation_t::bittorrent, 1);
-				return;
-			}
-
-=======
->>>>>>> 2a4f0569
 			m_client_version = identify_client(pid);
 			if (pid[0] == '-' && pid[1] == 'B' && pid[2] == 'C' && pid[7] == '-')
 			{
