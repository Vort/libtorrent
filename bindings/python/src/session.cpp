--- conflicted
+++ resolved
@@ -1068,14 +1068,13 @@
     }
 #endif
 
-<<<<<<< HEAD
     {
         scope s = class_<dummy9>("save_state_flags_t");
         s.attr("save_settings") = lt::session::save_settings;
         s.attr("save_dht_settings") = lt::session::save_dht_settings;
         s.attr("save_dht_state") = lt::session::save_dht_state;
+#ifndef TORRENT_NO_DEPRECATE
         s.attr("save_encryption_settings") = lt::session:: save_encryption_settings;
-#ifndef TORRENT_NO_DEPRECATE
         s.attr("save_as_map") = lt::session::save_as_map;
         s.attr("save_i2p_proxy") = lt::session::save_i2p_proxy;
         s.attr("save_proxy") = lt::session::save_proxy;
@@ -1083,21 +1082,6 @@
         s.attr("save_peer_proxy") = lt::session::save_peer_proxy;
         s.attr("save_web_proxy") = lt::session::save_web_proxy;
         s.attr("save_tracker_proxy") = lt::session::save_tracker_proxy;
-=======
-    enum_<lt::session::save_state_flags_t>("save_state_flags_t")
-        .value("save_settings", lt::session::save_settings)
-        .value("save_dht_settings", lt::session::save_dht_settings)
-        .value("save_dht_state", lt::session::save_dht_state)
-#ifndef TORRENT_NO_DEPRECATE
-        .value("save_encryption_settings", lt::session:: save_encryption_settings)
-        .value("save_as_map", lt::session::save_as_map)
-        .value("save_i2p_proxy", lt::session::save_i2p_proxy)
-        .value("save_proxy", lt::session::save_proxy)
-        .value("save_dht_proxy", lt::session::save_dht_proxy)
-        .value("save_peer_proxy", lt::session::save_peer_proxy)
-        .value("save_web_proxy", lt::session::save_web_proxy)
-        .value("save_tracker_proxy", lt::session::save_tracker_proxy)
->>>>>>> 69ff30f5
 #endif
     }
 
