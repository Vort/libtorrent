/*

Copyright (c) 2015, Arvid Norberg
All rights reserved.

Redistribution and use in source and binary forms, with or without
modification, are permitted provided that the following conditions
are met:

    * Redistributions of source code must retain the above copyright
      notice, this list of conditions and the following disclaimer.
    * Redistributions in binary form must reproduce the above copyright
      notice, this list of conditions and the following disclaimer in
      the documentation and/or other materials provided with the distribution.
    * Neither the name of the author nor the names of its
      contributors may be used to endorse or promote products derived
      from this software without specific prior written permission.

THIS SOFTWARE IS PROVIDED BY THE COPYRIGHT HOLDERS AND CONTRIBUTORS "AS IS"
AND ANY EXPRESS OR IMPLIED WARRANTIES, INCLUDING, BUT NOT LIMITED TO, THE
IMPLIED WARRANTIES OF MERCHANTABILITY AND FITNESS FOR A PARTICULAR PURPOSE
ARE DISCLAIMED. IN NO EVENT SHALL THE COPYRIGHT OWNER OR CONTRIBUTORS BE
LIABLE FOR ANY DIRECT, INDIRECT, INCIDENTAL, SPECIAL, EXEMPLARY, OR
CONSEQUENTIAL DAMAGES (INCLUDING, BUT NOT LIMITED TO, PROCUREMENT OF
SUBSTITUTE GOODS OR SERVICES; LOSS OF USE, DATA, OR PROFITS; OR BUSINESS
INTERRUPTION) HOWEVER CAUSED AND ON ANY THEORY OF LIABILITY, WHETHER IN
CONTRACT, STRICT LIABILITY, OR TORT (INCLUDING NEGLIGENCE OR OTHERWISE)
ARISING IN ANY WAY OUT OF THE USE OF THIS SOFTWARE, EVEN IF ADVISED OF THE
POSSIBILITY OF SUCH DAMAGE.

*/

#include "test.hpp"
#include "libtorrent/alert_manager.hpp"
#include "libtorrent/torrent_handle.hpp"
#include "libtorrent/alert_types.hpp"
#include "libtorrent/extensions.hpp"
#include "setup_transfer.hpp"

#include <functional>
#include <thread>

namespace lt = libtorrent;
using namespace libtorrent;

TORRENT_TEST(limit)
{
	alert_manager mgr(500, 0xffffffff);

	TEST_EQUAL(mgr.alert_queue_size_limit(), 500);
	TEST_EQUAL(mgr.pending(), false);

	// try add 600 torrent_add_alert to make sure we honor the limit of 500
	// alerts.
	for (int i = 0; i < 600; ++i)
		mgr.emplace_alert<torrent_finished_alert>(torrent_handle());

	TEST_EQUAL(mgr.pending(), true);

	std::vector<alert*> alerts;
	mgr.get_all(alerts);

	// even though we posted 600, the limit was 500
	TEST_EQUAL(alerts.size(), 500);

	TEST_EQUAL(mgr.pending(), false);

	// now, try lowering the limit and do the same thing again
	mgr.set_alert_queue_size_limit(200);

	for (int i = 0; i < 600; ++i)
		mgr.emplace_alert<torrent_finished_alert>(torrent_handle());

	TEST_EQUAL(mgr.pending(), true);

	mgr.get_all(alerts);

	// even though we posted 600, the limit was 200
	TEST_EQUAL(alerts.size(), 200);
}

TORRENT_TEST(priority_limit)
{
	alert_manager mgr(100, 0xffffffff);

	TEST_EQUAL(mgr.alert_queue_size_limit(), 100);

	// this should only add 100 because of the limit
	for (int i = 0; i < 200; ++i)
		mgr.emplace_alert<add_torrent_alert>(torrent_handle(), add_torrent_params(), error_code());

	// the limit is twice as high for priority alerts
	for (file_index_t i(0); i < file_index_t(200); ++i)
		mgr.emplace_alert<file_rename_failed_alert>(torrent_handle(), i, error_code());

	std::vector<alert*> alerts;
	mgr.get_all(alerts);

	// even though we posted 400, the limit was 100 for half of them and
	// 200 for the other half, meaning we should have 200 alerts now
	TEST_EQUAL(alerts.size(), 200);
}

<<<<<<< HEAD
=======
void test_dispatch_fun(int& cnt, std::auto_ptr<alert> const& a)
{
	++cnt;
}

TORRENT_TEST(dispatch_function)
{
#ifndef TORRENT_NO_DEPRECATE
	int cnt = 0;
	alert_manager mgr(100, 0xffffffff);

	TEST_EQUAL(mgr.alert_queue_size_limit(), 100);
	TEST_EQUAL(mgr.pending(), false);

	for (int i = 0; i < 20; ++i)
		mgr.emplace_alert<add_torrent_alert>(torrent_handle(), add_torrent_params(), error_code());

	TEST_EQUAL(mgr.pending(), true);

	mgr.set_dispatch_function(boost::bind(&test_dispatch_fun, boost::ref(cnt), _1));

	TEST_EQUAL(mgr.pending(), false);

	TEST_EQUAL(cnt, 20);

	for (int i = 0; i < 200; ++i)
		mgr.emplace_alert<add_torrent_alert>(torrent_handle(), add_torrent_params(), error_code());

	TEST_EQUAL(mgr.pending(), false);
	TEST_EQUAL(cnt, 220);
#endif
}

>>>>>>> 910ccc52
void test_notify_fun(int& cnt)
{
	++cnt;
}

TORRENT_TEST(notify_function)
{
	int cnt = 0;
	alert_manager mgr(100, 0xffffffff);

	TEST_EQUAL(mgr.alert_queue_size_limit(), 100);
	TEST_EQUAL(mgr.pending(), false);

	for (int i = 0; i < 20; ++i)
		mgr.emplace_alert<add_torrent_alert>(torrent_handle(), add_torrent_params(), error_code());

	TEST_EQUAL(mgr.pending(), true);

	// if there are queued alerts when we set the notify function,
	// that counts as an edge and it's called
	mgr.set_notify_function(std::bind(&test_notify_fun, std::ref(cnt)));

	TEST_EQUAL(mgr.pending(), true);
	TEST_EQUAL(cnt, 1);

	// subsequent posted alerts will not cause an edge (because there are
	// already alerts queued)
	for (int i = 0; i < 20; ++i)
		mgr.emplace_alert<add_torrent_alert>(torrent_handle(), add_torrent_params(), error_code());

	TEST_EQUAL(mgr.pending(), true);
	TEST_EQUAL(cnt, 1);

	// however, if we pop all the alerts and post new ones, there will be
	// and edge triggering the notify call
	std::vector<alert*> alerts;
	mgr.get_all(alerts);

	TEST_EQUAL(mgr.pending(), false);

	for (int i = 0; i < 20; ++i)
		mgr.emplace_alert<add_torrent_alert>(torrent_handle(), add_torrent_params(), error_code());

	TEST_EQUAL(mgr.pending(), true);
	TEST_EQUAL(cnt, 2);
}

#ifndef TORRENT_DISABLE_EXTENSIONS
int plugin_alerts[3] = { 0, 0, 0 };

struct test_plugin : libtorrent::plugin
{
	explicit test_plugin(int index) : m_index(index) {}
	void on_alert(alert const* a) override
	{
		++plugin_alerts[m_index];
	}
	int m_index;
};

#endif

TORRENT_TEST(extensions)
{
#ifndef TORRENT_DISABLE_EXTENSIONS
	memset(plugin_alerts, 0, sizeof(plugin_alerts));
	alert_manager mgr(100, 0xffffffff);

	mgr.add_extension(std::make_shared<test_plugin>(0));
	mgr.add_extension(std::make_shared<test_plugin>(1));
	mgr.add_extension(std::make_shared<test_plugin>(2));

	for (int i = 0; i < 53; ++i)
		mgr.emplace_alert<add_torrent_alert>(torrent_handle(), add_torrent_params(), error_code());

	TEST_EQUAL(plugin_alerts[0], 53);
	TEST_EQUAL(plugin_alerts[1], 53);
	TEST_EQUAL(plugin_alerts[2], 53);

	for (int i = 0; i < 17; ++i)
		mgr.emplace_alert<add_torrent_alert>(torrent_handle(), add_torrent_params(), error_code());

	TEST_EQUAL(plugin_alerts[0], 70);
	TEST_EQUAL(plugin_alerts[1], 70);
	TEST_EQUAL(plugin_alerts[2], 70);
#endif
}

void post_torrent_added(alert_manager* mgr)
{
<<<<<<< HEAD
	std::this_thread::sleep_for(lt::milliseconds(10));
	mgr->emplace_alert<torrent_added_alert>(torrent_handle());
=======
	test_sleep(10);
	mgr->emplace_alert<add_torrent_alert>(torrent_handle(), add_torrent_params(), error_code());
>>>>>>> 910ccc52
}

TORRENT_TEST(wait_for_alert)
{
	alert_manager mgr(100, 0xffffffff);

	time_point start = clock_type::now();

	alert* a = mgr.wait_for_alert(seconds(1));

	time_point end = clock_type::now();
	TEST_EQUAL(a, static_cast<alert*>(nullptr));
	std::printf("delay: %d ms (expected 1 second)\n"
		, int(total_milliseconds(end - start)));
	TEST_CHECK(end - start > milliseconds(900));
	TEST_CHECK(end - start < milliseconds(1100));

	mgr.emplace_alert<add_torrent_alert>(torrent_handle(), add_torrent_params(), error_code());

	start = clock_type::now();
	a = mgr.wait_for_alert(seconds(1));
	end = clock_type::now();

	std::printf("delay: %d ms\n", int(total_milliseconds(end - start)));
	TEST_CHECK(end - start < milliseconds(1));
	TEST_CHECK(a->type() == add_torrent_alert::alert_type);

	std::vector<alert*> alerts;
	mgr.get_all(alerts);

	start = clock_type::now();
	std::thread posting_thread(&post_torrent_added, &mgr);

	a = mgr.wait_for_alert(seconds(10));
	end = clock_type::now();

	std::printf("delay: %d ms\n", int(total_milliseconds(end - start)));
	TEST_CHECK(end - start < milliseconds(500));
	TEST_CHECK(a->type() == add_torrent_alert::alert_type);

	posting_thread.join();
}

<<<<<<< HEAD
=======
TORRENT_TEST(queued_resume)
{
	alert_manager mgr(100, 0xffffffff);

	TEST_EQUAL(mgr.num_queued_resume(), 0);

	for (int i = 0; i < 17; ++i)
		mgr.emplace_alert<add_torrent_alert>(torrent_handle(), add_torrent_params(), error_code());

	TEST_EQUAL(mgr.num_queued_resume(), 0);

	std::vector<alert*> alerts;
	int num_resume = 0;
	mgr.get_all(alerts, num_resume);
	TEST_EQUAL(num_resume, 0);
	TEST_EQUAL(alerts.size(), 17);

	TEST_EQUAL(mgr.num_queued_resume(), 0);

	error_code ec(boost::system::errc::no_such_file_or_directory
		, generic_category());

	for (int i = 0; i < 2; ++i)
		mgr.emplace_alert<save_resume_data_failed_alert>(torrent_handle(), ec);

	TEST_EQUAL(mgr.num_queued_resume(), 2);

	mgr.get_all(alerts, num_resume);
	TEST_EQUAL(num_resume, 2);
	TEST_EQUAL(alerts.size(), 2);

	TEST_EQUAL(mgr.num_queued_resume(), 0);
}

>>>>>>> 910ccc52
TORRENT_TEST(alert_mask)
{
	alert_manager mgr(100, 0xffffffff);

	TEST_CHECK(mgr.should_post<add_torrent_alert>());
	TEST_CHECK(mgr.should_post<torrent_paused_alert>());

	mgr.set_alert_mask(0);

	TEST_CHECK(!mgr.should_post<add_torrent_alert>());
	TEST_CHECK(!mgr.should_post<torrent_paused_alert>());
}
<|MERGE_RESOLUTION|>--- conflicted
+++ resolved
@@ -101,42 +101,6 @@
 	TEST_EQUAL(alerts.size(), 200);
 }
 
-<<<<<<< HEAD
-=======
-void test_dispatch_fun(int& cnt, std::auto_ptr<alert> const& a)
-{
-	++cnt;
-}
-
-TORRENT_TEST(dispatch_function)
-{
-#ifndef TORRENT_NO_DEPRECATE
-	int cnt = 0;
-	alert_manager mgr(100, 0xffffffff);
-
-	TEST_EQUAL(mgr.alert_queue_size_limit(), 100);
-	TEST_EQUAL(mgr.pending(), false);
-
-	for (int i = 0; i < 20; ++i)
-		mgr.emplace_alert<add_torrent_alert>(torrent_handle(), add_torrent_params(), error_code());
-
-	TEST_EQUAL(mgr.pending(), true);
-
-	mgr.set_dispatch_function(boost::bind(&test_dispatch_fun, boost::ref(cnt), _1));
-
-	TEST_EQUAL(mgr.pending(), false);
-
-	TEST_EQUAL(cnt, 20);
-
-	for (int i = 0; i < 200; ++i)
-		mgr.emplace_alert<add_torrent_alert>(torrent_handle(), add_torrent_params(), error_code());
-
-	TEST_EQUAL(mgr.pending(), false);
-	TEST_EQUAL(cnt, 220);
-#endif
-}
-
->>>>>>> 910ccc52
 void test_notify_fun(int& cnt)
 {
 	++cnt;
@@ -227,13 +191,8 @@
 
 void post_torrent_added(alert_manager* mgr)
 {
-<<<<<<< HEAD
 	std::this_thread::sleep_for(lt::milliseconds(10));
-	mgr->emplace_alert<torrent_added_alert>(torrent_handle());
-=======
-	test_sleep(10);
 	mgr->emplace_alert<add_torrent_alert>(torrent_handle(), add_torrent_params(), error_code());
->>>>>>> 910ccc52
 }
 
 TORRENT_TEST(wait_for_alert)
@@ -277,43 +236,6 @@
 	posting_thread.join();
 }
 
-<<<<<<< HEAD
-=======
-TORRENT_TEST(queued_resume)
-{
-	alert_manager mgr(100, 0xffffffff);
-
-	TEST_EQUAL(mgr.num_queued_resume(), 0);
-
-	for (int i = 0; i < 17; ++i)
-		mgr.emplace_alert<add_torrent_alert>(torrent_handle(), add_torrent_params(), error_code());
-
-	TEST_EQUAL(mgr.num_queued_resume(), 0);
-
-	std::vector<alert*> alerts;
-	int num_resume = 0;
-	mgr.get_all(alerts, num_resume);
-	TEST_EQUAL(num_resume, 0);
-	TEST_EQUAL(alerts.size(), 17);
-
-	TEST_EQUAL(mgr.num_queued_resume(), 0);
-
-	error_code ec(boost::system::errc::no_such_file_or_directory
-		, generic_category());
-
-	for (int i = 0; i < 2; ++i)
-		mgr.emplace_alert<save_resume_data_failed_alert>(torrent_handle(), ec);
-
-	TEST_EQUAL(mgr.num_queued_resume(), 2);
-
-	mgr.get_all(alerts, num_resume);
-	TEST_EQUAL(num_resume, 2);
-	TEST_EQUAL(alerts.size(), 2);
-
-	TEST_EQUAL(mgr.num_queued_resume(), 0);
-}
-
->>>>>>> 910ccc52
 TORRENT_TEST(alert_mask)
 {
 	alert_manager mgr(100, 0xffffffff);
