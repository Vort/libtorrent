/*

Copyright (c) 2007-2016, Arvid Norberg, Steven Siloti
All rights reserved.

Redistribution and use in source and binary forms, with or without
modification, are permitted provided that the following conditions
are met:

    * Redistributions of source code must retain the above copyright
      notice, this list of conditions and the following disclaimer.
    * Redistributions in binary form must reproduce the above copyright
      notice, this list of conditions and the following disclaimer in
      the documentation and/or other materials provided with the distribution.
    * Neither the name of the author nor the names of its
      contributors may be used to endorse or promote products derived
      from this software without specific prior written permission.

THIS SOFTWARE IS PROVIDED BY THE COPYRIGHT HOLDERS AND CONTRIBUTORS "AS IS"
AND ANY EXPRESS OR IMPLIED WARRANTIES, INCLUDING, BUT NOT LIMITED TO, THE
IMPLIED WARRANTIES OF MERCHANTABILITY AND FITNESS FOR A PARTICULAR PURPOSE
ARE DISCLAIMED. IN NO EVENT SHALL THE COPYRIGHT OWNER OR CONTRIBUTORS BE
LIABLE FOR ANY DIRECT, INDIRECT, INCIDENTAL, SPECIAL, EXEMPLARY, OR
CONSEQUENTIAL DAMAGES (INCLUDING, BUT NOT LIMITED TO, PROCUREMENT OF
SUBSTITUTE GOODS OR SERVICES; LOSS OF USE, DATA, OR PROFITS; OR BUSINESS
INTERRUPTION) HOWEVER CAUSED AND ON ANY THEORY OF LIABILITY, WHETHER IN
CONTRACT, STRICT LIABILITY, OR TORT (INCLUDING NEGLIGENCE OR OTHERWISE)
ARISING IN ANY WAY OUT OF THE USE OF THIS SOFTWARE, EVEN IF ADVISED OF THE
POSSIBILITY OF SUCH DAMAGE.

*/

#ifndef TORRENT_DISK_IO_THREAD
#define TORRENT_DISK_IO_THREAD

#include "libtorrent/config.hpp"
#include "libtorrent/storage.hpp"
#include "libtorrent/allocator.hpp"
#include "libtorrent/io_service.hpp"
#include "libtorrent/sliding_average.hpp"
#include "libtorrent/disk_io_job.hpp"
#include "libtorrent/disk_job_pool.hpp"
#include "libtorrent/block_cache.hpp"
#include "libtorrent/file_pool.hpp"
#include "libtorrent/disk_interface.hpp"
#include "libtorrent/performance_counters.hpp"
#include "libtorrent/aux_/session_settings.hpp"
#include "libtorrent/thread.hpp"

#include "libtorrent/aux_/disable_warnings_push.hpp"

#include <boost/function/function0.hpp>
#include <boost/noncopyable.hpp>
#include <boost/shared_array.hpp>
#include <boost/optional.hpp>
#include <boost/shared_ptr.hpp>
#include <deque>
#ifndef TORRENT_DISABLE_POOL_ALLOCATOR
#include <boost/pool/pool.hpp>
#endif
#include <boost/atomic.hpp>

#include "libtorrent/aux_/disable_warnings_pop.hpp"

namespace libtorrent
{
	class alert;
	struct add_torrent_params;
	struct counters;
	class  alert_manager;

	struct cached_piece_info
	{
		piece_manager* storage;

		// holds one entry for each block in this piece. ``true`` represents
		// the data for that block being in the disk cache and ``false`` means it's not.
		std::vector<bool> blocks;

		// the time when a block was last written to this piece. The older
		// a piece is, the more likely it is to be flushed to disk.
		time_point last_use;

		// The index of the next block that needs to be hashed.
		// Blocks are hashed as they are downloaded in order to not
		// have to re-read them from disk once the piece is complete, to
		// compare its hash against the hashes in the .torrent file.
		int next_to_hash;

		// the piece index for this cache entry.
		int piece;

		enum kind_t { read_cache = 0, write_cache = 1, volatile_read_cache = 2 };

		// specifies if this piece is part of the read cache or the write cache.
		kind_t kind;

		bool need_readback;
	};

	typedef tailqueue<disk_io_job> jobqueue_t;

	// this struct holds a number of statistics counters
	// relevant for the disk io thread and disk cache.
	struct TORRENT_EXPORT cache_status
	{
		// initializes all counters to 0
		cache_status()
			: pieces()
#ifndef TORRENT_NO_DEPRECATE
			, blocks_written(0)
			, writes(0)
			, blocks_read(0)
			, blocks_read_hit(0)
			, reads(0)
			, queued_bytes(0)
			, cache_size(0)
			, write_cache_size(0)
			, read_cache_size(0)
			, pinned_blocks(0)
			, total_used_buffers(0)
			, average_read_time(0)
			, average_write_time(0)
			, average_hash_time(0)
			, average_job_time(0)
			, cumulative_job_time(0)
			, cumulative_read_time(0)
			, cumulative_write_time(0)
			, cumulative_hash_time(0)
			, total_read_back(0)
			, read_queue_size(0)
			, blocked_jobs(0)
			, queued_jobs(0)
			, peak_queued(0)
			, pending_jobs(0)
			, num_jobs(0)
			, num_read_jobs(0)
			, num_write_jobs(0)
			, arc_mru_size(0)
			, arc_mru_ghost_size(0)
			, arc_mfu_size(0)
			, arc_mfu_ghost_size(0)
			, arc_write_size(0)
			, arc_volatile_size(0)
			, num_writing_threads(0)
#endif
		{
#ifndef TORRENT_NO_DEPRECATE
			memset(num_fence_jobs, 0, sizeof(num_fence_jobs));
#endif
		}

		std::vector<cached_piece_info> pieces;

#ifndef TORRENT_NO_DEPRECATE
		// the total number of 16 KiB blocks written to disk
		// since this session was started.
		int blocks_written;

		// the total number of write operations performed since this
		// session was started.
		// 
		// The ratio (``blocks_written`` - ``writes``) / ``blocks_written`` represents
		// the number of saved write operations per total write operations. i.e. a kind
		// of cache hit ratio for the write cahe.
		int writes;

		// the number of blocks that were requested from the
		// bittorrent engine (from peers), that were served from disk or cache.
		int blocks_read;

		// the number of blocks that was just copied from the read cache
		//
		// The ratio ``blocks_read_hit`` / ``blocks_read`` is the cache hit ratio
		// for the read cache.
		int blocks_read_hit;

		// the number of read operations used
		int reads;

		// the number of bytes queued for writing, including bytes
		// submitted to the OS for writing, but not yet complete
		mutable boost::int64_t queued_bytes;

		// the number of 16 KiB blocks currently in the disk cache (both read and write).
		// This includes both read and write cache.
		int cache_size;

		// the number of blocks in the cache used for write cache
		int write_cache_size;

		// the number of 16KiB blocks in the read cache.
		int read_cache_size;

		// the number of blocks with a refcount > 0, i.e.
		// they may not be evicted
		int pinned_blocks;

		// the total number of buffers currently in use.
		// This includes the read/write disk cache as well as send and receive buffers
		// used in peer connections.
		mutable int total_used_buffers;

		// the number of microseconds an average disk I/O job
		// has to wait in the job queue before it get processed.

		// the time read jobs takes on average to complete
		// (not including the time in the queue), in microseconds. This only measures
		// read cache misses.
		int average_read_time;

		// the time write jobs takes to complete, on average,
		// in microseconds. This does not include the time the job sits in the disk job
		// queue or in the write cache, only blocks that are flushed to disk.
		int average_write_time;

		// the time hash jobs takes to complete on average, in
		// microseconds. Hash jobs include running SHA-1 on the data (which for the most
		// part is done incrementally) and sometimes reading back parts of the piece. It
		// also includes checking files without valid resume data.
		int average_hash_time;
		int average_job_time;

		// the number of milliseconds spent in all disk jobs, and specific ones
		// since the start of the session. Times are specified in milliseconds
		int cumulative_job_time;
		int cumulative_read_time;
		int cumulative_write_time;
		int cumulative_hash_time;

		// the number of blocks that had to be read back from disk because
		// they were flushed before the SHA-1 hash got to hash them. If this
		// is large, a larger cache could significantly improve performance
		int total_read_back;

		// number of read jobs in the disk job queue
		int read_queue_size;

		// number of jobs blocked because of a fence
		int blocked_jobs;

		// number of jobs waiting to be issued (m_to_issue)
		// average over 30 seconds
		int queued_jobs;

		// largest ever seen number of queued jobs
		int peak_queued;

		// number of jobs waiting to complete (m_pending)
		// average over 30 seconds
		int pending_jobs;

		// total number of disk job objects allocated right now
		int num_jobs;

		// total number of disk read job objects allocated right now
		int num_read_jobs;

		// total number of disk write job objects allocated right now
		int num_write_jobs;

		// ARC cache stats. All of these counters are in number of pieces
		// not blocks. A piece does not necessarily correspond to a certain
		// number of blocks. The pieces in the ghost list never have any
		// blocks in them
		int arc_mru_size;
		int arc_mru_ghost_size;
		int arc_mfu_size;
		int arc_mfu_ghost_size;
		int arc_write_size;
		int arc_volatile_size;

		// the number of threads currently writing to disk
		int num_writing_threads;

		// counts only fence jobs that are currently blocking jobs
		// not fences that are themself blocked
		int num_fence_jobs[disk_io_job::num_job_ids];
#endif
	};

	// this is a singleton consisting of the thread and a queue
	// of disk io jobs
	struct TORRENT_EXTRA_EXPORT disk_io_thread TORRENT_FINAL
		: disk_job_pool
		, disk_interface
		, buffer_allocator_interface
	{
		disk_io_thread(io_service& ios
			, counters& cnt
			, void* userdata
			, int block_size = 16 * 1024);
		~disk_io_thread();

		void set_settings(settings_pack const* sett, alert_manager& alerts);
		void set_num_threads(int i, bool wait = true);

		void abort(bool wait);

		void async_read(piece_manager* storage, peer_request const& r
			, boost::function<void(disk_io_job const*)> const& handler, void* requester
			, int flags = 0) TORRENT_OVERRIDE;
		void async_write(piece_manager* storage, peer_request const& r
			, disk_buffer_holder& buffer
			, boost::function<void(disk_io_job const*)> const& handler
			, int flags = 0) TORRENT_OVERRIDE;
		void async_hash(piece_manager* storage, int piece, int flags
			, boost::function<void(disk_io_job const*)> const& handler, void* requester) TORRENT_OVERRIDE;
		void async_move_storage(piece_manager* storage, std::string const& p, int flags
			, boost::function<void(disk_io_job const*)> const& handler) TORRENT_OVERRIDE;
		void async_release_files(piece_manager* storage
			, boost::function<void(disk_io_job const*)> const& handler
<<<<<<< HEAD
			= boost::function<void(disk_io_job const*)>()) TORRENT_OVERRIDE;
		void async_delete_files(piece_manager* storage
			, boost::function<void(disk_io_job const*)> const& handler) TORRENT_OVERRIDE;
		void async_check_files(piece_manager* storage
			, add_torrent_params const* resume_data
=======
			= boost::function<void(disk_io_job const*)>());
		void async_delete_files(piece_manager* storage, int options
			, boost::function<void(disk_io_job const*)> const& handler);
		void async_check_fastresume(piece_manager* storage
			, bdecode_node const* resume_data
>>>>>>> a1d60db7
			, std::vector<std::string>& links
			, boost::function<void(disk_io_job const*)> const& handler) TORRENT_OVERRIDE;
		void async_rename_file(piece_manager* storage, int index, std::string const& name
			, boost::function<void(disk_io_job const*)> const& handler) TORRENT_OVERRIDE;
		void async_stop_torrent(piece_manager* storage
			, boost::function<void(disk_io_job const*)> const& handler) TORRENT_OVERRIDE;
		void async_cache_piece(piece_manager* storage, int piece
			, boost::function<void(disk_io_job const*)> const& handler) TORRENT_OVERRIDE;
#ifndef TORRENT_NO_DEPRECATE
		void async_finalize_file(piece_manager* storage, int file
			, boost::function<void(disk_io_job const*)> const& handler
			= boost::function<void(disk_io_job const*)>()) TORRENT_OVERRIDE;
#endif
		void async_flush_piece(piece_manager* storage, int piece
			, boost::function<void(disk_io_job const*)> const& handler
			= boost::function<void(disk_io_job const*)>()) TORRENT_OVERRIDE;
		void async_set_file_priority(piece_manager* storage
			, std::vector<boost::uint8_t> const& prio
			, boost::function<void(disk_io_job const*)> const& handler) TORRENT_OVERRIDE;
		void async_load_torrent(add_torrent_params* params
			, boost::function<void(disk_io_job const*)> const& handler) TORRENT_OVERRIDE;
		void async_tick_torrent(piece_manager* storage
			, boost::function<void(disk_io_job const*)> const& handler) TORRENT_OVERRIDE;

		void clear_read_cache(piece_manager* storage) TORRENT_OVERRIDE;
		void async_clear_piece(piece_manager* storage, int index
			, boost::function<void(disk_io_job const*)> const& handler) TORRENT_OVERRIDE;
		// this is not asynchronous and requires that the piece does not
		// have any pending buffers. It's meant to be used for pieces that
		// were just read and hashed and failed the hash check.
		// there should be no read-operations left, and all buffers should
		// be discardable
		void clear_piece(piece_manager* storage, int index) TORRENT_OVERRIDE;

		// implements buffer_allocator_interface
		void reclaim_block(block_cache_reference ref);
		void free_disk_buffer(char* buf) TORRENT_OVERRIDE { m_disk_cache.free_buffer(buf); }
		char* allocate_disk_buffer(char const* category) TORRENT_OVERRIDE
		{
			bool exceed = false;
			return allocate_disk_buffer(exceed, boost::shared_ptr<disk_observer>(), category);
		}

		void trigger_cache_trim();
		char* allocate_disk_buffer(bool& exceeded, boost::shared_ptr<disk_observer> o
			, char const* category) TORRENT_OVERRIDE;
		char* async_allocate_disk_buffer(char const* category, boost::function<void(char*)> const& handler) TORRENT_OVERRIDE;

		bool exceeded_cache_use() const
		{ return m_disk_cache.exceeded_max_size(); }

		void update_stats_counters(counters& c) const TORRENT_OVERRIDE;
		void get_cache_info(cache_status* ret, bool no_pieces = true
			, piece_manager const* storage = 0) const TORRENT_OVERRIDE;

		// this submits all queued up jobs to the thread
		void submit_jobs();

		block_cache* cache() { return &m_disk_cache; }

#if TORRENT_USE_ASSERTS
		bool is_disk_buffer(char* buffer) const { return m_disk_cache.is_disk_buffer(buffer); }
#endif

		enum thread_type_t {
			generic_thread,
			hasher_thread
		};

		void thread_fun(int thread_id, thread_type_t type
			, boost::shared_ptr<io_service::work> w);

		file_pool& files() { return m_file_pool; }

		io_service& get_io_service() { return m_ios; }

		int prep_read_job_impl(disk_io_job* j, bool check_fence = true);

#if TORRENT_USE_INVARIANT_CHECKS
		void check_invariant() const;
#endif

		void maybe_issue_queued_read_jobs(cached_piece_entry* pe,
			jobqueue_t& completed_jobs);
		int do_read(disk_io_job* j, jobqueue_t& completed_jobs);
		int do_uncached_read(disk_io_job* j);

		int do_write(disk_io_job* j, jobqueue_t& completed_jobs);
		int do_uncached_write(disk_io_job* j);

		int do_hash(disk_io_job* j, jobqueue_t& completed_jobs);
		int do_uncached_hash(disk_io_job* j);

		int do_move_storage(disk_io_job* j, jobqueue_t& completed_jobs);
		int do_release_files(disk_io_job* j, jobqueue_t& completed_jobs);
		int do_delete_files(disk_io_job* j, jobqueue_t& completed_jobs);
		int do_check_fastresume(disk_io_job* j, jobqueue_t& completed_jobs);
		int do_rename_file(disk_io_job* j, jobqueue_t& completed_jobs);
		int do_stop_torrent(disk_io_job* j, jobqueue_t& completed_jobs);
		int do_read_and_hash(disk_io_job* j, jobqueue_t& completed_jobs);
		int do_cache_piece(disk_io_job* j, jobqueue_t& completed_jobs);
#ifndef TORRENT_NO_DEPRECATE
		int do_finalize_file(disk_io_job* j, jobqueue_t& completed_jobs);
#endif
		int do_flush_piece(disk_io_job* j, jobqueue_t& completed_jobs);
		int do_flush_hashed(disk_io_job* j, jobqueue_t& completed_jobs);
		int do_flush_storage(disk_io_job* j, jobqueue_t& completed_jobs);
		int do_trim_cache(disk_io_job* j, jobqueue_t& completed_jobs);
		int do_file_priority(disk_io_job* j, jobqueue_t& completed_jobs);
		int do_load_torrent(disk_io_job* j, jobqueue_t& completed_jobs);
		int do_clear_piece(disk_io_job* j, jobqueue_t& completed_jobs);
		int do_tick(disk_io_job* j, jobqueue_t& completed_jobs);
		int do_resolve_links(disk_io_job* j, jobqueue_t& completed_jobs);

		void call_job_handlers(void* userdata);

	private:

		enum return_value_t
		{
			// the do_* functions can return this to indicate the disk
			// job did not complete immediately, and shouldn't be posted yet
			defer_handler = -200,

			// the job cannot be completed right now, put it back in the
			// queue and try again later
			retry_job = -201
		};

		void add_completed_job(disk_io_job* j);
		void add_completed_jobs(jobqueue_t& jobs);
		void add_completed_jobs_impl(jobqueue_t& jobs
			, jobqueue_t& completed_jobs);

		void fail_jobs(storage_error const& e, jobqueue_t& jobs_);
		void fail_jobs_impl(storage_error const& e, jobqueue_t& src, jobqueue_t& dst);

		void check_cache_level(mutex::scoped_lock& l, jobqueue_t& completed_jobs);

		void perform_job(disk_io_job* j, jobqueue_t& completed_jobs);

		// this queues up another job to be submitted
		void add_job(disk_io_job* j, bool user_add = true);
		void add_fence_job(piece_manager* storage, disk_io_job* j
			, bool user_add = true);

		// assumes l is locked (cache mutex).
		// writes out the blocks [start, end) (releases the lock
		// during the file operation)
		int flush_range(cached_piece_entry* p, int start, int end
			, jobqueue_t& completed_jobs, mutex::scoped_lock& l);

		// low level flush operations, used by flush_range
		int build_iovec(cached_piece_entry* pe, int start, int end
			, file::iovec_t* iov, int* flushing, int block_base_index = 0);
		void flush_iovec(cached_piece_entry* pe, file::iovec_t const* iov, int const* flushing
			, int num_blocks, storage_error& error);
		void iovec_flushed(cached_piece_entry* pe
			, int* flushing, int num_blocks, int block_offset
			, storage_error const& error
			, jobqueue_t& completed_jobs);

		// assumes l is locked (the cache mutex).
		// assumes pe->hash to be set.
		// If there are new blocks in piece 'pe' that have not been
		// hashed by the partial_hash object attached to this piece,
		// the piece will
		void kick_hasher(cached_piece_entry* pe, mutex::scoped_lock& l);

		// flags to pass in to flush_cache()
		enum flush_flags_t
		{
			// only flush read cache (this is cheap)
			flush_read_cache = 1,
			// flush read cache, and write cache
			flush_write_cache = 2,
			// flush read cache, delete write cache without flushing to disk
			flush_delete_cache = 4,
			// expect all pieces for the storage to have been
			// cleared when flush_cache() returns. This is only
			// used for asserts and only applies for fence jobs
			flush_expect_clear = 8
		};
		void flush_cache(piece_manager* storage, boost::uint32_t flags, jobqueue_t& completed_jobs, mutex::scoped_lock& l);
		void flush_expired_write_blocks(jobqueue_t& completed_jobs, mutex::scoped_lock& l);
		void flush_piece(cached_piece_entry* pe, int flags, jobqueue_t& completed_jobs, mutex::scoped_lock& l);

		int try_flush_hashed(cached_piece_entry* p, int cont_blocks, jobqueue_t& completed_jobs, mutex::scoped_lock& l);

		void try_flush_write_blocks(int num, jobqueue_t& completed_jobs, mutex::scoped_lock& l);

		// used to batch reclaiming of blocks to once per cycle
		void commit_reclaimed_blocks();

		void maybe_flush_write_blocks();
		void execute_job(disk_io_job* j);
		void immediate_execute();
		void abort_jobs();

		// this is a counter which is atomically incremented
		// by each thread as it's started up, in order to
		// assign a unique id to each thread
		boost::atomic<int> m_num_threads;

		// set to true once we start shutting down
		boost::atomic<bool> m_abort;

		// this is a counter of how many threads are currently running.
		// it's used to identify the last thread still running while
		// shutting down. This last thread is responsible for cleanup
		boost::atomic<int> m_num_running_threads;

		// the actual threads running disk jobs
		std::vector<boost::shared_ptr<thread> > m_threads;

		aux::session_settings m_settings;

		// userdata pointer for the complete_job function, which
		// is posted to the network thread when jobs complete
		void* m_userdata;

		// the last time we expired write blocks from the cache
		time_point m_last_cache_expiry;

		time_point m_last_file_check;

		// LRU cache of open files
		file_pool m_file_pool;

		// disk cache
		mutable mutex m_cache_mutex;
		block_cache m_disk_cache;
		enum
		{
			cache_check_idle,
			cache_check_active,
			cache_check_reinvoke
		};
		int m_cache_check_state;

		// total number of blocks in use by both the read
		// and the write cache. This is not supposed to
		// exceed m_cache_size

		counters& m_stats_counters;

		// average read time for cache misses (in microseconds)
		average_accumulator m_read_time;

		// average write time (in microseconds)
		average_accumulator m_write_time;

		// average hash time (in microseconds)
		average_accumulator m_hash_time;

		// average time to serve a job (any job) in microseconds
		average_accumulator m_job_time;

		// this is the main thread io_service. Callbacks are
		// posted on this in order to have them execute in
		// the main thread.
		io_service& m_ios;

		// used to wake up the disk IO thread when there are new
		// jobs on the job queue (m_queued_jobs)
		condition_variable m_job_cond;

		// mutex to protect the m_queued_jobs list
		mutable mutex m_job_mutex;

		// jobs queued for servicing
		jobqueue_t m_queued_jobs;

		// when using more than 2 threads, this is
		// used for just hashing jobs, just for threads
		// dedicated to do hashing
		condition_variable m_hash_job_cond;
		jobqueue_t m_queued_hash_jobs;

		// used to rate limit disk performance warnings
		time_point m_last_disk_aio_performance_warning;

		// jobs that are completed are put on this queue
		// whenever the queue size grows from 0 to 1
		// a message is posted to the network thread, which
		// will then drain the queue and execute the jobs'
		// handler functions
		mutex m_completed_jobs_mutex;
		jobqueue_t m_completed_jobs;

		// these are blocks that have been returned by the main thread
		// but they haven't been freed yet. This is used to batch
		// reclaiming of blocks, to only need one mutex lock per cycle
		std::vector<block_cache_reference> m_blocks_to_reclaim;

		// when this is true, there is an outstanding message in the
		// message queue that will reclaim all blocks in
		// m_blocks_to_reclaim, there's no need to send another one
		bool m_outstanding_reclaim_message;
#if TORRENT_USE_ASSERTS
		int m_magic;
#endif
	};
}

#endif
<|MERGE_RESOLUTION|>--- conflicted
+++ resolved
@@ -310,19 +310,11 @@
 			, boost::function<void(disk_io_job const*)> const& handler) TORRENT_OVERRIDE;
 		void async_release_files(piece_manager* storage
 			, boost::function<void(disk_io_job const*)> const& handler
-<<<<<<< HEAD
 			= boost::function<void(disk_io_job const*)>()) TORRENT_OVERRIDE;
-		void async_delete_files(piece_manager* storage
+		void async_delete_files(piece_manager* storage, int options
 			, boost::function<void(disk_io_job const*)> const& handler) TORRENT_OVERRIDE;
 		void async_check_files(piece_manager* storage
 			, add_torrent_params const* resume_data
-=======
-			= boost::function<void(disk_io_job const*)>());
-		void async_delete_files(piece_manager* storage, int options
-			, boost::function<void(disk_io_job const*)> const& handler);
-		void async_check_fastresume(piece_manager* storage
-			, bdecode_node const* resume_data
->>>>>>> a1d60db7
 			, std::vector<std::string>& links
 			, boost::function<void(disk_io_job const*)> const& handler) TORRENT_OVERRIDE;
 		void async_rename_file(piece_manager* storage, int index, std::string const& name
