<<<<<<< HEAD
	* fix i2p SAM protocol parsing of quoted messages
	* expose i2p peer destination in peer_info
	* fix i2p tracker announces
=======
	* improve handling of allow_i2p_mixed setting to work for magnet links
>>>>>>> a0f8ed1c
	* fix web seed request for renamed single-file torrents
	* fix issue where web seeds could disappear from resume data
	* extend save_resume with additional conditional flags
	* fix issue with retrying trackers in tiers > 0
	* fix last_upload and last_download resume data fields to use posix time
	* improve error messages for no_connect_privileged_ports, by untangle it from the port filter
	* fix I2P issue introduced in 2.0.0
	* add async tracker status query, post_trackers()
	* add async torrent status query, post_status()
	* support loading version 2 of resume data format
	* fix issue with odd piece sizes
	* add async piece availability query, post_piece_availability()
	* add async download queue query, post_download_queue()
	* add async file_progress query, post_file_progress()
	* add async peer_info query, post_peer_info()

2.0.8 released

	* fix uTP streams timing out instead of closing cleanly
	* add write_torrent_file_buf() overload for generating .torrent files
	* add create_torrent::generate_buf() function to generate into a buffer
	* fix copy_file when the file ends with a sparse region
	* uTP performance, fix packet loss when sending is stalled
	* fix trackers being stuck after session pause/resume
	* fix bug in hash_picker with empty files
	* uTP performance, prevent premature timeouts/resends
	* add option to not memory map files below a certain size
	* settings_pack now returns default values when queried for missing settings
	* fix copy_file fall-back when SEEK_HOL/SEEK_DATA is not supported
	* improve error reporting from file copy and move
	* tweak pad file placement to match reference implementation (tail-padding)
	* uTP performance, more lenient nagle's algorithm to always allow one outstanding undersized packet
	* uTP performance, piggy-back held back undersized packet with ACKs
	* uTP performance, don't send redundant deferred ACKs
	* support incoming SOCKS5 packets with hostnames as source address, for UDP trackers
	* ignore duplicate network interface change notifications on linux
	* fix total_want/want accounting when forcing a recheck
	* fix merging metadata with magnet links added on top of existing torrents
	* add torrent_flag to default all file priorities to dont_download
	* fix &so= feature in magnet links
	* improve compatibility of SOCKS5 UDP ASSOCIATE
	* fix madvise range for flushing cache in mmap_storage
	* open files with no_cache set in O_SYNC mode

* 2.0.7 released

	* fix issue in use of copy_file_range() on linux
	* avoid open-file race in the file_view_pool
	* fix issue where stop-when-ready would not close files
	* fix issue with duplicate hybrid torrent via separate v1 and v2 magnet links
	* added new function to load torrent files, load_torrent_*()
	* support sync_file_range() on linux
	* fix issue in write_torrent_file() when file size is exactly piece size
	* fix file_num_blocks() and file_num_pieces() for empty files
	* add new overload to make_magnet_uri()
	* add missing protocol version to tracker_reply_alert and tracker_error_alert
	* fix privilege issue with SetFileValidData()
	* add asynchronous overload of torrent_handle::add_piece()
	* default to a single hashing thread, for full checks
	* Fix bug when checking files and the first piece is invalid

* 2.0.6 released

	* fix issue creating a v2 torrent from torrent_info containing an empty file
	* make recheck files also update which files use partfile
	* add write_through disk_io_write_mode, which flushes pieces to disk immediately
	* improve copy file function to preserve sparse regions (when supported)
	* add function to truncate over-sized files part of a torrent
	* fix directory creation on windows shared folders
	* add flag to make add_files() not record file attributes
	* deprecate (unused) allow_partial_disk_writes settings
	* fix disk-full error reporting in mmap_disk_io
	* fixed similar-torrents feature for v2 torrents
	* fix potential unbounded recursion in add_completed_job, in disk I/O
	* deprecated (unused) volatile_read_cache setting
	* fix part files being marked as hidden on windows

* 2.0.5 released

	* on windows, explicitly flush memory mapped files periodically
	* fix build with WolfSSL
	* fix issue where incoming uTP connections were not accepted over SOCKS5
	* fix several issues in handling of checking files of v2 torrents, esp. from magnet links
	* make the token limit when parsing metadata from magnet files configurable
	* fix issue with stalled pieces on disk full errors
	* fix missing python binding for file_progress_flags
	* fix torrent_file_with_hashes() to fail when we don't have the piece layers
	* restore path character encoding conversion for non UTF-8 locales on linux
	* fix use-after-free bug in make_magnet_uri
	* add write_torrent_file() to produce a .torrent file from add_torrent_params
	* allow loading v2 .torrent files without piece layer
	* fix issue with adding v2 torrents with invalid file root hash

* 2.0.4 released

	* fix piece picker bug causing double-picks with prefer-contiguous enabled
	* expose session_params in python bindings
	* fix (deprecated) use of add_torrent_params::info_hash
	* fix issue creating and loading v2 torrents with empty files. Improves
	  conformance to BEP52 reference implementation

* 2.0.3 released

	* add new torrent_file_with_hashes() which includes piece layers for
	  creating .torrent files
	* add file_prio_alert, posted when file priorities are updated
	* fix issue where set_piece_hashes() would not propagate file errors
	* add missing python binding for event_t
	* add work-around for systems without fseeko() (such as Android)
	* add convenience header libtorrent/libtorrent.hpp
	* increase default max_allowed_in_request_queue
	* fix loading non-ascii filenames on windows with torrent_info constructor (2.0 regression)
	* add std::hash<> specialization for info_hash_t
	* fix integer overflow in hash_picker and properly restrict max file sizes in torrents
	* strengthen SSRF mitigation for web seeds

* 2.0.2 released

	* add v1() and v2() functions to torrent_info
	* fix piece_layers() to work for single-piece files
	* fix python binding regression in session constructor flags
	* fix unaligned piece requests in mmap_storage
	* improve client_data_t ergonomics
	* fix issue with concurrent access to part files

* 2.0.1 released

	* fix attribute in single-file v2 torrent creation
	* fix padding for empty files in v2 torrent creation
	* add function to ask a file_storage whether it's v2 or not
	* fix mtime field when creating single-file v2 torrents
	* fix performance regression in checking files
	* disable use of SetFileValidData() by default (windows). A new setting
	  allows enabling it

2.0 released

	* dropped depenency on iconv
	* deprecate set_file_hash() in torrent creator, as it's superceded by v2 torrents
	* deprecate mutable access to info_section in torrent_info
	* removed deprecated lazy_entry/lazy_bdecode
	* stats_alert deprecated
	* remove bittyrant choking algorithm
	* update userdata in add_torrent_params to be type-safe and add to torrent_handle
	* add ip_filter to session_params
	* added support for wolfSSL for SHA-1 hash and HTTPS (no Torrents over SSL)
	* requires OpenSSL minimum version 1.0.0 with SNI support
	* deprecated save_state() and load_state() on session in favour of new
	  write_session_params() and read_session_params()
	* added support for BitTorrent v2 (see docs/upgrade_to_2.0.html)
	* create_torrent() pad_file_limit parameter removed
	* create_torrent() merkle- and optimize-alignment flags removed
	* merkle_tree removed from add_torrent_params
	* announce_entry expose information per v1 and v2 info-hash announces
	* deprecated sha1_hash info_hash members on torrent_removed_alert,
	  torrent_deleted_alert, torrent_delete_failed_alert and add_torrent_params
	* undeprecate error_file_metadata for torrent errors related to its metadata
	* remove support for adding a torrent under a UUID (used for previous RSS support)
	* remove deprecated feature to add torrents by file:// URL
	* remove deprecated feature to download .torrent file from URL
	* requires boost >= 1.66 to build
	* update networking API to networking TS compatible boost.asio
	* overhauled disk I/O subsystem to use memory mapped files (where available)
	* libtorrent now requires C++14 to build
	* added support for GnuTLS for HTTPS and torrents over SSL


	* fix issue where stop-when-ready would not close files
	* uTP performance, fix packet loss when sending is stalled
	* uTP performance, prevent premature timeouts/resends
	* uTP performance, more lenient nagle's algorithm to always allow one outstanding undersized packet
	* uTP performance, piggy-back held back undersized packet with ACKs
	* uTP performance, don't send redundant deferred ACKs
	* fix wanted_done/done accounting when force-rechecking
	* expose userdata via torrent_handle (back-port from 2.0)
	* fix renaming of filenames that are too long for the filesystem
	* made UPnP and LSD code avoid using select_reactor (to work around an issue on windows in boost.asio < 1.80)

1.2.17 released

	* fixed tracker connections spinning when hostname lookups stall
	* fixed error in pkg-config file generation in Jamfile
	* improve backwards compatibility with loading magnet link resume files
	* fix bind-to-device for tracker announces and UPnP
	* rename peer_tos setting to peer_dscp
	* fix bdecode support for large strings (>= 100 MB)

1.2.16 released

	* send User-Agent field in anonymous mode
	* fix python binding for settings_pack conversion
	* fix DHT announce timer issue
	* use DSCP_TRAFFIC_TYPE socket option on windows
	* update default ToS setting according to RFC 8622
	* keep trying to announce to trackers even when all fail
	* don't disable announcing from local endpoints because of temporary failures
	* fix issue in parsing UPnP XML response with multiple forwarding services

1.2.15 released

	* cache DNS lookups for SOCKS5 proxy
	* fix stalled pieces on disk-full errors
	* fix build configuration issue on NetBSD, OpenBSD and DragonFly
	* make UTF-8 sanitization a bit stricter. This will re-write invalid UTF-8
	  code points encoding surrogate pairs
	* fix restoring last_seen_complete from resume data
	* fix issue on MacOS where the DHT was not restarted on a network-up notification
	* make remove_torrent flags be treated as flags (instead of an enum)

1.2.14 released

	* improve handling of seed flag in PEX messages
	* fix issue of accruing unlimited DHT node candidates when DHT is disabled
	* fix bug in parsing chunked encoding
	* fix incorrect reporting of active_duration when entering graceful-pause
	* fix python binding for functions taking string_view
	* fix python binding for torrent_info constructor overloads
	* issue python deprecation warnings for some deprecated functions in the python bindings
	* fix python binding for torrent_info::add_url_seed, add_tracker and add_http_seed

1.2.13 released

	* Use /etc/ssl/cert.pem to validate HTTPS connections on MacOS
	* allow no-interest timeouts of peer connections before all connections slots are full
	* fix issue where a DHT message would count as an incoming connection
	* fix issue when failing to parse outgoing_interfaces setting
	* fix super-seeding issue that could cause a segfault
	* fix data race in python binding of session::get_torrent_status()
	* fix need_save_resume_data() for renaming files, share-mode, upload-mode,
	  disable- pex, lsd, and dht.
	* fix incoming TCP connections when using tracker-only proxy
	* fix issue with paths starting with ./
	* fix integer overflow when setting a high DHT upload rate limit
	* improve Path MTU discovery logic in uTP
	* fix overflow issue when rlimit_nofile is set to infinity
	* fix issue in python binding interpreting int settings > INT_MAX
	* Fix cxxflags and linkflags injection via environment variables

1.2.12 released

	* fix loading of DHT node ID from previous session on startup
	* use getrandom(), when available, and fall back to /dev/urandom
	* fix python binding for "value" in dht put alerts
	* fix bug in python binding for dht_put_mutable_item
	* fix uTP issue acking FIN packets
	* validate HTTPS certificates by default (trackers and web seeds)
	* load SSL certificates from windows system certificate store, to authenticate trackers
	* introduce mitigation for Server Side Request Forgery in tracker and web seed URLs
	* fix error handling for pool allocation failure

1.2.11 released

	* fix issue with moving the session object
	* deprecate torrent_status::allocating. This state is no longer used
	* fix bug creating torrents with symbolic links
	* remove special case to save metadata in resume data unconditionally when added throught magnet link
	* fix bugs in mutable-torrent support (reusing identical files from different torrents)
	* fix incorrectly inlined move-assignment of file_storage
	* add session::paused flag, and the ability to construct a session in paused mode
	* fix session-pause causing tracker announces to fail
	* fix peer-exchange flags bug
	* allow saving resume data before metadata has been downloaded (for magnet links)
	* record blocks in the disk queue as downloaded in the resume data
	* fix bug in set_piece_deadline() when set in a zero-priority piece
	* fix issue in URL parser, causing issues with certain tracker URLs
	* use a different error code than host-unreachable, when skipping tracker announces

1.2.10 released

	* fix regression in python binding for move_storage()
	* improve stat_file() performance on Windows
	* fix issue with loading invalid torrents with only 0-sized files
	* fix to avoid large stack allocations

1.2.9 released

	* add macro TORRENT_CXX11_ABI for clients building with C++14 against
	  libtorrent build with C++11
	* refreshed m4 scripts for autotools
	* removed deprecated wstring overloads on non-windows systems
	* drop dependency on Unicode's ConvertUTF code (which had a license
	  incompatible with Debian)
	* fix bugs exposed on big-endian systems
	* fix detection of hard-links not being supported by filesystem
	* fixed resume data regression for seeds with prio 0 files

1.2.8 released

	* validate UTF-8 encoding of client version strings from peers
	* don't time out tracker announces as eagerly while resolving hostnames
	* fix NAT-PMP shutdown issue
	* improve hostname lookup by merging identical lookups
	* fix network route enumeration for large routing tables
	* fixed issue where pop_alerts() could return old, invalid alerts
	* fix issue when receiving have-all message before the metadata
	* don't leave lingering part files handles open
	* disallow calling add_piece() during checking
	* fix incorrect filename truncation at multi-byte character
	* always announce listen port 1 when using a proxy

1.2.7 released

	* add set_alert_fd in python binding, to supersede set_alert_notify
	* fix bug in part files > 2 GiB
	* add function to clear the peer list for a torrent
	* fix resume data functions to save/restore more torrent flags
	* limit number of concurrent HTTP announces
	* fix queue position for force_rechecking a torrent that is not auto-managed
	* improve rate-based choker documentation, and minor tweak
	* undeprecate upnp_ignore_nonrouters (but refering to devices on our subnet)
	* increase default tracker timeout
	* retry failed socks5 server connections
	* allow UPnP lease duration to be changed after device discovery
	* fix IPv6 address change detection on Windows

1.2.6 released

	* fix peer timeout logic
	* simplify proxy handling. A proxy now overrides listen_interfaces
	* fix issues when configured to use a non-default choking algorithm
	* fix issue in reading resume data
	* revert NXDOMAIN change from 1.2.4
	* don't open any listen sockets if listen_interfaces is empty or misconfigured
	* fix bug in auto disk cache size logic
	* fix issue with outgoing_interfaces setting, where bind() would be called twice
	* add build option to disable share-mode
	* support validation of HTTPS trackers
	* deprecate strict super seeding mode
	* make UPnP port-mapping lease duration configurable
	* deprecate the bittyrant choking algorithm
	* add build option to disable streaming

1.2.5 release

	* announce port=1 instead of port=0, when there is no listen port
	* fix LSD over IPv6
	* support TCP_NOTSENT_LOWAT on Linux
	* fix correct interface binding of local service discovery multicast
	* fix issue with knowing which interfaces to announce to trackers and DHT
	* undeprecate settings_pack::dht_upload_rate_limit

1.2.4 release

	* fix binding TCP and UDP sockets to the same port, when specifying port 0
	* fix announce_to_all_trackers and announce_to_all_tiers behavior
	* fix suggest_read_cache setting
	* back-off tracker hostname looksups resulting in NXDOMAIN
	* lower SOCKS5 UDP keepalive timeout
	* fix external IP voting for multi-homed DHT nodes
	* deprecate broadcast_lsd setting. Just use multicast
	* deprecate upnp_ignore_nonrouters setting
	* don't attempt sending event=stopped if event=start never succeeded
	* make sure &key= stays consistent between different source IPs (as mandated by BEP7)
	* fix binding sockets to outgoing interface
	* add new socks5_alert to trouble shoot SOCKS5 proxies

1.2.3 release

	* fix erroneous event=completed tracker announce when checking files
	* promote errors in parsing listen_interfaces to post listen_failed_alert
	* fix bug in protocol encryption/obfuscation
	* fix buffer overflow in SOCKS5 UDP logic
	* fix issue of rapid calls to file_priority() clobbering each other
	* clear tracker errors on success
	* optimize setting with unlimited unchoke slots
	* fixed restoring of trackers, comment, creation date and created-by in resume data
	* fix handling of torrents with too large pieces
	* fixed division by zero in anti-leech choker
	* fixed bug in torrent_info::swap

1.2.2 release

	* fix cases where the disable_hash_checks setting was not honored
	* fix updating of is_finished torrent status, when changing piece priorities
	* fix regression in &left= reporting when adding a seeding torrent
	* fix integer overflow in http parser
	* improve sanitation of symlinks, to support more complex link targets
	* add DHT routing table affinity for BEP 42 nodes
	* add torrent_info constructor overloads to control torrent file limits
	* feature to disable DHT, PEX and LSD per torrent
	* fix issue where trackers from magnet links were not included in create_torrent()
	* make peer_info::client a byte array in python binding
	* pick contiguous pieces from peers with high download rate
	* fix error handling of moving storage to a drive letter that isn't mounted
	* fix HTTP Host header when using proxy

1.2.1 release

	* add dht_pkt_alert and alerts_dropped_alert to python bindings
	* fix python bindins for block_uploaded_alert
	* optimize resolving duplicate filenames in loading torrent files
	* fix python binding of dht_settings
	* tighten up various input validation checks
	* fix create_torrent python binding
	* update symlinks to conform to BEP 47
	* fix python bindings for peer_info
	* support creating symlinks, for torrents with symlinks in them
	* fix error in seed_mode flag
	* support magnet link parameters with number siffixes
	* consistently use "lt" namespace in examples and documentation
	* fix Mingw build to use native cryptoAPI
	* uPnP/NAT-PMP errors no longer set the client's advertised listen port to zero

1.2 release

	* requires boost >= 1.58 to build
	* tweak heuristic of how to interpret url seeds in multi-file torrents
	* support &ipv4= tracker argument for private torrents
	* renamed debug_notification to connect_notification
	* when updating listen sockets, only post alerts for new ones
	* deprecate anonymous_mode_alert
	* deprecated force_proxy setting (when set, the proxy is always used)
	* add support for Port Control Protocol (PCP)
	* deliver notification of alerts being dropped via alerts_dropped_alert
	* deprecated alert::progress_notification alert category, split into
	  finer grained categories
	* update plugin interface functions for improved type-safety
	* implemented support magnet URI extension, select specific file indices
	  for download, BEP53
	* make tracker keys multi-homed. remove set_key() function on session.
	* add flags()/set_flags()/unset_flags() to torrent_handle, deprecate individual functions
	* added alert for block being sent to the send buffer
	* drop support for windows compilers without std::wstring
	* implemented support for DHT info hash indexing, BEP51
	* removed deprecated support for file_base in file_storage
	* added support for running separate DHT nodes on each network interface
	* added support for establishing UTP connections on any network interface
	* added support for sending tracker announces on every network interface
	* introduce "lt" namespace alias
	* need_save_resume_data() will no longer return true every 15 minutes
	* make the file_status interface explicitly public types
	* added resolver_cache_timeout setting for internal host name resolver
	* make parse_magnet_uri take a string_view instead of std::string
	* deprecate add_torrent_params::url field. use parse_magnet_uri instead
	* optimize download queue management
	* deprecated (undocumented) file:// urls
	* add limit for number of web seed connections
	* added support for retrieval of DHT live nodes
	* complete UNC path support
	* add packets pool allocator
	* remove disk buffer pool allocator
	* fix last_upload and last_download overflow after 9 hours in past
	* python binding add more add_torrent_params fields and an invalid key check
	* introduce introduce distinct types for peer_class_t, piece_index_t and
	  file_index_t.
	* fix crash caused by empty bitfield
	* removed disk-access-log build configuration
	* removed mmap_cache feature
	* strengthened type safety in handling of piece and file indices
	* deprecate identify_client() and fingerprint type
	* make sequence number for mutable DHT items backed by std::int64_t
	* tweaked storage_interface to have stronger type safety
	* deprecate relative times in torrent_status, replaced by std::chrono::time_point
	* refactor in alert types to use more const fields and more clear API
	* changed session_stats_alert counters type to signed (std::int64_t)
	* remove torrent eviction/ghost torrent feature
	* include target in DHT lookups, when queried from the session
	* improve support for HTTP redirects for web seeds
	* use string_view in entry interface
	* deprecate "send_stats" property on trackers (since lt_tracker extension has
	  been removed)
	* remove deprecate session_settings API (use settings_pack instead)
	* improve file layout optimization when creating torrents with padfiles
	* remove remote_dl_rate feature
	* source code migration from boost::shared_ptr to std::shared_ptr
	* storage_interface API changed to use span and references
	* changes in public API to work with std::shared_ptr<torrent_info>
	* extensions API changed to use span and std::shared_ptr
	* plugin API changed to handle DHT requests using string_view
	* removed support for lt_trackers and metadata_transfer extensions
	  (pre-dating ut_metadata)
	* support windows' CryptoAPI for SHA-1
	* separated ssl and crypto options in build
	* remove lazy-bitfield feature
	* simplified suggest-read-cache feature to not depend on disk threads
	* removed option to disable contiguous receive buffers
	* deprecated public to_hex() and from_hex() functions
	* separated address and port fields in listen alerts
	* added support for parsing new x.pe parameter from BEP 9
	* peer_blocked_alert now derives from peer_alert
	* transitioned exception types to system_error
	* made alerts move-only
	* move files one-by-one when moving storage for a torrent
	* removed RSS support
	* removed feature to resolve country for peers
	* added support for BEP 32, "IPv6 extension for DHT"
	* overhauled listen socket and UDP socket handling, improving multi-home
	  support and bind-to-device
	* resume data is now communicated via add_torrent_params objects
	* added new read_resume_data()/write_resume_data functions to write bencoded,
	  backwards compatible resume files
	* removed deprecated fields from add_torrent_params
	* deprecate "resume_data" field in add_torrent_params
	* improved support for bind-to-device
	* deprecated ssl_listen, SSL sockets are specified in listen_interfaces now
	* improved support for listening on multiple sockets and interfaces
	* resume data no longer has timestamps of files
	* require C++11 to build libtorrent

	* replace use of boost-endian with boost-predef

1.1.12 release

	* uTP performance fixes

1.1.11 release

	* fix move_storage with save_path with a trailing slash
	* fix tracker announce issue, advertising port 0 in secondary IPv6 announce
	* fix missing boost/noncopyable.hpp includes
	* fix python binding for torrent_info::creation_date()

1.1.10 release

	* fix issue in udp_socket with unusual socket failure
	* split progress_notification alert category into file-, piece- and block progress
	* utp close-reason fix
	* exposed default add_torrent_params flags to python bindings
	* fix redundant flushes of partfile metadata
	* add option to ignore min-interval from trackers on force-reannounce
	* raise default setting for active_limit
	* fall back to copy+remove if rename_file fails
	* improve handling of filesystems not supporting fallocate()
	* force-proxy no longer disables DHT
	* improve connect-boost feature, to make new torrents quickly connect peers

1.1.9 release

	* save both file and piece priorities in resume file
	* added missing stats_metric python binding
	* uTP connections are no longer exempt from rate limits by default
	* fix exporting files from partfile while seeding
	* fix potential deadlock on Windows, caused by performing restricted
	  tasks from within DllMain
	* fix issue when subsequent file priority updates cause torrent to stop

1.1.8 release

	* coalesce reads and writes by default on windows
	* fixed disk I/O performance of checking hashes and creating torrents
	* fix race condition in part_file
	* fix part_file open mode compatibility test
	* fixed race condition in random number generator
	* fix race condition in stat_cache (disk storage)
	* improve error handling of failing to change file priority
	  The API for custom storage implementations was altered
	* set the hidden attribute when creating the part file
	* fix tracker announces reporting more data downloaded than the size of the torrent
	* fix recent regression with force_proxy setting

1.1.7 release

	* don't perform DNS lookups for the DHT bootstrap unless DHT is enabled
	* fix issue where setting file/piece priority would stop checking
	* expose post_dht_stats() to python binding
	* fix backwards compatibility to downloads without partfiles
	* improve part-file related error messages
	* fix reporting &redundant= in tracker announces
	* fix tie-break in duplicate peer connection disconnect logic
	* fix issue with SSL tracker connections left in CLOSE_WAIT state
	* defer truncating existing files until the first time we write to them
	* fix issue when receiving a torrent with 0-sized padfiles as magnet link
	* fix issue resuming 1.0.x downloads with a file priority 0
	* fix torrent_status::next_announce
	* fix pad-file scalability issue
	* made coalesce_reads/coalesce_writes settings take effect on linux and windows
	* use unique peer_ids per connection
	* fix iOS build on recent SDK
	* fix tracker connection bind issue for IPv6 trackers
	* fix error handling of some merkle torrents
	* fix error handling of unsupported hard-links

1.1.6 release

	* deprecate save_encryption_settings (they are part of the normal settings)
	* add getters for peer_class_filter and peer_class_type_filter
	* make torrent_handler::set_priority() to use peer_classes
	* fix support for boost-1.66 (requires C++11)
	* fix i2p support
	* fix loading resume data when in seed mode
	* fix part-file creation race condition
	* fix issue with initializing settings on session construction
	* fix issue with receiving interested before metadata
	* fix IPv6 tracker announce issue
	* restore path sanitization behavior of ":"
	* fix listen socket issue when disabling "force_proxy" mode
	* fix full allocation failure on APFS

1.1.5 release

	* fix infinite loop when parsing certain invalid magnet links
	* fix parsing of torrents with certain invalid filenames
	* fix leak of torrent_peer objecs (entries in peer_list)
	* fix leak of peer_class objects (when setting per-torrent rate limits)
	* expose peer_class API to python binding
	* fix integer overflow in whole_pieces_threshold logic
	* fix uTP path MTU discovery issue on windows (DF bit was not set correctly)
	* fix python binding for torrent_handle, to be hashable
	* fix IPv6 tracker support by performing the second announce in more cases
	* fix utf-8 encoding check in torrent parser
	* fix infinite loop when parsing maliciously crafted torrents
	* fix invalid read in parse_int in bdecoder (CVE-2017-9847)
	* fix issue with very long tracker- and web seed URLs
	* don't attempt to create empty files on startup, if they already exist
	* fix force-recheck issue (new files would not be picked up)
	* fix inconsistency in file_priorities and override_resume_data behavior
	* fix paused torrents not generating a state update when their ul/dl rate
	  transitions to zero

1.1.4 release

	* corrected missing const qualifiers on bdecode_node
	* fix changing queue position of paused torrents (1.1.3 regression)
	* fix re-check issue after move_storage
	* handle invalid arguments to set_piece_deadline()
	* move_storage did not work for torrents without metadata
	* improve shutdown time by only announcing to trackers whose IP we know
	* fix python3 portability issue in python binding
	* delay 5 seconds before reconnecting socks5 proxy for UDP ASSOCIATE
	* fix NAT-PMP crash when removing a mapping at the wrong time
	* improve path sanitization (filter unicode text direction characters)
	* deprecate partial_piece_info::piece_state
	* bind upnp requests to correct local address
	* save resume data when removing web seeds
	* fix proxying of https connections
	* fix race condition in disk I/O storage class
	* fix http connection timeout on multi-homed hosts
	* removed depdendency on boost::uintptr_t for better compatibility
	* fix memory leak in the disk cache
	* fix double free in disk cache
	* forward declaring libtorrent types is discouraged. a new fwd.hpp header is provided

1.1.3 release

	* removed (broken) support for incoming connections over socks5
	* restore announce_entry's timestamp fields to posix time in python binding
	* deprecate torrent_added_alert (in favor of add_torrent_alert)
	* fix python binding for parse_magnet_uri
	* fix minor robustness issue in DHT bootstrap logic
	* fix issue where torrent_status::num_seeds could be negative
	* document deprecation of dynamic loading/unloading of torrents
	* include user-agent in tracker announces in anonymous_mode for private torrents
	* add support for IPv6 peers from udp trackers
	* correctly URL encode the IPv6 argument to trackers
	* fix default file pool size on windows
	* fix bug where settings_pack::file_pool_size setting was not being honored
	* add feature to periodically close files (to make windows clear disk cache)
	* fix bug in torrent_handle::file_status
	* fix issue with peers not updated on metadata from magnet links

1.1.2 release

	* default TOS marking to 0x20
	* fix invalid access when leaving seed-mode with outstanding hash jobs
	* fix ABI compatibility issue introduced with preformatted entry type
	* add web_seed_name_lookup_retry to session_settings
	* slightly improve proxy settings backwards compatibility
	* add function to get default settings
	* updating super seeding would include the torrent in state_update_alert
	* fix issue where num_seeds could be greater than num_peers in torrent_status
	* finished non-seed torrents can also be in super-seeding mode
	* fix issue related to unloading torrents
	* fixed finished-time calculation
	* add missing min_memory_usage() and high_performance_seed() settings presets to python
	* fix stat cache issue that sometimes would produce incorrect resume data
	* storage optimization to peer classes
	* fix torrent name in alerts of builds with deprecated functions
	* make torrent_info::is_valid() return false if torrent failed to load
	* fix per-torrent rate limits for >256 peer classes
	* don't load user_agent and peer_fingerprint from session_state
	* fix file rename issue with name prefix matching torrent name
	* fix division by zero when setting tick_interval > 1000
	* fix move_storage() to its own directory (would delete the files)
	* fix socks5 support for UDP
	* add setting urlseed_max_request_bytes to handle large web seed requests
	* fix python build with CC/CXX environment
	* add trackers from add_torrent_params/magnet links to separate tiers
	* fix resumedata check issue with files with priority 0
	* deprecated mmap_cache feature
	* add utility function for generating peer ID fingerprint
	* fix bug in last-seen-complete
	* remove file size limit in torrent_info filename constructor
	* fix tail-padding for last file in create_torrent
	* don't send user-agent in metadata http downloads or UPnP requests when
	  in anonymous mode
	* fix internal resolve links lookup for mutable torrents
	* hint DHT bootstrap nodes of actual bootstrap request

1.1.1 release

	* update puff.c for gzip inflation (CVE-2016-7164)
	* add dht_bootstrap_node a setting in settings_pack (and add default)
	* make pad-file and symlink support conform to BEP47
	* fix piece picker bug that could result in division by zero
	* fix value of current_tracker when all tracker failed
	* deprecate lt_trackers extension
	* remove load_asnum_db and load_country_db from python bindings
	* fix crash in session::get_ip_filter when not having set one
	* fix filename escaping when repairing torrents with broken web seeds
	* fix bug where file_completed_alert would not be posted unless file_progress
	  had been queries by the client
	* move files one-by-one when moving storage for a torrent
	* fix bug in enum_net() for BSD and Mac
	* fix bug in python binding of announce_entry
	* fixed bug related to flag_merge_resume_http_seeds flag in add_torrent_params
	* fixed inverted priority of incoming piece suggestions
	* optimize allow-fast logic
	* fix issue where FAST extension messages were not used during handshake
	* fixed crash on invalid input in http_parser
	* upgraded to libtommath 1.0
	* fixed parsing of IPv6 endpoint with invalid port character separator
	* added limited support for new x.pe parameter from BEP 9
	* fixed dht stats counters that weren't being updated
	* make sure add_torrent_alert is always posted before other alerts for
	  the torrent
	* fixed peer-class leak when settings per-torrent rate limits
	* added a new "preformatted" type to bencode entry variant type
	* improved Socks5 support and test coverage
	* fix set_settings in python binding
	* Added missing alert categories in python binding
	* Added dht_get_peers_reply_alert alert in python binding
	* fixed updating the node id reported to peers after changing IPs

1.1.0 release

	* improve robustness and performance of uTP PMTU discovery
	* fix duplicate ACK issue in uTP
	* support filtering which parts of session state are loaded by load_state()
	* deprecate support for adding torrents by HTTP URL
	* allow specifying which tracker to scrape in scrape_tracker
	* tracker response alerts from user initiated announces/scrapes are now
	  posted regardless of alert mask
	* improve DHT performance when changing external IP (primarily affects
	  bootstrapping).
	* add feature to stop torrents immediately after checking files is done
	* make all non-auto managed torrents exempt from queuing logic, including
	  checking torrents.
	* add option to not proxy tracker connections through proxy
	* removed sparse-regions feature
	* support using 0 disk threads (to perform disk I/O in network thread)
	* removed deprecated handle_alert template
	* enable logging build config by default (but alert mask disabled by default)
	* deprecated RSS API
	* experimental support for BEP 38, "mutable torrents"
	* replaced lazy_bdecode with a new bdecoder that's a lot more efficient
	* deprecate time functions, expose typedefs of boost::chrono in the
	  libtorrent namespace instead
	* deprecate file_base feature in file_storage/torrent_info
	* changed default piece and file priority to 4 (previously 1)
	* improve piece picker support for reverse picking (used for snubbed peers)
	  to not cause priority inversion for regular peers
	* improve piece picker to better support torrents with very large pieces
	  and web seeds. (request large contiguous ranges, but not necessarily a
	  whole piece).
	* deprecated session_status and session::status() in favor of performance
	  counters.
	* improve support for HTTP where one direction of the socket is shut down.
	* remove internal fields from web_seed_entry
	* separate crypto library configuration <crypto> and whether to support
	  bittorrent protocol encryption <encryption>
	* simplify bittorrent protocol encryption by just using internal RC4
	  implementation.
	* optimize copying torrent_info and file_storage objects
	* cancel non-critical DNS lookups when shutting down, to cut down on
	  shutdown delay.
	* greatly simplify the debug logging infrastructure. logs are now delivered
	  as alerts, and log level is controlled by the alert mask.
	* removed auto_expand_choker. use rate_based_choker instead
	* optimize UDP tracker packet handling
	* support SSL over uTP connections
	* support web seeds that resolve to multiple IPs
	* added auto-sequential feature. download well-seeded torrents in-order
	* removed built-in GeoIP support (this functionality is orthogonal to
	  libtorrent)
	* deprecate proxy settings in favor of regular settings
	* deprecate separate settings for peer protocol encryption
	* support specifying listen interfaces and outgoing interfaces as device
	  names (eth0, en2, tun0 etc.)
	* support for using purgrable memory as disk cache on Mac OS.
	* be more aggressive in corking sockets, to coalesce messages into larger
	  packets.
	* pre-emptively unchoke peers to save one round-trip at connection start-up.
	* add session constructor overload that takes a settings_pack
	* torrent_info is no longer an intrusive_ptr type. It is held by shared_ptr.
	  This is a non-backwards compatible change
	* move listen interface and port to the settings
	* move use_interfaces() to be a setting
	* extend storage interface to allow deferred flushing and flush the part-file
	  metadata periodically
	* make statistics propagate instantly rather than on the second tick
	* support for partfiles, where partial pieces belonging to skipped files are
	  put
	* support using multiple threads for socket operations (especially useful for
	  high performance SSL connections)
	* allow setting rate limits for arbitrary peer groups. Generalizes
	  per-torrent rate limits, and local peer limits
	* improved disk cache complexity O(1) instead of O(log(n))
	* add feature to allow storing disk cache blocks in an mmapped file
	  (presumably on an SSD)
	* optimize peer connection distribution logic across torrents to scale
	  better with many torrents
	* replaced std::map with boost::unordered_map for torrent list, to scale
	  better with many torrents
	* optimized piece picker
	* optimized disk cache
	* optimized .torrent file parsing
	* optimized initialization of storage when adding a torrent
	* added support for adding torrents asynchronously (for improved startup
	  performance)
	* added support for asynchronous disk I/O
	* almost completely changed the storage interface (for custom storage)
	* added support for hashing pieces in multiple threads

	* fix padfile issue
	* fix PMTUd bug
	* update puff to fix gzip crash

1.0.10 release

	* fixed inverted priority of incoming piece suggestions
	* fixed crash on invalid input in http_parser
	* added a new "preformatted" type to bencode entry variant type
	* fix division by zero in super-seeding logic

1.0.9 release

	* fix issue in checking outgoing interfaces (when that option is enabled)
	* python binding fix for boost-1.60.0
	* optimize enumeration of network interfaces on windows
	* improve reliability of binding listen sockets
	* support SNI in https web seeds and trackers
	* fix unhandled exception in DHT when receiving a DHT packet over IPv6

1.0.8 release

	* fix bug where web seeds were not used for torrents added by URL
	* fix support for symlinks on windows
	* fix long filename issue (on unixes)
	* fixed performance bug in DHT torrent eviction
	* fixed win64 build (GetFileAttributesEx)
	* fixed bug when deleting files for magnet links before they had metadata

1.0.7 release

	* fix bug where loading settings via load_state() would not trigger all
	  appropriate actions
	* fix bug where 32 bit builds could use more disk cache than the virtual
	  address space (when set to automatic)
	* fix support for torrents with > 500'000 pieces
	* fix ip filter bug when banning peers
	* fix IPv6 IP address resolution in URLs
	* introduce run-time check for torrent info-sections being too large
	* fix web seed bug when using proxy and proxy-peer-connections=false
	* fix bug in magnet link parser
	* introduce add_torrent_params flags to merge web seeds with resume data
	  (similar to trackers)
	* fix bug where dont_count_slow_torrents could not be disabled
	* fix fallocate hack on linux (fixes corruption on some architectures)
	* fix auto-manage bug with announce to tracker/lsd/dht limits
	* improve DHT routing table to not create an unbalanced tree
	* fix bug in uTP that would cause any connection taking more than one second
	  to connect be timed out (introduced in the vulnerability path)
	* fixed falling back to sending UDP packets direct when socks proxy fails
	* fixed total_wanted bug (when setting file priorities in add_torrent_params)
	* fix python3 compatibility with sha1_hash

1.0.6 release

	* fixed uTP vulnerability
	* make utf8 conversions more lenient
	* fix loading of piece priorities from resume data
	* improved seed-mode handling (seed-mode will now automatically be left when
	  performing operations implying it's not a seed)
	* fixed issue with file priorities and override resume data
	* fix request queue size performance issue
	* slightly improve UDP tracker performance
	* fix http scrape
	* add missing port mapping functions to python binding
	* fix bound-checking issue in bdecoder
	* expose missing dht_settings fields to python
	* add function to query the DHT settings
	* fix bug in 'dont_count_slow_torrents' feature, which would start too many
	  torrents

1.0.5 release

	* improve ip_voter to avoid flapping
	* fixed bug when max_peerlist_size was set to 0
	* fix issues with missing exported symbols when building dll
	* fix division by zero bug in edge case while connecting peers

1.0.4 release

	* fix bug in python binding for file_progress on torrents with no metadata
	* fix assert when removing a connected web seed
	* fix bug in tracker timeout logic
	* switch UPnP post back to HTTP 1.1
	* support conditional DHT get
	* OpenSSL build fixes
	* fix DHT scrape bug

1.0.3 release

	* python binding build fix for boost-1.57.0
	* add --enable-export-all option to configure script, to export all symbols
	  from libtorrent
	* fix if_nametoindex build error on windows
	* handle overlong utf-8 sequences
	* fix link order bug in makefile for python binding
	* fix bug in interest calculation, causing premature disconnects
	* tweak flag_override_resume_data semantics to make more sense (breaks
	  backwards compatibility of edge-cases)
	* improve DHT bootstrapping and periodic refresh
	* improve DHT maintanence performance (by pinging instead of full lookups)
	* fix bug in DHT routing table node-id prefix optimization
	* fix incorrect behavior of flag_use_resume_save_path
	* fix protocol race-condition in super seeding mode
	* support read-only DHT nodes
	* remove unused partial hash DHT lookups
	* remove potentially privacy leaking extension (non-anonymous mode)
	* peer-id connection ordering fix in anonymous mode
	* mingw fixes

1.0.2 release

	* added missing force_proxy to python binding
	* anonymous_mode defaults to false
	* make DHT DOS detection more forgiving to bursts
	* support IPv6 multicast in local service discovery
	* simplify CAS function in DHT put
	* support IPv6 traffic class (via the TOS setting)
	* made uTP re-enter slow-start after time-out
	* fixed uTP upload performance issue
	* fix missing support for DHT put salt

1.0.1 release

	* fix alignment issue in bitfield
	* improved error handling of gzip
	* fixed crash when web seeds redirect
	* fix compiler warnings

1.0 release

	* fix bugs in convert_to/from_native() on windows
	* fix support for web servers not supporting keepalive
	* support storing save_path in resume data
	* don't use full allocation on network drives (on windows)
	* added clear_piece_deadlines() to remove all piece deadlines
	* improve queuing logic of inactive torrents (dont_count_slow_torrents)
	* expose optimistic unchoke logic to plugins
	* fix issue with large UDP packets on windows
	* remove set_ratio() feature
	* improve piece_deadline/streaming
	* honor pieces with priority 7 in sequential download mode
	* simplified building python bindings
	* make ignore_non_routers more forgiving in the case there are no UPnP
	  devices at a known router. Should improve UPnP compatibility.
	* include reason in peer_blocked_alert
	* support magnet links wrapped in .torrent files
	* rate limiter optimization
	* rate limiter overflow fix (for very high limits)
	* non-auto-managed torrents no longer count against the torrent limits
	* handle DHT error responses correctly
	* allow force_announce to only affect a single tracker
	* add moving_storage field to torrent_status
	* expose UPnP and NAT-PMP mapping in session object
	* DHT refactoring and support for storing arbitrary data with put and get
	* support building on android
	* improved support for web seeds that don't support keep-alive
	* improve DHT routing table to return better nodes (lower RTT and closer
	  to target)
	* don't use pointers to resume_data and file_priorities in
	  add_torrent_params
	* allow moving files to absolute paths, out of the download directory
	* make move_storage more generic to allow both overwriting files as well
	  as taking existing ones
	* fix choking issue at high upload rates
	* optimized rate limiter
	* make disk cache pool allocator configurable
	* fix library ABI to not depend on logging being enabled
	* use hex encoding instead of base32 in create_magnet_uri
	* include name, save_path and torrent_file in torrent_status, for
	  improved performance
	* separate anonymous mode and force-proxy mode, and tighten it up a bit
	* add per-tracker scrape information to announce_entry
	* report errors in read_piece_alert
	* DHT memory optimization
	* improve DHT lookup speed
	* improve support for windows XP and earlier
	* introduce global connection priority for improved swarm performance
	* make files deleted alert non-discardable
	* make built-in sha functions not conflict with libcrypto
	* improve web seed hash failure case
	* improve DHT lookup times
	* uTP path MTU discovery improvements
	* optimized the torrent creator optimizer to scale significantly better
	  with more files
	* fix uTP edge case where udp socket buffer fills up
	* fix nagle implementation in uTP

	* fix bug in error handling in protocol encryption

0.16.18 release

	* fix uninitialized values in DHT DOS mitigation
	* fix error handling in file::phys_offset
	* fix bug in HTTP scrape response parsing
	* enable TCP keepalive for socks5 connection for UDP associate
	* fix python3 support
	* fix bug in lt_donthave extension
	* expose i2p_alert to python. cleaning up of i2p connection code
	* fixed overflow and download performance issue when downloading at high rates
	* fixed bug in add_torrent_alert::message for magnet links
	* disable optimistic disconnects when connection limit is low
	* improved error handling of session::listen_on
	* suppress initial 'completed' announce to trackers added with replace_trackers
	  after becoming a seed
	* SOCKS4 fix for trying to connect over IPv6
	* fix saving resume data when removing all trackers
	* fix bug in udp_socket when changing socks5 proxy quickly

0.16.17 release

	* don't fall back on wildcard port in UPnP
	* fix local service discovery for magnet links
	* fix bitfield issue in file_storage
	* added work-around for MingW issue in file I/O
	* fixed sparse file detection on windows
	* fixed bug in gunzip
	* fix to use proxy settings when adding .torrent file from URL
	* fix resume file issue related to daylight savings time on windows
	* improve error checking in lazy_bdecode

0.16.16 release

	* add missing add_files overload to the python bindings
	* improve error handling in http gunzip
	* fix debug logging for banning web seeds
	* improve support for de-selected files in full allocation mode
	* fix dht_bootstrap_alert being posted
	* SetFileValidData fix on windows (prevents zero-fill)
	* fix minor lock_files issue on unix

0.16.15 release

	* fix mingw time_t 64 bit issue
	* fix use of SetFileValidData on windows
	* fix crash when using full allocation storage mode
	* improve error_code and error_category support in python bindings
	* fix python binding for external_ip_alert

0.16.14 release

	* make lt_tex more robust against bugs and malicious behavior
	* HTTP chunked encoding fix
	* expose file_granularity flag to python bindings
	* fix DHT memory error
	* change semantics of storage allocation to allocate on first write rather
	  than on startup (behaves better with changing file priorities)
	* fix resend logic in response to uTP SACK messages
	* only act on uTP RST packets with correct ack_nr
	* make uTP errors log in normal log mode (not require verbose)
	* deduplicate web seed entries from torrent files
	* improve error reporting from lazy_decode()

0.16.13 release

	* fix auto-manage issue when pausing session
	* fix bug in non-sparse mode on windows, causing incorrect file errors to
	  be generated
	* fix set_name() on file_storage actually affecting save paths
	* fix large file support issue on mingw
	* add some error handling to set_piece_hashes()
	* fix completed-on timestamp to not be clobbered on each startup
	* fix deadlock caused by some UDP tracker failures
	* fix potential integer overflow issue in timers on windows
	* minor fix to peer_proportional mixed_mode algorithm (TCP limit could go
	  too low)
	* graceful pause fix
	* i2p fixes
	* fix issue when loading certain malformed .torrent files
	* pass along host header with http proxy requests and possible
	  http_connection shutdown hang

0.16.12 release

	* fix building with C++11
	* fix IPv6 support in UDP socket (uTP)
	* fix mingw build issues
	* increase max allowed outstanding piece requests from peers
	* uTP performance improvement. only fast retransmit one packet at a time
	* improve error message for 'file too short'
	* fix piece-picker stat bug when only selecting some files for download
	* fix bug in async_add_torrent when settings file_priorities
	* fix boost-1.42 support for python bindings
	* fix memory allocation issue (virtual addres space waste) on windows

0.16.11 release

	* fix web seed URL double escape issue
	* fix string encoding issue in alert messages
	* fix SSL authentication issue
	* deprecate std::wstring overloads. long live utf-8
	* improve time-critical pieces feature (streaming)
	* introduce bandwidth exhaustion attack-mitigation in allowed-fast pieces
	* python binding fix issue where torrent_info objects where destructing when
	  their torrents were deleted
	* added missing field to scrape_failed_alert in python bindings
	* GCC 4.8 fix
	* fix proxy failure semantics with regards to anonymous mode
	* fix round-robin seed-unchoke algorithm
	* add bootstrap.sh to generage configure script and run configure
	* fix bug in SOCK5 UDP support
	* fix issue where torrents added by URL would not be started immediately

0.16.10 release

	* fix encryption level handle invalid values
	* add a number of missing functions to the python binding
	* fix typo in Jamfile for building shared libraries
	* prevent tracker exchange for magnet links before metadata is received
	* fix crash in make_magnet_uri when generating links longer than 1024
	  characters
	* fix hanging issue when closing files on windows (completing a download)
	* fix piece picking edge case that could cause torrents to get stuck at
	  hash failure
	* try unencrypted connections first, and fall back to encryption if it
	  fails (performance improvement)
	* add missing functions to python binding (flush_cache(), remap_files()
	  and orig_files())
	* improve handling of filenames that are invalid on windows
	* support 'implied_port' in DHT announce_peer
	* don't use pool allocator for disk blocks (cache may now return pages
	  to the kernel)

0.16.9 release

	* fix long filename truncation on windows
	* distinguish file open mode when checking files and downloading/seeding
	  with bittorrent. updates storage interface
	* improve file_storage::map_file when dealing with invalid input
	* improve handling of invalid utf-8 sequences in strings in torrent files
	* handle more cases of broken .torrent files
	* fix bug filename collision resolver
	* fix bug in filename utf-8 verification
	* make need_save_resume() a bit more robust
	* fixed sparse flag manipulation on windows
	* fixed streaming piece picking issue

0.16.8 release

	* make rename_file create missing directories for new filename
	* added missing python function: parse_magnet_uri
	* fix alerts.all_categories in python binding
	* fix torrent-abort issue which would cancel name lookups of other torrents
	* make torrent file parser reject invalid path elements earlier
	* fixed piece picker bug when using pad-files
	* fix read-piece response for cancelled deadline-pieces
	* fixed file priority vector-overrun
	* fix potential packet allocation alignment issue in utp
	* make 'close_redudnant_connections' cover more cases
	* set_piece_deadline() also unfilters the piece (if its priority is 0)
	* add work-around for bug in windows vista and earlier in
	  GetOverlappedResult
	* fix traversal algorithm leak in DHT
	* fix string encoding conversions on windows
	* take torrent_handle::query_pieces into account in torrent_handle::statue()
	* honor trackers responding with 410
	* fixed merkle tree torrent creation bug
	* fixed crash with empty url-lists in torrent files
	* added missing max_connections() function to python bindings

0.16.7 release

	* fix string encoding in error messages
	* handle error in read_piece and set_piece_deadline when torrent is removed
	* DHT performance improvement
	* attempt to handle ERROR_CANT_WAIT disk error on windows
	* improve peers exchanged over PEX
	* fixed rare crash in ut_metadata extension
	* fixed files checking issue
	* added missing pop_alerts() to python bindings
	* fixed typos in configure script, inversing some feature-enable/disable flags
	* added missing flag_update_subscribe to python bindings
	* active_dht_limit, active_tracker_limit and active_lsd_limit now
	  interpret -1 as infinite

0.16.6 release

	* fixed verbose log error for NAT holepunching
	* fix a bunch of typos in python bindings
	* make get_settings available in the python binding regardless of
	  deprecated functions
	* fix typo in python settings binding
	* fix possible dangling pointer use in peer list
	* fix support for storing arbitrary data in the DHT
	* fixed bug in uTP packet circle buffer
	* fix potential crash when using torrent_handle::add_piece
	* added missing add_torrent_alert to python binding

0.16.5 release

	* udp socket refcounter fix
	* added missing async_add_torrent to python bindings
	* raised the limit for bottled http downloads to 2 MiB
	* add support for magnet links and URLs in python example client
	* fixed typo in python bindings' add_torrent_params
	* introduce a way to add built-in plugins from python
	* consistently disconnect the same peer when two peers simultaneously connect
	* fix local endpoint queries for uTP connections
	* small optimization to local peer discovery to ignore our own broadcasts
	* try harder to bind the udp socket (uTP, DHT, UDP-trackers, LSD) to the
	  same port as TCP
	* relax file timestamp requirements for accepting resume data
	* fix performance issue in web seed downloader (coalescing of blocks
	  sometimes wouldn't work)
	* web seed fixes (better support for torrents without trailing / in
	  web seeds)
	* fix some issues with SSL over uTP connections
	* fix UDP trackers trying all endpoints behind the hostname

0.16.4 release

	* raise the default number of torrents allowed to announce to trackers
	  to 1600
	* improve uTP slow start behavior
	* fixed UDP socket error causing it to fail on Win7
	* update use of boost.system to not use deprecated functions
	* fix GIL issue in python bindings. Deprecated extension support in python
	* fixed bug where setting upload slots to -1 would not mean infinite
	* extend the UDP tracker protocol to include the request string from the
	  tracker URL
	* fix mingw build for linux crosscompiler

0.16.3 release

	* fix python binding backwards compatibility in replace_trackers
	* fix possible starvation in metadata extension
	* fix crash when creating torrents and optimizing file order with pad files
	* disable support for large MTUs in uTP until it is more reliable
	* expose post_torrent_updates and state_update_alert to python bindings
	* fix incorrect SSL error messages
	* fix windows build of shared library with openssl
	* fix race condition causing shutdown hang

0.16.2 release

	* fix permissions issue on linux with noatime enabled for non-owned files
	* use random peer IDs in anonymous mode
	* fix move_storage bugs
	* fix unnecessary dependency on boost.date_time when building boost.asio as separate compilation
	* always use SO_REUSEADDR and deprecate the flag to turn it on
	* add python bindings for SSL support
	* minor uTP tweaks
	* fix end-game mode issue when some files are selected to not be downloaded
	* improve uTP slow start
	* make uTP less aggressive resetting cwnd when idle

0.16.1 release

	* fixed crash when providing corrupt resume data
	* fixed support for boost-1.44
	* fixed reversed semantics of queue_up() and queue_down()
	* added missing functions to python bindings (file_priority(), set_dht_settings())
	* fixed low_prio_disk support on linux
	* fixed time critical piece accounting in the request queue
	* fixed semantics of rate_limit_utp to also ignore per-torrent limits
	* fixed piece sorting bug of deadline pieces
	* fixed python binding build on Mac OS and BSD
	* fixed UNC path normalization (on windows, unless UNC paths are disabled)
	* fixed possible crash when enabling multiple connections per IP
	* fixed typo in win vista specific code, breaking the build
	* change default of rate_limit_utp to true
	* fixed DLL export issue on windows (when building a shared library linking statically against boost)
	* fixed FreeBSD build
	* fixed web seed performance issue with pieces > 1 MiB
	* fixed unchoke logic when using web seeds
	* fixed compatibility with older versions of boost (down to boost 1.40)

0.16 release

	* support torrents with more than 262000 pieces
	* make tracker back-off configurable
	* don't restart the swarm after downloading metadata from magnet links
	* lower the default tracker retry intervals
	* support banning web seeds sending corrupt data
	* don't let hung outgoing connection attempts block incoming connections
	* improve SSL torrent support by using SNI and a single SSL listen socket
	* improved peer exchange performance by sharing incoming connections which advertize listen port
	* deprecate set_ratio(), and per-peer rate limits
	* add web seed support for torrents with pad files
	* introduced a more scalable API for torrent status updates (post_torrent_updates()) and updated client_test to use it
	* updated the API to add_torrent_params turning all bools into flags of a flags field
	* added async_add_torrent() function to significantly improve performance when
	  adding many torrents
	* change peer_states to be a bitmask (bw_limit, bw_network, bw_disk)
	* changed semantics of send_buffer_watermark_factor to be specified as a percentage
	* add incoming_connection_alert for logging all successful incoming connections
	* feature to encrypt peer connections with a secret AES-256 key stored in .torrent file
	* deprecated compact storage allocation
	* close files in separate thread on systems where close() may block (Mac OS X for instance)
	* don't create all directories up front when adding torrents
	* support DHT scrape
	* added support for fadvise/F_RDADVISE for improved disk read performance
	* introduced pop_alerts() which pops the entire alert queue in a single call
	* support saving metadata in resume file, enable it by default for magnet links
	* support for receiving multi announce messages for local peer discovery
	* added session::listen_no_system_port flag to prevent libtorrent from ever binding the listen socket to port 0
	* added option to not recheck on missing or incomplete resume data
	* extended stats logging with statistics=on builds
	* added new session functions to more efficiently query torrent status
	* added alerts for added and removed torrents
	* expanded plugin interface to support session wide states
	* made the metadata block requesting algorithm more robust against hash check failures
	* support a separate option to use proxies for peers or not
	* pausing the session now also pauses checking torrents
	* moved alert queue size limit into session_settings
	* added support for DHT rss feeds (storing only)
	* added support for RSS feeds
	* fixed up some edge cases in DHT routing table and improved unit test of it
	* added error category and error codes for HTTP errors
	* made the DHT implementation slightly more robust against routing table poisoning and node ID spoofing
	* support chunked encoding in http downloads (http_connection)
	* support adding torrents by url to the .torrent file
	* support CDATA tags in xml parser
	* use a python python dictionary for settings instead of session_settings object (in python bindings)
	* optimized metadata transfer (magnet link) startup time (shaved off about 1 second)
	* optimized swarm startup time (shaved off about 1 second)
	* support DHT name lookup
	* optimized memory usage of torrent_info and file_storage, forcing some API changes
	  around file_storage and file_entry
	* support trackerid tracker extension
	* graceful peer disconnect mode which finishes transactions before disconnecting peers
	* support chunked encoding for web seeds
	* uTP protocol support
	* resistance towards certain flood attacks
	* support chunked encoding for web seeds (only for BEP 19, web seeds)
	* optimized session startup time
	* support SSL for web seeds, through all proxies
	* support extending web seeds with custom authorization and extra headers
	* settings that are not changed from the default values are not saved
	  in the session state
	* made seeding choking algorithm configurable
	* deprecated setters for max connections, max half-open, upload and download
	  rates and unchoke slots. These are now set through session_settings
	* added functions to query an individual peer's upload and download limit
	* full support for BEP 21 (event=paused)
	* added share-mode feature for improving share ratios
	* merged all proxy settings into a single one
	* improved SOCKS5 support by proxying hostname lookups
	* improved support for multi-homed clients
	* added feature to not count downloaded bytes from web seeds in stats
	* added alert for incoming local service discovery messages
	* added option to set file priorities when adding torrents
	* removed the session mutex for improved performance
	* added upload and download activity timer stats for torrents
	* made the reuse-address flag configurable on the listen socket
	* moved UDP trackers over to use a single socket
	* added feature to make asserts log to a file instead of breaking the process
	  (production asserts)
	* optimized disk I/O cache clearing
	* added feature to ask a torrent if it needs to save its resume data or not
	* added setting to ignore file modification time when loading resume files
	* support more fine-grained torrent states between which peer sources it
	  announces to
	* supports calculating sha1 file-hashes when creating torrents
	* made the send_buffer_watermark performance warning more meaningful
	* supports complete_ago extension
	* dropped zlib as a dependency and builds using puff.c instead
	* made the default cache size depend on available physical RAM
	* added flags to torrent::status() that can filter which values are calculated
	* support 'explicit read cache' which keeps a specific set of pieces
	  in the read cache, without implicitly caching other pieces
	* support sending suggest messages based on what's in the read cache
	* clear sparse flag on files that complete on windows
	* support retry-after header for web seeds
	* replaced boost.filesystem with custom functions
	* replaced dependency on boost.thread by asio's internal thread primitives
	* added support for i2p torrents
	* cleaned up usage of MAX_PATH and related macros
	* made it possible to build libtorrent without RTTI support
	* added support to build with libgcrypt and a shipped version of libtommath
	* optimized DHT routing table memory usage
	* optimized disk cache to work with large caches
	* support variable number of optimistic unchoke slots and to dynamically
	  adjust based on the total number of unchoke slots
	* support for BitTyrant choker algorithm
	* support for automatically start torrents when they receive an
	  incoming connection
	* added more detailed instrumentation of the disk I/O thread

0.15.11 release

	* fixed web seed bug, sometimes causing infinite loops
	* fixed race condition when setting session_settings immediately after creating session
	* give up immediately when failing to open a listen socket (report the actual error)
	* restored ABI compatibility with 0.15.9
	* added missing python bindings for create_torrent and torrent_info

0.15.10 release

	* fix 'parameter incorrect' issue when using unbuffered IO on windows
	* fixed UDP socket error handling on windows
	* fixed peer_tos (type of service) setting
	* fixed crash when loading resume file with more files than the torrent in it
	* fix invalid-parameter error on windows when disabling filesystem disk cache
	* fix connection queue issue causing shutdown delays
	* fixed mingw build
	* fix overflow bug in progress_ppm field
	* don't filter local peers received from a non-local tracker
	* fix python deadlock when using python extensions
	* fixed small memory leak in DHT

0.15.9 release

	* added some functions missing from the python binding
	* fixed rare piece picker bug
	* fixed invalid torrent_status::finished_time
	* fixed bugs in dont-have and upload-only extension messages
	* don't open files in random-access mode (speeds up hashing)

0.15.8 release

	* allow NULL to be passed to create_torrent::set_comment and create_torrent::set_creator
	* fix UPnP issue for routers with multiple PPPoE connections
	* fix issue where event=stopped announces wouldn't be sent when closing session
	* fix possible hang in file::readv() on windows
	* fix CPU busy loop issue in tracker announce logic
	* honor IOV_MAX when using writev and readv
	* don't post 'operation aborted' UDP errors when changing listen port
	* fix tracker retry logic, where in some configurations the next tier would not be tried
	* fixed bug in http seeding logic (introduced in 0.15.7)
	* add support for dont-have extension message
	* fix for set_piece_deadline
	* add reset_piece_deadline function
	* fix merkle tree torrent assert

0.15.7 release

	* exposed set_peer_id to python binding
	* improve support for merkle tree torrent creation
	* exposed comparison operators on torrent_handle to python
	* exposed alert error_codes to python
	* fixed bug in announce_entry::next_announce_in and min_announce_in
	* fixed sign issue in set_alert_mask signature
	* fixed unaligned disk access for unbuffered I/O in windows
	* support torrents whose name is empty
	* fixed connection limit to take web seeds into account as well
	* fixed bug when receiving a have message before having the metadata
	* fixed python bindings build with disabled DHT support
	* fixed BSD file allocation issue
	* fixed bug in session::delete_files option to remove_torrent

0.15.6 release

	* fixed crash in udp trackers when using SOCKS5 proxy
	* fixed reconnect delay when leaving upload only mode
	* fixed default values being set incorrectly in add_torrent_params through add_magnet_uri in python bindings
	* implemented unaligned write (for unbuffered I/O)
	* fixed broadcast_lsd option
	* fixed udp-socket race condition when using a proxy
	* end-game mode optimizations
	* fixed bug in udp_socket causing it to issue two simultaneous async. read operations
	* fixed mingw build
	* fixed minor bug in metadata block requester (for magnet links)
	* fixed race condition in iconv string converter
	* fixed error handling in torrent_info constructor
	* fixed bug in torrent_info::remap_files
	* fix python binding for wait_for_alert
	* only apply privileged port filter to DHT-only peers

0.15.5 release

	* support DHT extension to report external IPs
	* fixed rare crash in http_connection's error handling
	* avoid connecting to peers listening on ports < 1024
	* optimized piece picking to not cause busy loops in some end-game modes
	* fixed python bindings for tcp::endpoint
	* fixed edge case of pad file support
	* limit number of torrents tracked by DHT
	* fixed bug when allow_multiple_connections_per_ip was enabled
	* potential WOW64 fix for unbuffered I/O (windows)
	* expose set_alert_queue_size_limit to python binding
	* support dht nodes in magnet links
	* support 100 Continue HTTP responses
	* changed default choker behavior to use 8 unchoke slots (instead of being rate based)
	* fixed error reporting issue in disk I/O thread
	* fixed file allocation issues on linux
	* fixed filename encoding and decoding issue on platforms using iconv
	* reports redundant downloads to tracker, fixed downloaded calculation to
	  be more stable when not including redundant. Improved redundant data accounting
	  to be more accurate
	* fixed bugs in http seed connection and added unit test for it
	* fixed error reporting when fallocate fails
	* deprecate support for separate proxies for separate kinds of connections

0.15.4 release

	* fixed piece picker issue triggered by hash failure and timed out requests to the piece
	* fixed optimistic unchoke issue when setting per torrent unchoke limits
	* fixed UPnP shutdown issue
	* fixed UPnP DeletePortmapping issue
	* fixed NAT-PMP issue when adding the same mapping multiple times
	* no peers from tracker when stopping is no longer an error
	* improved web seed retry behavior
	* fixed announce issue

0.15.3 release

	* fixed announce bug where event=completed would not be sent if it violated the
	  min-announce of the tracker
	* fixed limitation in rate limiter
	* fixed build error with boost 1.44

0.15.2 release

	* updated compiler to msvc 2008 for python binding
	* restored default fail_limit to unlimited on all trackers
	* fixed rate limit bug for DHT
	* fixed SOCKS5 bug for routing UDP packets
	* fixed bug on windows when verifying resume data for a torrent where
	  one of its directories had been removed
	* fixed race condition in peer-list with DHT
	* fix force-reannounce and tracker retry issue

0.15.1 release

	* fixed rare crash when purging the peer list
	* fixed race condition around m_abort in session_impl
	* fixed bug in web_peer_connection which could cause a hang when downloading
	  from web servers
	* fixed bug in metadata extensions combined with encryption
	* refactored socket reading code to not use async. operations unnecessarily
	* some timer optimizations
	* removed the reuse-address flag on the listen socket
	* fixed bug where local peer discovery and DHT wouldn't be announced to without trackers
	* fixed bug in bdecoder when decoding invalid messages
	* added build warning when building with UNICODE but the standard library
	  doesn't provide std::wstring
	* fixed add_node python binding
	* fixed issue where trackers wouldn't tried immediately when the previous one failed
	* fixed synchronization issue between download queue and piece picker
	* fixed bug in udp tracker scrape response parsing
	* fixed bug in the disk thread that could get triggered under heavy load
	* fixed bug in add_piece() that would trigger asserts
	* fixed vs 2010 build
	* recognizes more clients in identify_client()
	* fixed bug where trackers wouldn't be retried if they failed
	* slight performance fix in disk elevator algorithm
	* fixed potential issue where a piece could be checked twice
	* fixed build issue on windows related to GetCompressedSize()
	* fixed deadlock when starting torrents with certain invalid tracker URLs
	* fixed iterator bug in disk I/O thread
	* fixed FIEMAP support on linux
	* fixed strict aliasing warning on gcc
	* fixed inconsistency when creating torrents with symlinks
	* properly detect windows version to initialize half-open connection limit
	* fixed bug in url encoder where $ would not be encoded

0.15 release

	* introduced a session state save mechanism. load_state() and save_state().
	  this saves all session settings and state (except torrents)
	* deprecated dht_state functions and merged it with the session state
	* added support for multiple trackers in magnet links
	* added support for explicitly flushing the disk cache
	* added torrent priority to affect bandwidth allocation for its peers
	* reduced the number of floating point operations (to better support
	  systems without FPU)
	* added new alert when individual files complete
	* added support for storing symbolic links in .torrent files
	* added support for uTorrent interpretation of multi-tracker torrents
	* handle torrents with duplicate filenames
	* piece timeouts are adjusted to download rate limits
	* encodes urls in torrent files that needs to be encoded
	* fixed not passing &supportcrypto=1 when encryption is disabled
	* introduced an upload mode, which torrents are switched into when
	  it hits a disk write error, instead of stopping the torrent.
	  this lets libtorrent keep uploading the parts it has when it
	  encounters a disk-full error for instance
	* improved disk error handling and expanded use of error_code in
	  error reporting. added a bandwidth state, bw_disk, when waiting
	  for the disk io thread to catch up writing buffers
	* improved read cache memory efficiency
	* added another cache flush algorithm to write the largest
	  contiguous blocks instead of the least recently used
	* introduced a mechanism to be lighter on the disk when checking torrents
	* applied temporary memory storage optimization to when checking
	  a torrent as well
	* removed hash_for_slot() from storage_interface. It is now implemented
	  by using the readv() function from the storage implementation
	* improved IPv6 support by announcing twice when necessary
	* added feature to set a separate global rate limit for local peers
	* added preset settings for low memory environments and seed machines
	  min_memory_usage() and high_performance_seeder()
	* optimized overall memory usage for DHT nodes and requests, peer
	  entries and disk buffers
	* change in API for block_info in partial_piece_info, instead of
	  accessing 'peer', call 'peer()'
	* added support for fully automatic unchoker (no need to specify
	  number of upload slots). This is on by default
	* added support for changing socket buffer sizes through
	  session_settings
	* added support for merkle hash tree torrents (.merkle.torrent)
	* added 'seed mode', which assumes that all files are complete
	  and checks hashes lazily, as blocks are requested
	* added new extension for file attributes (executable and hidden)
	* added support for unbuffered I/O for aligned files
	* added workaround for sparse file issue on Windows Vista
	* added new lt_trackers extension to exchange trackers between
	  peers
	* added support for BEP 17 http seeds
	* added read_piece() to read pieces from torrent storage
	* added option for udp tracker preference
	* added super seeding
	* added add_piece() function to inject data from external sources
	* add_tracker() function added to torrent_handle
	* if there is no working tracker, current_tracker is the
	  tracker that is currently being tried
	* torrents that are checking can now be paused, which will
	  pause the checking
	* introduced another torrent state, checking_resume_data, which
	  the torrent is in when it's first added, and is comparing
	  the files on disk with the resume data
	* DHT bandwidth usage optimizations
	* rate limited DHT send socket
	* tracker connections are now also subject to IP filtering
	* improved optimistic unchoke logic
	* added monitoring of the DHT lookups
	* added bandwidth reports for estimated TCP/IP overhead and DHT
	* includes DHT traffic in the rate limiter
	* added support for bitcomet padding files
	* improved support for sparse files on windows
	* added ability to give seeding torrents preference to active slots
	* added torrent_status::finished_time
	* automatically caps files and connections by default to rlimit
	* added session::is_dht_running() function
	* added torrent_handle::force_dht_announce()
	* added torrent_info::remap_files()
	* support min_interval tracker extension
	* added session saving and loading functions
	* added support for min-interval in tracker responses
	* only keeps one outstanding duplicate request per peer
	  reduces waste download, specifically when streaming
	* added support for storing per-peer rate limits across reconnects
	* improved fallocate support
	* fixed magnet link issue when using resume data
	* support disk I/O priority settings
	* added info_hash to torrent_deleted_alert
	* improved LSD performance and made the interval configurable
	* improved UDP tracker support by caching connect tokens
	* fast piece optimization

release 0.14.10

	* fixed udp tracker race condition
	* added support for torrents with odd piece sizes
	* fixed issue with disk read cache not being cleared when removing torrents
	* made the DHT socket bind to the same interface as the session
	* fixed issue where an http proxy would not be used on redirects
	* Solaris build fixes
	* disabled buggy disconnect_peers feature

release 0.14.9

	* disabled feature to drop requests after having been skipped too many times
	* fixed range request bug for files larger than 2 GB in web seeds
	* don't crash when trying to create torrents with 0 files
	* fixed big_number __init__ in python bindings
	* fixed optimistic unchoke timer
	* fixed bug where torrents with incorrectly formatted web seed URLs would be
	  connected multiple times
	* fixed MinGW support
	* fixed DHT bootstrapping issue
	* fixed UDP over SOCKS5 issue
	* added support for "corrupt" tracker announce
	* made end-game mode less aggressive

release 0.14.8

	* ignore unkown metadata messages
	* fixed typo that would sometimes prevent queued torrents to be checked
	* fixed bug in auto-manager where active_downloads and active_seeds would
	  sometimes be used incorrectly
	* force_recheck() no longer crashes on torrents with no metadata
	* fixed broadcast socket regression from 0.14.7
	* fixed hang in NATPMP when shut down while waiting for a response
	* fixed some more error handling in bdecode

release 0.14.7

	* fixed deadlock in natpmp
	* resume data alerts are always posted, regardless of alert mask
	* added wait_for_alert to python binding
	* improved invalid filename character replacement
	* improved forward compatibility in DHT
	* added set_piece_hashes that takes a callback to the python binding
	* fixed division by zero in get_peer_info()
	* fixed bug where pieces may have been requested before the metadata
	  was received
	* fixed incorrect error when deleting files from a torrent where
	  not all files have been created
	* announces torrents immediately to the DHT when it's started
	* fixed bug in add_files that would fail to recurse if the path
	  ended with a /
	* fixed bug in error handling when parsing torrent files
	* fixed file checking bug when renaming a file before checking the torrent
	* fixed race conditon when receiving metadata from swarm
	* fixed assert in ut_metadata plugin
	* back-ported some fixes for building with no exceptions
	* fixed create_torrent when passing in a path ending with /
	* fixed move_storage when source doesn't exist
	* fixed DHT state save bug for node-id
	* fixed typo in python binding session_status struct
	* broadcast sockets now join every network interface (used for UPnP and
	  local peer discovery)

release 0.14.6

	* various missing include fixes to be buildable with boost 1.40
	* added missing functions to python binding related to torrent creation
	* fixed to add filename on web seed urls that lack it
	* fixed BOOST_ASIO_HASH_MAP_BUCKETS define for boost 1.39
	* fixed checking of fast and suggest messages when used with magnet links
	* fixed bug where web seeds would not disconnect if being resolved when
	  the torrent was paused
	* fixed download piece performance bug in piece picker
	* fixed bug in connect candidate counter
	* replaces invalid filename characters with .
	* added --with-libgeoip option to configure script to allow building and
	  linking against system wide library
	* fixed potential pure virtual function call in extensions on shutdown
	* fixed disk buffer leak in smart_ban extension

release 0.14.5

	* fixed bug when handling malformed webseed urls and an http proxy
	* fixed bug when setting unlimited upload or download rates for torrents
	* fix to make torrent_status::list_peers more accurate.
	* fixed memory leak in disk io thread when not using the cache
	* fixed bug in connect candidate counter
	* allow 0 upload slots
	* fixed bug in rename_file(). The new name would not always be saved in
	  the resume data
	* fixed resume data compatibility with 0.13
	* fixed rare piece-picker bug
	* fixed bug where one allowed-fast message would be sent even when
	  disabled
	* fixed race condition in UPnP which could lead to crash
	* fixed inversed seed_time ratio logic
	* added get_ip_filter() to session

release 0.14.4

	* connect candidate calculation fix
	* tightened up disk cache memory usage
	* fixed magnet link parser to accept hex-encoded info-hashes
	* fixed inverted logic when picking which peers to connect to
	  (should mean a slight performance improvement)
	* fixed a bug where a failed rename_file() would leave the storage
	  in an error state which would pause the torrent
	* fixed case when move_storage() would fail. Added a new alert
	  to be posted when it does
	* fixed crash bug when shutting down while checking a torrent
	* fixed handling of web seed urls that didn't end with a
	  slash for multi-file torrents
	* lowered the default connection speed to 10 connection attempts
	  per second
	* optimized memory usage when checking files fails
	* fixed bug when checking a torrent twice
	* improved handling of out-of-memory conditions in disk I/O thread
	* fixed bug when force-checking a torrent with partial pieces
	* fixed memory leak in disk cache
	* fixed torrent file path vulnerability
	* fixed upnp
	* fixed bug when dealing with clients that drop requests (i.e. BitComet)
	  fixes assert as well

release 0.14.3

	* added python binding for create_torrent
	* fixed boost-1.38 build
	* fixed bug where web seeds would be connected before the files
	  were checked
	* fixed filename bug when using wide characters
	* fixed rare crash in peer banning code
	* fixed potential HTTP compatibility issue
	* fixed UPnP crash
	* fixed UPnP issue where the control url contained the base url
	* fixed a replace_trackers bug
	* fixed bug where the DHT port mapping would not be removed when
	  changing DHT port
	* fixed move_storage bug when files were renamed to be moved out
	  of the root directory
	* added error handling for set_piece_hashes
	* fixed missing include in enum_if.cpp
	* fixed dual IP stack issue
	* fixed issue where renamed files were sometimes not saved in resume data
	* accepts tracker responses with no 'peers' field, as long as 'peers6'
	  is present
	* fixed CIDR-distance calculation in the precense of IPv6 peers
	* save partial resume data for torrents that are queued for checking
	  or checking, to maintain stats and renamed files
	* Don't try IPv6 on windows if it's not installed
	* move_storage fix
	* fixed potential crash on shutdown
	* fixed leaking exception from bdecode on malformed input
	* fixed bug where connection would hang when receiving a keepalive
	* fixed bug where an asio exception could be thrown when resolving
	  peer countries
	* fixed crash when shutting down while checking a torrent
	* fixed potential crash in connection_queue when a peer_connection
	  fail to open its socket

release 0.14.2

	* added missing functions to the python bindings torrent_info::map_file,
	  torrent_info::map_block and torrent_info::file_at_offset.
	* removed support for boost-1.33 and earlier (probably didn't work)
	* fixed potential freezes issues at shutdown
	* improved error message for python setup script
	* fixed bug when torrent file included announce-list, but no valid
	  tracker urls
	* fixed bug where the files requested from web seeds would be the
	  renamed file names instead of the original file names in the torrent.
	* documentation fix of queing section
	* fixed potential issue in udp_socket (affected udp tracker support)
	* made name, comment and created by also be subject to utf-8 error
	  correction (filenames already were)
	* fixed dead-lock when settings DHT proxy
	* added missing export directives to lazy_entry
	* fixed disk cache expiry settings bug (if changed, it would be set
	  to the cache size)
	* fixed bug in http_connection when binding to a particular IP
	* fixed typo in python binding (torrent_handle::piece_prioritize should
	  be torrent_handle::piece_priorities)
	* fixed race condition when saving DHT state
	* fixed bugs related to lexical_cast being locale dependent
	* added support for SunPro C++ compiler
	* fixed bug where messeges sometimes could be encrypted in the
	  wrong order, for encrypted connections.
	* fixed race condition where torrents could get stuck waiting to
	  get checked
	* fixed mapped files bug where it wouldn't be properly restored
	  from resume data properly
	* removed locale dependency in xml parser (caused asserts on windows)
	* fixed bug when talking to https 1.0 servers
	* fixed UPnP bug that could cause stack overflow

release 0.14.1

	* added converter for python unicode strings to utf-8 paths
	* fixed bug in http downloader where the host field did not
	  include the port number
	* fixed headers to not depend on NDEBUG, which would prohibit
	  linking a release build of libtorrent against a debug application
	* fixed bug in disk I/O thread that would make the thread
	  sometimes quit when an error occurred
	* fixed DHT bug
	* fixed potential shutdown crash in disk_io_thread
	* fixed usage of deprecated boost.filsystem functions
	* fixed http_connection unit test
	* fixed bug in DHT when a DHT state was loaded
	* made rate limiter change in 0.14 optional (to take estimated
	  TCP/IP overhead into account)
	* made the python plugin buildable through the makefile
	* fixed UPnP bug when url base ended with a slash and
	  path started with a slash
	* fixed various potentially leaking exceptions
	* fixed problem with removing torrents that are checking
	* fixed documentation bug regarding save_resume_data()
	* added missing documentation on torrent creation
	* fixed bugs in python client examples
	* fixed missing dependency in package-config file
	* fixed shared geoip linking in Jamfile
	* fixed python bindings build on windows and made it possible
	  to generate a windows installer
	* fixed bug in NAT-PMP implementation

release 0.14

	* deprecated add_torrent() in favor of a new add_torrent()
	  that takes a struct with parameters instead. Torrents
	  are paused and auto managed by default.
	* removed 'connecting_to_tracker' torrent state. This changes
	  the enum values for the other states.
	* Improved seeding and choking behavior.
	* Fixed rare buffer overrun bug when calling get_download_queue
	* Fixed rare bug where torrent could be put back into downloading
	  state even though it was finished, after checking files.
	* Fixed rename_file to work before the file on disk has been
	  created.
	* Fixed bug in tracker connections in case of errors caused
	  in the connection constructor.
	* Updated alert system to be filtered by category instead of
	  severity level. Alerts can generate a message through
	  alert::message().
	* Session constructor will now start dht, upnp, natpmp, lsd by
	  default. Flags can be passed in to the constructor to not
	  do this, if these features are to be enabled and disabled
	  at a later point.
	* Removed 'connecting_to_tracker' torrent state
	* Fix bug where FAST pieces were cancelled on choke
	* Fixed problems with restoring piece states when hash failed.
	* Minimum peer reconnect time fix. Peers with no failures would
	  reconnect immediately.
	* Improved web seed error handling
	* DHT announce fixes and off-by-one loop fix
	* Fixed UPnP xml parse bug where it would ignore the port number
	  for the control url.
	* Fixed bug in torrent writer where the private flag was added
	  outside of the info dictionary
	* Made the torrent file parser less strict of what goes in the
	  announce-list entry
	* Fixed type overflow bug where some statistics was incorrectly
	  reported for file larger than 2 GB
	* boost-1.35 support
	* Fixed bug in statistics from web server peers where it sometimes
	  could report too many bytes downloaded.
	* Fixed bug where statistics from the last second was lost when
	  disconnecting a peer.
	* receive buffer optimizations (memcpy savings and memory savings)
	* Support for specifying the TOS byte for peer traffic.
	* Basic support for queueing of torrents.
	* Better bias to give connections to downloading torrents
	  with fewer peers.
	* Optimized resource usage (removed the checking thread)
	* Support to bind outgoing connections to specific ports
	* Disk cache support.
	* New, more memory efficient, piece picker with sequential download
	  support (instead of the more complicated sequential download threshold).
	* Auto Upload slots. Automtically opens up more slots if
	  upload limit is not met.
	* Improved NAT-PMP support by querying the default gateway
	* Improved UPnP support by ignoring routers not on the clients subnet.

release 0.13

	* Added scrape support
	* Added add_extension() to torrent_handle. Can instantiate
	  extensions for torrents while downloading
	* Added support for remove_torrent to delete the files as well
	* Fixed issue with failing async_accept on windows
	* DHT improvements, proper error messages are now returned when
	  nodes sends bad packets
	* Optimized the country table used to resolve country of peers
	* Copying optimization for sending data. Data is no longer copied from
	  the disk I/O buffer to the send buffer.
	* Buffer optimization to use a raw buffer instead of std::vector<char>
	* Improved file storage to use sparse files
	* Updated python bindings
	* Added more clients to the identifiable clients list.
	* Torrents can now be started in paused state (to better support queuing)
	* Improved IPv6 support (support for IPv6 extension to trackers and
	  listens on both IPv6 and IPv4 interfaces).
	* Improved asserts used. Generates a stacktrace on linux
	* Piece picker optimizations and improvements
	* Improved unchoker, connection limit and rate limiter
	* Support for FAST extension
	* Fixed invalid calculation in DHT node distance
	* Fixed bug in URL parser that failed to parse IPv6 addresses
	* added peer download rate approximation
	* added port filter for outgoing connection (to prevent
	  triggering firewalls)
	* made most parameters configurable via session_settings
	* added encryption support
	* added parole mode for peers whose data fails the hash check.
	* optimized heap usage in piece-picker and web seed downloader.
	* fixed bug in DHT where older write tokens weren't accepted.
	* added support for sparse files.
	* introduced speed categories for peers and pieces, to separate
	  slow and fast peers.
	* added a half-open tcp connection limit that takes all connections
	  in to account, not just peer connections.
	* added alerts for filtered IPs.
	* added support for SOCKS4 and 5 proxies and HTTP CONNECT proxies.
	* fixed proper distributed copies calculation.
	* added option to use openssl for sha-1 calculations.
	* optimized the piece picker in the case where a peer is a seed.
	* added support for local peer discovery
	* removed the dependency on the compiled boost.date_time library
	* deprecated torrent_info::print()
	* added UPnP support
	* fixed problem where peer interested flags were not updated correctly
	  when pieces were filtered
	* improvements to ut_pex messages, including support for seed flag
	* prioritizes upload bandwidth to peers that might send back data
	* the following functions have been deprecated:
	  	void torrent_handle::filter_piece(int index, bool filter) const;
	  	void torrent_handle::filter_pieces(std::vector<bool> const& pieces) const;
	  	bool torrent_handle::is_piece_filtered(int index) const;
	  	std::vector<bool> torrent_handle::filtered_pieces() const;
	  	void torrent_handle::filter_files(std::vector<bool> const& files) const;

	  instead, use the piece_priority functions.

	* added support for NAT-PMP
	* added support for piece priorities. Piece filtering is now set as
	  a priority
	* Fixed crash when last piece was smaller than one block and reading
	  fastresume data for that piece
	* Makefiles should do a better job detecting boost
	* Fixed crash when all tracker urls are removed
	* Log files can now be created at user supplied path
	* Log files failing to create is no longer fatal
	* Fixed dead-lock in torrent_handle
	* Made it build with boost 1.34 on windows
	* Fixed bug in URL parser that failed to parse IPv6 addresses
	* Fixed bug in DHT, related to IPv6 nodes
	* DHT accepts transaction IDs that have garbage appended to them
	* DHT logs messages that it fails to decode

release 0.12

	* fixes to make the DHT more compatible
	* http seed improvements including error reporting and url encoding issues.
	* fixed bug where directories would be left behind when moving storage
	  in some cases.
	* fixed crashing bug when restarting or stopping the DHT.
	* added python binding, using boost.python
	* improved character conversion on windows when strings are not utf-8.
	* metadata extension now respects the private flag in the torrent.
	* made the DHT to only be used as a fallback to trackers by default.
	* added support for HTTP redirection support for web seeds.
	* fixed race condition when accessing a torrent that was checking its
	  fast resume data.
	* fixed a bug in the DHT which could be triggered if the network was
	  dropped or extremely rare cases.
	* if the download rate is limited, web seeds will now only use left-over
	  bandwidth after all bt peers have used up as much bandwidth as they can.
	* added the possibility to have libtorrent resolve the countries of
	  the peers in torrents.
	* improved the bandwidth limiter (it now implements a leaky bucket/node bucket).
	* improved the HTTP seed downloader to report accurate progress.
	* added more client peer-id signatures to be recognized.
	* added support for HTTP servers that skip the CR before the NL at line breaks.
	* fixed bug in the HTTP code that only accepted headers case sensitive.
	* fixed bug where one of the session constructors didn't initialize boost.filesystem.
	* fixed bug when the initial checking of a torrent fails with an exception.
	* fixed bug in DHT code which would send incorrect announce messages.
	* fixed bug where the http header parser was case sensitive to the header
	  names.
	* Implemented an optmization which frees the piece_picker once a torrent
	  turns into a seed.
	* Added support for uT peer exchange extension, implemented by Massaroddel.
	* Modified the quota management to offer better bandwidth balancing
	  between peers.
	* logging now supports multiple sessions (different sessions now log
	  to different directories).
	* fixed random number generator seed problem, generating the same
	  peer-id for sessions constructed the same second.
	* added an option to accept multiple connections from the same IP.
	* improved tracker logging.
	* moved the file_pool into session. The number of open files is now
	  limited per session.
	* fixed uninitialized private flag in torrent_info
	* fixed long standing issue with file.cpp on windows. Replaced the low level
	  io functions used on windows.
	* made it possible to associate a name with torrents without metadata.
	* improved http-downloading performance by requesting entire pieces via
	  http.
	* added plugin interface for extensions. And changed the interface for
	  enabling extensions.

release 0.11

	* added support for incorrectly encoded paths in torrent files
	  (assumes Latin-1 encoding and converts to UTF-8).
	* added support for destructing session objects asynchronously.
	* fixed bug with file_progress() with files = 0 bytes
	* fixed a race condition bug in udp_tracker_connection that could
	  cause a crash.
	* fixed bug occuring when increasing the sequenced download threshold
	  with max availability lower than previous threshold.
	* fixed an integer overflow bug occuring when built with gcc 4.1.x
	* fixed crasing bug when closing while checking a torrent
	* fixed bug causing a crash with a torrent with piece length 0
	* added an extension to the DHT network protocol to support the
	  exchange of nodes with IPv6 addresses.
	* modified the ip_filter api slightly to support IPv6
	* modified the api slightly to make sequenced download threshold
	  a per torrent-setting.
	* changed the address type to support IPv6
	* fixed bug in piece picker which would not behave as
	  expected with regard to sequenced download threshold.
	* fixed bug with file_progress() with files > 2 GB.
	* added --enable-examples option to configure script.
	* fixed problem with the resource distribution algorithm
	  (controlling e.g upload/download rates).
	* fixed incorrect asserts in storage related to torrents with
	  zero-sized files.
	* added support for trackerless torrents (with kademlia DHT).
	* support for torrents with the private flag set.
	* support for torrents containing bootstrap nodes for the
	  DHT network.
	* fixed problem with the configure script on FreeBSD.
	* limits the pipelining used on url-seeds.
	* fixed problem where the shutdown always would delay for
	  session_settings::stop_tracker_timeout seconds.
	* session::listen_on() won't reopen the socket in case the port and
	  interface is the same as the one currently in use.
	* added http proxy support for web seeds.
	* fixed problem where upload and download stats could become incorrect
	  in case of high cpu load.
	* added more clients to the identifiable list.
	* fixed fingerprint parser to cope with latest Mainline versions.

release 0.10

	* fixed a bug where the requested number of peers in a tracker request could
	  be too big.
	* fixed a bug where empty files were not created in full allocation mode.
	* fixed a bug in storage that would, in rare cases, fail to do a
	  complete check.
	* exposed more settings for tweaking parameters in the piece-picker,
	  downloader and uploader (http_settings replaced by session_settings).
	* tweaked default settings to improve high bandwidth transfers.
	* improved the piece picker performance and made it possible to download
	  popular pieces in sequence to improve disk performance.
	* added the possibility to control upload and download limits per peer.
	* fixed problem with re-requesting skipped pieces when peer was sending pieces
	  out of fifo-order.
	* added support for http seeding (the GetRight protocol)
	* renamed identifiers called 'id' in the public interface to support linking
	  with Objective.C++
	* changed the extensions protocol to use the new one, which is also
	  implemented by uTorrent.
	* factorized the peer_connection and added web_peer_connection which is
	  able to download from http-sources.
	* converted the network code to use asio (resulted in slight api changes
	  dealing with network addresses).
	* made libtorrent build in vc7 (patches from Allen Zhao)
	* fixed bug caused when binding outgoing connections to a non-local interface.
	* add_torrent() will now throw if called while the session object is
	  being closed.
	* added the ability to limit the number of simultaneous half-open
	  TCP connections. Flags in peer_info has been added.

release 0.9.1

	* made the session disable file name checks within the boost.filsystem library
	* fixed race condition in the sockets
	* strings that are invalid utf-8 strings are now decoded with the
	  local codepage on windows
	* added the ability to build libtorrent both as a shared library
	* client_test can now monitor a directory for torrent files and automatically
	  start and stop downloads while running
	* fixed problem with file_size() when building on windows with unicode support
	* added a new torrent state, allocating
	* added a new alert, metadata_failed_alert
	* changed the interface to session::add_torrent for some speed optimizations.
	* greatly improved the command line control of the example client_test.
	* fixed bug where upload rate limit was not being applied.
	* files that are being checked will no longer stall files that don't need
	  checking.
	* changed the way libtorrent identifies support for its excentions
	  to look for 'ext' at the end of the peer-id.
	* improved performance by adding a circle buffer for the send buffer.
	* fixed bugs in the http tracker connection when using an http proxy.
	* fixed problem with storage's file pool when creating torrents and then
	  starting to seed them.
	* hard limit on remote request queue and timeout on requests (a timeout
	  triggers rerequests). This makes libtorrent work much better with
	  "broken" clients like BitComet which may ignore requests.

Initial release 0.9

	* multitracker support
	* serves multiple torrents on a single port and a single thread
	* supports http proxies and proxy authentication
	* gzipped tracker-responses
	* block level piece picker
	* queues torrents for file check, instead of checking all of them in parallel
	* uses separate threads for checking files and for main downloader
	* upload and download rate limits
	* piece-wise, unordered, incremental file allocation
	* fast resume support
	* supports files > 2 gigabytes
	* supports the no_peer_id=1 extension
	* support for udp-tracker protocol
	* number of connections limit
	* delays sending have messages
	* can resume pieces downloaded in any order
	* adjusts the length of the request queue depending on download rate
	* supports compact=1
	* selective downloading
	* ip filter
<|MERGE_RESOLUTION|>--- conflicted
+++ resolved
@@ -1,10 +1,7 @@
-<<<<<<< HEAD
 	* fix i2p SAM protocol parsing of quoted messages
 	* expose i2p peer destination in peer_info
 	* fix i2p tracker announces
-=======
 	* improve handling of allow_i2p_mixed setting to work for magnet links
->>>>>>> a0f8ed1c
 	* fix web seed request for renamed single-file torrents
 	* fix issue where web seeds could disappear from resume data
 	* extend save_resume with additional conditional flags
