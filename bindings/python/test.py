--- conflicted
+++ resolved
@@ -40,7 +40,6 @@
 		h.prioritize_pieces([(0, 1)])
 		self.assertEqual(h.piece_priorities(), [1])
 
-<<<<<<< HEAD
 	def test_read_resume_data(self):
 
 		resume_data = lt.bencode({'file-format': 'libtorrent resume file',
@@ -66,7 +65,7 @@
 			for a in alerts:
 				print(a.message())
 			time.sleep(0.1)
-=======
+
 	def test_scrape(self):
 		ses = lt.session({'alert_mask': lt.alert.category_t.all_categories, 'enable_dht': False})
 		ti = lt.torrent_info('url_seed_multi.torrent');
@@ -74,7 +73,6 @@
 		# this is just to make sure this function can be called like this
 		# from python
 		h.scrape_tracker()
->>>>>>> 5012fcf1
 
 class test_torrent_info(unittest.TestCase):
 
