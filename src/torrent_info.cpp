--- conflicted
+++ resolved
@@ -59,49 +59,36 @@
 #include "libtorrent/lazy_entry.hpp"
 #endif
 
-<<<<<<< HEAD
 #include <unordered_set>
-=======
-#include "libtorrent/aux_/disable_warnings_push.hpp"
-
-#include <boost/bind.hpp>
-#include <boost/assert.hpp>
-#include <boost/unordered_set.hpp>
-#include <boost/array.hpp>
-#include <boost/cstdint.hpp>
-
->>>>>>> 56d5d795
+#include <cstdint>
 #include <iterator>
 #include <algorithm>
 #include <set>
 #include <ctime>
+#include <array>
 
 namespace libtorrent {
 
 	namespace {
 
-	bool valid_path_character(boost::int32_t const c)
+	bool valid_path_character(std::int32_t const c)
 	{
 #ifdef TORRENT_WINDOWS
 		static const char invalid_chars[] = "?<>\"|\b*:";
 #else
 		static const char invalid_chars[] = "";
 #endif
-<<<<<<< HEAD
-		if (c >= 0 && c < 32) return false;
-		return std::strchr(invalid_chars, c) == nullptr;
-=======
 		if (c < 32) return false;
 		if (c > 127) return true;
-		return std::strchr(invalid_chars, static_cast<char>(c)) == NULL;
-	}
-
-	bool filter_path_character(boost::int32_t const c)
+		return std::strchr(invalid_chars, static_cast<char>(c)) == nullptr;
+	}
+
+	bool filter_path_character(std::int32_t const c)
 	{
 		// these unicode characters change the writing writing direction of the
 		// string and can be used for attacks:
 		// https://security.stackexchange.com/questions/158802/how-can-this-executable-have-an-avi-extension
-		static const boost::array<boost::int32_t, 7> bad_cp = {{0x202a, 0x202b, 0x202c, 0x202d, 0x202e, 0x200e, 0x200f}};
+		static const std::array<std::int32_t, 7> bad_cp = {{0x202a, 0x202b, 0x202c, 0x202d, 0x202e, 0x200e, 0x200f}};
 		if (std::find(bad_cp.begin(), bad_cp.end(), c) != bad_cp.end()) return true;
 
 #ifdef TORRENT_WINDOWS
@@ -111,7 +98,6 @@
 #endif
 		if (c > 127) return false;
 		return std::strchr(invalid_chars, static_cast<char>(c)) != NULL;
->>>>>>> 56d5d795
 	}
 
 	} // anonymous namespace
@@ -243,108 +229,17 @@
 		// the number of dots we've added
 		char num_dots = 0;
 		bool found_extension = false;
-<<<<<<< HEAD
-		for (std::size_t i = 0; i < element.size(); ++i)
-		{
-			if (element[i] == '/'
-				|| element[i] == '\\'
-#ifdef TORRENT_WINDOWS
-				|| element[i] == ':'
-#endif
-				)
+
+		int seq_len = 0;
+		for (std::size_t i = 0; i < element.size(); i += std::size_t(seq_len))
+		{
+			std::int32_t code_point;
+			std::tie(code_point, seq_len) = parse_utf8_codepoint(element.data() + i
+				, int(element.size() - i));
+
+			if (code_point >= 0 && filter_path_character(code_point))
+			{
 				continue;
-
-			if (element[i] == '.') ++num_dots;
-=======
->>>>>>> 56d5d795
-
-		int seq_len = 0;
-		for (int i = 0; i < element_len; i += seq_len)
-		{
-			boost::int32_t code_point;
-			boost::tie(code_point, seq_len) = parse_utf8_codepoint(element + i, element_len - i);
-
-			if (code_point >= 0 && filter_path_character(code_point))
-			{
-<<<<<<< HEAD
-				// 2 bytes
-				if (element.size() - i < 2
-					|| (element[i + 1] & 0xc0) != 0x80)
-				{
-					path += '_';
-					last_len = 1;
-				}
-				else if ((element[i] & 0x1f) == 0)
-				{
-					// overlong sequences are invalid
-					path += '_';
-					last_len = 1;
-				}
-				else
-				{
-					path += element[i];
-					path += element[i + 1];
-					last_len = 2;
-				}
-				i += 1;
-			}
-			else if ((element[i] & 0xf0) == 0xe0)
-			{
-				// 3 bytes
-				if (element.size() - i < 3
-					|| (element[i + 1] & 0xc0) != 0x80
-					|| (element[i + 2] & 0xc0) != 0x80
-					)
-				{
-					path += '_';
-					last_len = 1;
-				}
-				else if ((element[i] & 0x0f) == 0)
-				{
-					// overlong sequences are invalid
-					path += '_';
-					last_len = 1;
-				}
-				else
-				{
-					path += element[i];
-					path += element[i + 1];
-					path += element[i + 2];
-					last_len = 3;
-				}
-				i += 2;
-			}
-			else if ((element[i] & 0xf8) == 0xf0)
-			{
-				// 4 bytes
-				if (element.size() - i < 4
-					|| (element[i + 1] & 0xc0) != 0x80
-					|| (element[i + 2] & 0xc0) != 0x80
-					|| (element[i + 3] & 0xc0) != 0x80
-					)
-				{
-					path += '_';
-					last_len = 1;
-				}
-				else if ((element[i] & 0x07) == 0
-					&& (element[i + 1] & 0x3f) == 0)
-				{
-					// overlong sequences are invalid
-					path += '_';
-					last_len = 1;
-				}
-				else
-				{
-					path += element[i];
-					path += element[i + 1];
-					path += element[i + 2];
-					path += element[i + 3];
-					last_len = 4;
-				}
-				i += 3;
-=======
-				continue;
->>>>>>> 56d5d795
 			}
 
 			if (code_point < 0
@@ -358,7 +253,7 @@
 			}
 
 			// validation passed, add it to the output string
-			for (int k = i; k < i + seq_len; ++k)
+			for (std::size_t k = i; k < i + std::size_t(seq_len); ++k)
 				path.push_back(element[k]);
 
 			if (code_point == '.') ++num_dots;
