--- conflicted
+++ resolved
@@ -86,41 +86,6 @@
 	void resolver::async_resolve(std::string const& host, int const flags
 		, resolver_interface::callback_t const& h)
 	{
-<<<<<<< HEAD
-		auto const i = m_cache.find(host);
-=======
-		// special handling for raw IP addresses. There's no need to get in line
-		// behind actual lookups if we can just resolve it immediately.
-		error_code ec;
-		address ip = address::from_string(host.c_str(), ec);
-		if (!ec)
-		{
-			std::vector<address> addresses;
-			addresses.push_back(ip);
-			m_ios.post(boost::bind(h, ec, addresses));
-			return;
-		}
-		ec.clear();
-
-		cache_t::iterator i = m_cache.find(host);
->>>>>>> 7e653b96
-		if (i != m_cache.end())
-		{
-			// keep cache entries valid for m_timeout seconds
-			if ((flags & resolver_interface::cache_only)
-				|| i->second.last_seen + m_timeout >= aux::time_now())
-			{
-<<<<<<< HEAD
-				error_code ec;
-				m_ios.post(std::bind(h, ec, i->second.addresses));
-=======
-				m_ios.post(boost::bind(h, ec, i->second.addresses));
->>>>>>> 7e653b96
-				return;
-			}
-		}
-
-<<<<<<< HEAD
 		// special handling for raw IP addresses. There's no need to get in line
 		// behind actual lookups if we can just resolve it immediately.
 		error_code ec;
@@ -130,13 +95,27 @@
 			std::vector<address> addresses;
 			addresses.push_back(ip);
 			m_ios.post(std::bind(h, ec, addresses));
-=======
+			return;
+		}
+		ec.clear();
+
+		auto const i = m_cache.find(host);
+		if (i != m_cache.end())
+		{
+			// keep cache entries valid for m_timeout seconds
+			if ((flags & resolver_interface::cache_only)
+				|| i->second.last_seen + m_timeout >= aux::time_now())
+			{
+				m_ios.post(std::bind(h, ec, i->second.addresses));
+				return;
+			}
+		}
+
 		if (flags & resolver_interface::cache_only)
 		{
 			// we did not find a cache entry, fail the lookup
-			m_ios.post(boost::bind(h, boost::asio::error::host_not_found
+			m_ios.post(std::bind(h, boost::asio::error::host_not_found
 					, std::vector<address>()));
->>>>>>> 7e653b96
 			return;
 		}
 
