--- conflicted
+++ resolved
@@ -136,13 +136,6 @@
 
 #if TORRENT_USE_INVARIANT_CHECKS
 		return m_buffers_in_use.count(buffer) == 1;
-<<<<<<< HEAD
-#elif defined TORRENT_DEBUG_BUFFERS
-		return page_in_use(buffer);
-=======
-#elif defined TORRENT_DISABLE_POOL_ALLOCATOR
-		return true;
->>>>>>> cdf66409
 #else
 		TORRENT_UNUSED(buffer);
 		return true;
@@ -200,8 +193,8 @@
 					if (j.data() == nullptr) break;
 					char* buf = j.data();
 					TORRENT_ASSERT(is_disk_buffer(buf, l));
+					remove_buffer_in_use(buf);
 					free_buffer_impl(buf, l);
-					remove_buffer_in_use(buf);
 				}
 				return -1;
 			}
@@ -217,8 +210,8 @@
 		{
 			char* buf = i.data();
 			TORRENT_ASSERT(is_disk_buffer(buf, l));
+			remove_buffer_in_use(buf);
 			free_buffer_impl(buf, l);
-			remove_buffer_in_use(buf);
 		}
 		check_buffer_level(l);
 	}
@@ -231,7 +224,7 @@
 		TORRENT_ASSERT(l.owns_lock());
 		TORRENT_UNUSED(l);
 
-		char* ret = page_malloc(default_block_size);
+		char* ret = static_cast<char*>(std::malloc(default_block_size));
 
 		if (ret == nullptr)
 		{
@@ -240,7 +233,6 @@
 			return nullptr;
 		}
 
-<<<<<<< HEAD
 		++m_in_use;
 
 #if TORRENT_USE_INVARIANT_CHECKS
@@ -253,33 +245,6 @@
 		{
 			free_buffer_impl(ret, l);
 			return nullptr;
-=======
-			ret = static_cast<char*>(std::malloc(m_block_size));
-
-#else
-			if (m_using_pool_allocator)
-			{
-				int const effective_block_size
-					= m_in_use >= m_max_use
-					? 20 // use small increments once we've exceeded the cache size
-					: m_cache_buffer_chunk_size
-					? m_cache_buffer_chunk_size
-					: (std::max)(m_max_use / 10, 1);
-				m_pool.set_next_size(effective_block_size);
-				ret = static_cast<char*>(m_pool.malloc());
-			}
-			else
-			{
-				ret = static_cast<char*>(std::malloc(m_block_size));
-			}
-#endif
-			if (ret == NULL)
-			{
-				m_exceeded_max_size = true;
-				m_trigger_cache_trim();
-				return 0;
-			}
->>>>>>> cdf66409
 		}
 #endif
 
@@ -303,8 +268,8 @@
 		for (char* buf : bufvec)
 		{
 			TORRENT_ASSERT(is_disk_buffer(buf, l));
+			remove_buffer_in_use(buf);
 			free_buffer_impl(buf, l);
-			remove_buffer_in_use(buf);
 		}
 
 		check_buffer_level(l);
@@ -314,8 +279,8 @@
 	{
 		std::unique_lock<std::mutex> l(m_pool_mutex);
 		TORRENT_ASSERT(is_disk_buffer(buf, l));
+		remove_buffer_in_use(buf);
 		free_buffer_impl(buf, l);
-		remove_buffer_in_use(buf);
 		check_buffer_level(l);
 	}
 
@@ -407,51 +372,8 @@
 		TORRENT_ASSERT(l.owns_lock());
 		TORRENT_UNUSED(l);
 
-<<<<<<< HEAD
-		page_free(buf);
-=======
-#if TORRENT_HAVE_MMAP && !defined TORRENT_NO_DEPRECATE
-		if (m_cache_pool)
-		{
-			TORRENT_ASSERT(buf >= m_cache_pool);
-			TORRENT_ASSERT(buf <  m_cache_pool + boost::uint64_t(m_max_use) * 0x4000);
-			int slot_index = (buf - m_cache_pool) / 0x4000;
-			m_free_list.push_back(slot_index);
-#if defined MADV_FREE
-			// tell the virtual memory system that we don't actually care
-			// about the data in these pages anymore. If this block was
-			// swapped out to the SSD, it (hopefully) means it won't have
-			// to be read back in once we start writing our new data to it
-			madvise(buf, 0x4000, MADV_FREE);
-#elif defined MADV_DONTNEED && defined TORRENT_LINUX
-			// rumor has it that MADV_DONTNEED is in fact destructive
-			// on linux (i.e. it won't flush it to disk or re-read from disk)
-			// http://kerneltrap.org/mailarchive/linux-kernel/2007/5/1/84410
-			madvise(buf, 0x4000, MADV_DONTNEED);
-#endif
-		}
-		else
-#endif
-		{
-#if defined TORRENT_DISABLE_POOL_ALLOCATOR
-
 		std::free(buf);
 
-#else
-		if (m_using_pool_allocator)
-			m_pool.free(buf);
-		else
-			std::free(buf);
-#endif // TORRENT_DISABLE_POOL_ALLOCATOR
-		}
-
-#if defined TORRENT_DEBUG
-		std::set<char*>::iterator i = m_buffers_in_use.find(buf);
-		TORRENT_ASSERT(i != m_buffers_in_use.end());
-		m_buffers_in_use.erase(i);
-#endif
->>>>>>> cdf66409
-
 		--m_in_use;
 	}
 
