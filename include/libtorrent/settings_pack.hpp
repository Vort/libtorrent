--- conflicted
+++ resolved
@@ -44,15 +44,11 @@
 // You have some control over session configuration through the session::apply_settings()
 // member function. To change one or more configuration options, create a settings_pack
 // object and fill it with the settings to be set and pass it in to session::apply_settings().
-<<<<<<< HEAD
 //
-=======
-// 
 // The settings_pack object is a collection of settings updates that are applied
 // to the session when passed to session::apply_settings(). It's empty when
 // constructed.
-// 
->>>>>>> cca5ab83
+//
 // You have control over proxy and authorization settings and also the user-agent
 // that will be sent to the tracker. The user-agent will also be used to identify the
 // client with other peers.
