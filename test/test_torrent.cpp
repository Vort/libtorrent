/*

Copyright (c) 2008, Arvid Norberg
All rights reserved.

Redistribution and use in source and binary forms, with or without
modification, are permitted provided that the following conditions
are met:

    * Redistributions of source code must retain the above copyright
      notice, this list of conditions and the following disclaimer.
    * Redistributions in binary form must reproduce the above copyright
      notice, this list of conditions and the following disclaimer in
      the documentation and/or other materials provided with the distribution.
    * Neither the name of the author nor the names of its
      contributors may be used to endorse or promote products derived
      from this software without specific prior written permission.

THIS SOFTWARE IS PROVIDED BY THE COPYRIGHT HOLDERS AND CONTRIBUTORS "AS IS"
AND ANY EXPRESS OR IMPLIED WARRANTIES, INCLUDING, BUT NOT LIMITED TO, THE
IMPLIED WARRANTIES OF MERCHANTABILITY AND FITNESS FOR A PARTICULAR PURPOSE
ARE DISCLAIMED. IN NO EVENT SHALL THE COPYRIGHT OWNER OR CONTRIBUTORS BE
LIABLE FOR ANY DIRECT, INDIRECT, INCIDENTAL, SPECIAL, EXEMPLARY, OR
CONSEQUENTIAL DAMAGES (INCLUDING, BUT NOT LIMITED TO, PROCUREMENT OF
SUBSTITUTE GOODS OR SERVICES; LOSS OF USE, DATA, OR PROFITS; OR BUSINESS
INTERRUPTION) HOWEVER CAUSED AND ON ANY THEORY OF LIABILITY, WHETHER IN
CONTRACT, STRICT LIABILITY, OR TORT (INCLUDING NEGLIGENCE OR OTHERWISE)
ARISING IN ANY WAY OUT OF THE USE OF THIS SOFTWARE, EVEN IF ADVISED OF THE
POSSIBILITY OF SUCH DAMAGE.

*/

#include "libtorrent/session.hpp"
#include "libtorrent/session_settings.hpp"
#include "libtorrent/time.hpp"
#include "libtorrent/hasher.hpp"
#include "libtorrent/create_torrent.hpp"
#include "libtorrent/alert_types.hpp"
#include "libtorrent/torrent.hpp"
#include "libtorrent/peer_info.hpp"
#include "libtorrent/extensions.hpp"
#include "libtorrent/aux_/path.hpp" // for combine_path, current_working_directory
#include "libtorrent/magnet_uri.hpp"
#include "settings.hpp"
#include <tuple>
#include <iostream>

#include "test.hpp"
#include "test_utils.hpp"
#include "setup_transfer.hpp"

using namespace lt;

namespace {

bool wait_priority(torrent_handle const& h, aux::vector<download_priority_t, file_index_t> const& prio)
{
	for (int i = 0; i < 10; ++i)
	{
		if (h.get_file_priorities() == prio) return true;

#ifdef NDEBUG
		std::this_thread::sleep_for(lt::milliseconds(100));
#else
		std::this_thread::sleep_for(lt::milliseconds(300));
#endif
	}

	return h.get_file_priorities() == prio;
}

bool prioritize_files(torrent_handle const& h, aux::vector<download_priority_t, file_index_t> const& prio)
{
	h.prioritize_files(prio);
	return wait_priority(h, prio);
}

void test_running_torrent(std::shared_ptr<torrent_info> info, std::int64_t file_size)
{
	settings_pack pack = settings();
	pack.set_int(settings_pack::alert_mask, alert::file_progress_notification | alert::storage_notification);
	pack.set_str(settings_pack::listen_interfaces, "0.0.0.0:48130");
	pack.set_int(settings_pack::max_retry_port_bind, 10);
	lt::session ses(pack);

	aux::vector<download_priority_t, file_index_t> zeroes;
	zeroes.resize(1000, 0_pri);
	add_torrent_params p;
	p.flags &= ~torrent_flags::paused;
	p.flags &= ~torrent_flags::auto_managed;
	p.ti = info;
	p.save_path = ".";

	// make sure we correctly handle the case where we pass in
	// more values than there are files
	p.file_priorities = zeroes;

	error_code ec;
	torrent_handle h = ses.add_torrent(p, ec);
	if (ec)
	{
		std::printf("add_torrent: %s\n", ec.message().c_str());
		return;
	}

	aux::vector<download_priority_t, file_index_t> ones(std::size_t(info->num_files()), 1_pri);
	TEST_CHECK(prioritize_files(h, ones))

	torrent_status st = h.status();

	TEST_EQUAL(st.total_wanted, file_size); // we want the single file
	TEST_EQUAL(st.total_wanted_done, 0);

	aux::vector<download_priority_t, file_index_t> prio(std::size_t(info->num_files()), 1_pri);
	prio[file_index_t(0)] = 0_pri;
	TEST_CHECK(prioritize_files(h, prio))
	st = h.status();

	st = h.status();
	TEST_EQUAL(st.total_wanted, 0); // we don't want anything
	TEST_EQUAL(st.total_wanted_done, 0);
	TEST_EQUAL(int(h.get_file_priorities().size()), info->num_files());

	if (info->num_files() > 1)
	{
		prio[file_index_t{1}] = 0_pri;
		TEST_CHECK(prioritize_files(h, prio))

		st = h.status();
		TEST_EQUAL(st.total_wanted, file_size);
		TEST_EQUAL(st.total_wanted_done, 0);
	}

	if (info->num_pieces() > 0)
	{
		h.piece_priority(piece_index_t(0), 1_pri);
		st = h.status();
		TEST_CHECK(st.pieces.size() > 0 && st.pieces[piece_index_t(0)] == false);
		std::vector<char> piece(std::size_t(info->piece_length()));
		for (int i = 0; i < int(piece.size()); ++i)
			piece[std::size_t(i)] = (i % 26) + 'A';
		h.add_piece(piece_index_t(0), &piece[0], torrent_handle::overwrite_existing);

		// wait until the piece is done writing and hashing
		wait_for_alert(ses, piece_finished_alert::alert_type, "piece_finished_alert");
		st = h.status();
		TEST_CHECK(st.pieces.size() > 0);

		std::cout << "reading piece 0" << std::endl;
		h.read_piece(piece_index_t(0));
		alert const* a = wait_for_alert(ses, read_piece_alert::alert_type, "read_piece");
		TEST_CHECK(a);
		read_piece_alert const* rpa = alert_cast<read_piece_alert>(a);
		TEST_CHECK(rpa);
		if (rpa)
		{
			std::cout << "SUCCEEDED!" << std::endl;
			TEST_CHECK(std::memcmp(&piece[0], rpa->buffer.get()
				, std::size_t(info->piece_size(piece_index_t(0)))) == 0);
			TEST_CHECK(rpa->size == info->piece_size(piece_index_t(0)));
			TEST_CHECK(rpa->piece == piece_index_t(0));
			TEST_CHECK(hasher(piece).final() == info->hash_for_piece(piece_index_t(0)));
		}
	}

	TEST_CHECK(h.get_file_priorities() == prio);
}

} // anonymous namespace

TORRENT_TEST(long_names)
{
	entry info;
	info["pieces"] = "aaaaaaaaaaaaaaaaaaaa";
	info["name"] = "slightly shorter name, it's kind of sad that people started "
		"the trend of incorrectly encoding the regular name field and then adding "
		"another one with correct encoding";
	info["name.utf-8"] = "this is a long ass name in order to try to make "
		"make_magnet_uri overflow and hopefully crash. Although, by the time you "
		"read this that particular bug should have been fixed";
	info["piece length"] = 16 * 1024;
	info["length"] = 3245;
	entry torrent;
	torrent["info"] = info;

	std::vector<char> buf;
	bencode(std::back_inserter(buf), torrent);
	error_code ec;
	auto ti = std::make_shared<torrent_info>(buf, std::ref(ec), from_span);
	TEST_CHECK(!ec);
}

TORRENT_TEST(total_wanted)
{
	file_storage fs;

	fs.add_file("test_torrent_dir4/tmp1", 1024);
	fs.add_file("test_torrent_dir4/tmp2", 1024);
	fs.add_file("test_torrent_dir4/tmp3", 1024);
	fs.add_file("test_torrent_dir4/tmp4", 1024);

	lt::create_torrent t(fs, 1024);
	std::vector<char> tmp;
	bencode(std::back_inserter(tmp), t.generate());
	error_code ec;
	auto info = std::make_shared<torrent_info>(
		tmp, std::ref(ec), from_span);

	settings_pack pack = settings();
	pack.set_int(settings_pack::alert_mask, alert::storage_notification);
	pack.set_str(settings_pack::listen_interfaces, "0.0.0.0:48130");
	pack.set_int(settings_pack::max_retry_port_bind, 10);
	lt::session ses(pack);

	add_torrent_params p;
	p.ti = info;
	p.save_path = ".";

	// we just want 1 out of 4 files, 1024 out of 4096 bytes
	p.file_priorities.resize(4, 0_pri);
	p.file_priorities[1] = 1_pri;

	p.ti = info;

	torrent_handle h = ses.add_torrent(std::move(p));

	torrent_status st = h.status();
	TEST_EQUAL(st.total_wanted, 1024);
	TEST_EQUAL(st.total_wanted_done, 0);

<<<<<<< HEAD
	h.file_priority(file_index_t{1}, default_priority);
	h.file_priority(file_index_t{1}, dont_download);
	TEST_CHECK(wait_priority(h, aux::vector<download_priority_t, file_index_t>(static_cast<std::size_t>(fs.num_files()))));
	TEST_EQUAL(h.status({}).total_wanted, 0);
=======
	// make sure that selecting and unseleting a file quickly still end up with
	// the last set priority
	h.file_priority(1, 4);
	h.file_priority(1, 0);

	TEST_EQUAL(h.status(0).total_wanted, 0);
	TEST_CHECK(wait_priority(h, std::vector<int>(fs.num_files())));
	TEST_EQUAL(h.status(0).total_wanted, 0);
>>>>>>> 19df6450
}

TORRENT_TEST(added_peers)
{
	file_storage fs;

	fs.add_file("test_torrent_dir4/tmp1", 1024);

	lt::create_torrent t(fs, 1024);
	std::vector<char> tmp;
	bencode(std::back_inserter(tmp), t.generate());
	error_code ec;
	auto info = std::make_shared<torrent_info>(
		tmp, std::ref(ec), from_span);

	settings_pack pack = settings();
	pack.set_str(settings_pack::listen_interfaces, "0.0.0.0:48130");
	pack.set_int(settings_pack::max_retry_port_bind, 10);
	lt::session ses(pack);

	add_torrent_params p = parse_magnet_uri(
		"magnet:?xt=urn:btih:abababababababababababababababababababab&x.pe=127.0.0.1:48081&x.pe=127.0.0.2:48082"
		, ec);
	p.ti = info;
	p.save_path = ".";
	TEST_CHECK(!ec);

	torrent_handle h = ses.add_torrent(std::move(p));

	h.save_resume_data();
	alert const* a = wait_for_alert(ses, save_resume_data_alert::alert_type);

	TEST_CHECK(a);
	save_resume_data_alert const* ra = alert_cast<save_resume_data_alert>(a);
	TEST_CHECK(ra);
	if (ra) TEST_EQUAL(ra->params.peers.size(), 2);
}

TORRENT_TEST(torrent)
{
/*	{
		remove("test_torrent_dir2/tmp1");
		remove("test_torrent_dir2/tmp2");
		remove("test_torrent_dir2/tmp3");
		file_storage fs;
		std::int64_t file_size = 256 * 1024;
		fs.add_file("test_torrent_dir2/tmp1", file_size);
		fs.add_file("test_torrent_dir2/tmp2", file_size);
		fs.add_file("test_torrent_dir2/tmp3", file_size);
		lt::create_torrent t(fs, 128 * 1024);
		t.add_tracker("http://non-existing.com/announce");

		std::vector<char> piece(128 * 1024);
		for (int i = 0; i < int(piece.size()); ++i)
			piece[i] = (i % 26) + 'A';

		// calculate the hash for all pieces
		sha1_hash ph = hasher(piece).final();
		int num = t.num_pieces();
		TEST_CHECK(t.num_pieces() > 0);
		for (int i = 0; i < num; ++i)
			t.set_hash(i, ph);

		std::vector<char> tmp;
		std::back_insert_iterator<std::vector<char>> out(tmp);
		bencode(out, t.generate());
		error_code ec;
		auto info = std::make_shared<torrent_info>(tmp, std::ref(ec), from_span);
		TEST_CHECK(info->num_pieces() > 0);

		test_running_torrent(info, file_size);
	}
*/
	{
		file_storage fs;

		fs.add_file("test_torrent_dir2/tmp1", 1024);
		lt::create_torrent t(fs, 1024, 6);

		std::vector<char> piece(1024);
		for (int i = 0; i < int(piece.size()); ++i)
			piece[std::size_t(i)] = (i % 26) + 'A';

		// calculate the hash for all pieces
		sha1_hash const ph = hasher(piece).final();
		TEST_CHECK(t.num_pieces() > 0);
		for (auto const i : fs.piece_range())
			t.set_hash(i, ph);

		std::vector<char> tmp;
		std::back_insert_iterator<std::vector<char>> out(tmp);
		bencode(out, t.generate());
		error_code ec;
		auto info = std::make_shared<torrent_info>(tmp, std::ref(ec), from_span);
		test_running_torrent(info, 1024);
	}
}

#ifndef TORRENT_DISABLE_EXTENSIONS
struct test_plugin : lt::torrent_plugin {};

struct plugin_creator
{
	explicit plugin_creator(int& c) : m_called(c) {}

	std::shared_ptr<lt::torrent_plugin>
	operator()(torrent_handle const&, void*)
	{
		++m_called;
		return std::make_shared<test_plugin>();
	}

	int& m_called;
};

TORRENT_TEST(duplicate_is_not_error)
{
	file_storage fs;

	fs.add_file("test_torrent_dir2/tmp1", 1024);
	lt::create_torrent t(fs, 128 * 1024, 6);

	std::vector<char> piece(128 * 1024);
	for (int i = 0; i < int(piece.size()); ++i)
		piece[std::size_t(i)] = (i % 26) + 'A';

	// calculate the hash for all pieces
	sha1_hash ph = hasher(piece).final();
	TEST_CHECK(t.num_pieces() > 0);
	for (auto const i : fs.piece_range())
		t.set_hash(i, ph);

	std::vector<char> tmp;
	std::back_insert_iterator<std::vector<char>> out(tmp);
	bencode(out, t.generate());
	error_code ec;

	int called = 0;
	plugin_creator creator(called);

	add_torrent_params p;
	p.ti = std::make_shared<torrent_info>(tmp, std::ref(ec), from_span);
	p.flags &= ~torrent_flags::paused;
	p.flags &= ~torrent_flags::auto_managed;
	p.flags &= ~torrent_flags::duplicate_is_error;
	p.save_path = ".";
	p.extensions.push_back(creator);

	lt::session ses(settings());
	ses.async_add_torrent(p);
	ses.async_add_torrent(std::move(p));

	wait_for_downloading(ses, "ses");

	// we should only have added the plugin once
	TEST_EQUAL(called, 1);
}
#endif

TORRENT_TEST(torrent_total_size_zero)
{
	file_storage fs;
	error_code ec;

	fs.add_file("test_torrent_dir2/tmp1", 0);
	TEST_CHECK(fs.num_files() == 1);
	TEST_CHECK(fs.total_size() == 0);

	ec.clear();
	lt::create_torrent t1(fs);
	set_piece_hashes(t1, ".", ec);
	TEST_CHECK(ec);

	fs.add_file("test_torrent_dir2/tmp2", 0);
	TEST_CHECK(fs.num_files() == 2);
	TEST_CHECK(fs.total_size() == 0);

	ec.clear();
	lt::create_torrent t2(fs);
	set_piece_hashes(t2, ".", ec);
	TEST_CHECK(ec);
}

TORRENT_TEST(rename_file)
{
	file_storage fs;

	fs.add_file("test3/tmp1", 20);
	fs.add_file("test3/tmp2", 20);
	lt::create_torrent t(fs, 128 * 1024, 6);

	std::vector<char> tmp;
	std::back_insert_iterator<std::vector<char>> out(tmp);
	bencode(out, t.generate());
	error_code ec;
	auto info = std::make_shared<torrent_info>(tmp, std::ref(ec), from_span);

	TEST_EQUAL(info->files().file_path(file_index_t(0)), combine_path("test3","tmp1"));

	// move "test3/tmp1" -> "tmp1"
	info->rename_file(file_index_t(0), "tmp1");

	TEST_EQUAL(info->files().file_path(file_index_t(0)), "tmp1");
}

#if TORRENT_ABI_VERSION == 1
TORRENT_TEST(async_load_deprecated)
{
	settings_pack pack = settings();
	lt::session ses(pack);

	add_torrent_params p;
	p.flags &= ~torrent_flags::paused;
	p.flags &= ~torrent_flags::auto_managed;
	std::string dir = parent_path(current_working_directory());

	p.url = "file://" + combine_path(combine_path(dir, "test_torrents"), "base.torrent");
	p.save_path = ".";
	ses.async_add_torrent(std::move(p));

	alert const* a = wait_for_alert(ses, add_torrent_alert::alert_type);
	TEST_CHECK(a);
	if (a == nullptr) return;
	auto const* ta = alert_cast<add_torrent_alert const>(a);
	TEST_CHECK(ta);
	if (ta == nullptr) return;
	TEST_CHECK(!ta->error);
	TEST_CHECK(ta->params.ti->name() == "temp");
}
#endif

TORRENT_TEST(torrent_status)
{
	TEST_EQUAL(static_cast<int>(torrent_status::error_file_none), -1);
#if TORRENT_ABI_VERSION == 1
	TEST_EQUAL(static_cast<int>(torrent_status::error_file_url), -2);
	TEST_EQUAL(static_cast<int>(torrent_status::error_file_metadata), -4);
#endif
	TEST_EQUAL(static_cast<int>(torrent_status::error_file_ssl_ctx), -3);
	TEST_EQUAL(static_cast<int>(torrent_status::error_file_exception), -5);
}

namespace {

void test_queue(add_torrent_params)
{
	lt::settings_pack pack = settings();
	// we're not testing the hash check, just accept the data we write
	pack.set_bool(settings_pack::disable_hash_checks, true);
	lt::session ses(pack);

	std::vector<torrent_handle> torrents;
	for(int i = 0; i < 6; i++)
	{
		file_storage fs;
		std::stringstream file_path;
		file_path << "test_torrent_dir4/queue" << i;
		fs.add_file(file_path.str(), 1024);
		lt::create_torrent t(fs, 128 * 1024, 6);

		std::vector<char> buf;
		bencode(std::back_inserter(buf), t.generate());
		auto ti = std::make_shared<torrent_info>(buf, from_span);
		add_torrent_params p;
		p.ti = ti;
		p.save_path = ".";
		torrents.push_back(ses.add_torrent(std::move(p)));
	}

	print_alerts(ses, "ses");

	std::vector<download_priority_t> pieces(
		std::size_t(torrents[5].torrent_file()->num_pieces()), 0_pri);
	torrents[5].prioritize_pieces(pieces);
	torrent_handle finished = torrents[5];

	wait_for_alert(ses, torrent_finished_alert::alert_type, "ses");

	// add_torrent should be ordered
	TEST_EQUAL(finished.queue_position(), no_pos);
	TEST_EQUAL(torrents[0].queue_position(), queue_position_t{0});
	TEST_EQUAL(torrents[1].queue_position(), queue_position_t{1});
	TEST_EQUAL(torrents[2].queue_position(), queue_position_t{2});
	TEST_EQUAL(torrents[3].queue_position(), queue_position_t{3});
	TEST_EQUAL(torrents[4].queue_position(), queue_position_t{4});

	// test top and bottom
	torrents[2].queue_position_top();
	torrents[1].queue_position_bottom();

	TEST_EQUAL(finished.queue_position(), no_pos);
	TEST_EQUAL(torrents[2].queue_position(), queue_position_t{0});
	TEST_EQUAL(torrents[0].queue_position(), queue_position_t{1});
	TEST_EQUAL(torrents[3].queue_position(), queue_position_t{2});
	TEST_EQUAL(torrents[4].queue_position(), queue_position_t{3});
	TEST_EQUAL(torrents[1].queue_position(), queue_position_t{4});

	// test set pos
	torrents[0].queue_position_set(queue_position_t{0});
	torrents[1].queue_position_set(queue_position_t{1});
	// torrent 2 should be get moved down by 0 and 1 to pos 2

	TEST_EQUAL(finished.queue_position(), no_pos);
	TEST_EQUAL(torrents[0].queue_position(), queue_position_t{0});
	TEST_EQUAL(torrents[1].queue_position(), queue_position_t{1});
	TEST_EQUAL(torrents[2].queue_position(), queue_position_t{2});
	TEST_EQUAL(torrents[3].queue_position(), queue_position_t{3});
	TEST_EQUAL(torrents[4].queue_position(), queue_position_t{4});

	//test strange up and down commands
	torrents[0].queue_position_up();
	torrents[4].queue_position_down();

	TEST_EQUAL(finished.queue_position(), no_pos);
	TEST_EQUAL(torrents[0].queue_position(), queue_position_t{0});
	TEST_EQUAL(torrents[1].queue_position(), queue_position_t{1});
	TEST_EQUAL(torrents[2].queue_position(), queue_position_t{2});
	TEST_EQUAL(torrents[3].queue_position(), queue_position_t{3});
	TEST_EQUAL(torrents[4].queue_position(), queue_position_t{4});

	torrents[1].queue_position_up();
	torrents[3].queue_position_down();
	finished.queue_position_up();

	TEST_EQUAL(finished.queue_position(), no_pos);
	TEST_EQUAL(torrents[1].queue_position(), queue_position_t{0});
	TEST_EQUAL(torrents[0].queue_position(), queue_position_t{1});
	TEST_EQUAL(torrents[2].queue_position(), queue_position_t{2});
	TEST_EQUAL(torrents[4].queue_position(), queue_position_t{3});
	TEST_EQUAL(torrents[3].queue_position(), queue_position_t{4});

	torrents[1].queue_position_down();
	torrents[3].queue_position_up();
	finished.queue_position_down();


	TEST_EQUAL(finished.queue_position(), no_pos);
	TEST_EQUAL(torrents[0].queue_position(), queue_position_t{0});
	TEST_EQUAL(torrents[1].queue_position(), queue_position_t{1});
	TEST_EQUAL(torrents[2].queue_position(), queue_position_t{2});
	TEST_EQUAL(torrents[3].queue_position(), queue_position_t{3});
	TEST_EQUAL(torrents[4].queue_position(), queue_position_t{4});

	// test set pos on not existing pos
	torrents[3].queue_position_set(queue_position_t{10});
	finished.queue_position_set(queue_position_t{10});

	TEST_EQUAL(finished.queue_position(), no_pos);
	TEST_EQUAL(torrents[0].queue_position(), queue_position_t{0});
	TEST_EQUAL(torrents[1].queue_position(), queue_position_t{1});
	TEST_EQUAL(torrents[2].queue_position(), queue_position_t{2});
	TEST_EQUAL(torrents[4].queue_position(), queue_position_t{3});
	TEST_EQUAL(torrents[3].queue_position(), queue_position_t{4});
}

} // anonymous namespace

TORRENT_TEST(queue)
{
	test_queue(add_torrent_params());
}

TORRENT_TEST(queue_paused)
{
	add_torrent_params p;
	p.flags |= torrent_flags::paused;
	p.flags &= ~torrent_flags::auto_managed;
	test_queue(p);
}

TORRENT_TEST(test_move_storage_no_metadata)
{
	lt::session ses(settings());
	error_code ec;
	add_torrent_params p = parse_magnet_uri("magnet?xt=urn:btih:abababababababababababababababababababab", ec);
	p.save_path = "save_path";
	torrent_handle h = ses.add_torrent(p);

	TEST_EQUAL(h.status().save_path, complete("save_path"));

	h.move_storage("save_path_1");

	TEST_EQUAL(h.status().save_path, complete("save_path_1"));
}

TORRENT_TEST(test_have_piece_no_metadata)
{
	lt::session ses(settings());
	error_code ec;
	add_torrent_params p = parse_magnet_uri("magnet?xt=urn:btih:abababababababababababababababababababab", ec);
	p.save_path = "save_path";
	torrent_handle h = ses.add_torrent(p);

	TEST_EQUAL(h.have_piece(piece_index_t{-1}), false);
	TEST_EQUAL(h.have_piece(piece_index_t{0}), false);
	TEST_EQUAL(h.have_piece(piece_index_t{100}), false);
}

TORRENT_TEST(test_have_piece_out_of_range)
{
	lt::session ses(settings());
	error_code ec;

	add_torrent_params p;
	static std::array<const int, 2> const file_sizes{{100000, 100000}};
	int const piece_size = 0x8000;
	p.ti = make_torrent(file_sizes, piece_size);
	p.save_path = "save_path";
	p.flags |= torrent_flags::seed_mode;
	torrent_handle h = ses.add_torrent(p);

	TEST_EQUAL(h.have_piece(piece_index_t{-1}), false);
	TEST_EQUAL(h.have_piece(piece_index_t{0}), true);
	TEST_EQUAL(h.have_piece(piece_index_t{100}), false);
}

TORRENT_TEST(test_read_piece_no_metadata)
{
	lt::session ses(settings());
	error_code ec;
	add_torrent_params p = parse_magnet_uri("magnet?xt=urn:btih:abababababababababababababababababababab", ec);
	p.save_path = "save_path";
	torrent_handle h = ses.add_torrent(p);

	h.read_piece(piece_index_t{-1});

	alert const* a = wait_for_alert(ses, read_piece_alert::alert_type, "read_piece_alert");
	TEST_CHECK(a);
	if (auto* rp = alert_cast<read_piece_alert>(a))
	{
		TEST_CHECK(rp->error == error_code(lt::errors::no_metadata, lt::libtorrent_category()));
	}
}

TORRENT_TEST(test_read_piece_out_of_range)
{
	lt::session ses(settings());
	error_code ec;

	add_torrent_params p;
	static std::array<const int, 2> const file_sizes{{100000, 100000}};
	int const piece_size = 0x8000;
	p.ti = make_torrent(file_sizes, piece_size);
	p.save_path = "save_path";
	p.flags |= torrent_flags::seed_mode;
	torrent_handle h = ses.add_torrent(p);

	h.read_piece(piece_index_t{-1});

	alert const* a = wait_for_alert(ses, read_piece_alert::alert_type, "read_piece_alert");
	TEST_CHECK(a);
	if (auto* rp = alert_cast<read_piece_alert>(a))
	{
		TEST_CHECK(rp->error == error_code(lt::errors::invalid_piece_index
			, lt::libtorrent_category()));
	}
}<|MERGE_RESOLUTION|>--- conflicted
+++ resolved
@@ -228,21 +228,13 @@
 	TEST_EQUAL(st.total_wanted, 1024);
 	TEST_EQUAL(st.total_wanted_done, 0);
 
-<<<<<<< HEAD
+	// make sure that selecting and unseleting a file quickly still end up with
+	// the last set priority
 	h.file_priority(file_index_t{1}, default_priority);
 	h.file_priority(file_index_t{1}, dont_download);
+	TEST_EQUAL(h.status({}).total_wanted, 0);
 	TEST_CHECK(wait_priority(h, aux::vector<download_priority_t, file_index_t>(static_cast<std::size_t>(fs.num_files()))));
 	TEST_EQUAL(h.status({}).total_wanted, 0);
-=======
-	// make sure that selecting and unseleting a file quickly still end up with
-	// the last set priority
-	h.file_priority(1, 4);
-	h.file_priority(1, 0);
-
-	TEST_EQUAL(h.status(0).total_wanted, 0);
-	TEST_CHECK(wait_priority(h, std::vector<int>(fs.num_files())));
-	TEST_EQUAL(h.status(0).total_wanted, 0);
->>>>>>> 19df6450
 }
 
 TORRENT_TEST(added_peers)
