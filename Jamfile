--- conflicted
+++ resolved
@@ -312,10 +312,6 @@
 	{
 		# allow larger .obj files (with more sections)
 		result += <cxxflags>/bigobj ;
-<<<<<<< HEAD
-		result += <cflags>/bigobj ;
-=======
->>>>>>> 1b25eb55
 		# https://docs.microsoft.com/en-us/cpp/build/reference/utf-8-set-source-and-executable-character-sets-to-utf-8?view=msvc-170
 		result += <cxxflags>/utf-8 ;
 	}
