/*

Copyright (c) 2007-2020, Arvid Norberg
Copyright (c) 2016, Steven Siloti
Copyright (c) 2016, 2020, Alden Torres
All rights reserved.

Redistribution and use in source and binary forms, with or without
modification, are permitted provided that the following conditions
are met:

    * Redistributions of source code must retain the above copyright
      notice, this list of conditions and the following disclaimer.
    * Redistributions in binary form must reproduce the above copyright
      notice, this list of conditions and the following disclaimer in
      the documentation and/or other materials provided with the distribution.
    * Neither the name of the author nor the names of its
      contributors may be used to endorse or promote products derived
      from this software without specific prior written permission.

THIS SOFTWARE IS PROVIDED BY THE COPYRIGHT HOLDERS AND CONTRIBUTORS "AS IS"
AND ANY EXPRESS OR IMPLIED WARRANTIES, INCLUDING, BUT NOT LIMITED TO, THE
IMPLIED WARRANTIES OF MERCHANTABILITY AND FITNESS FOR A PARTICULAR PURPOSE
ARE DISCLAIMED. IN NO EVENT SHALL THE COPYRIGHT OWNER OR CONTRIBUTORS BE
LIABLE FOR ANY DIRECT, INDIRECT, INCIDENTAL, SPECIAL, EXEMPLARY, OR
CONSEQUENTIAL DAMAGES (INCLUDING, BUT NOT LIMITED TO, PROCUREMENT OF
SUBSTITUTE GOODS OR SERVICES; LOSS OF USE, DATA, OR PROFITS; OR BUSINESS
INTERRUPTION) HOWEVER CAUSED AND ON ANY THEORY OF LIABILITY, WHETHER IN
CONTRACT, STRICT LIABILITY, OR TORT (INCLUDING NEGLIGENCE OR OTHERWISE)
ARISING IN ANY WAY OUT OF THE USE OF THIS SOFTWARE, EVEN IF ADVISED OF THE
POSSIBILITY OF SUCH DAMAGE.

*/

#ifndef TORRENT_UDP_SOCKET_HPP_INCLUDED
#define TORRENT_UDP_SOCKET_HPP_INCLUDED

#include "libtorrent/socket.hpp"
#include "libtorrent/io_context.hpp"
#include "libtorrent/error_code.hpp"
#include "libtorrent/aux_/proxy_settings.hpp"
#include "libtorrent/debug.hpp"
#include "libtorrent/span.hpp"
#include "libtorrent/flags.hpp"
#include "libtorrent/aux_/listen_socket_handle.hpp"
#include "libtorrent/resolver_interface.hpp"

#include <array>
#include <memory>

namespace libtorrent {

namespace aux { struct alert_manager; }
	struct socks5;

	using udp_send_flags_t = flags::bitfield_flag<std::uint8_t, struct udp_send_flags_tag>;

	class TORRENT_EXTRA_EXPORT udp_socket : single_threaded
	{
	public:
		udp_socket(io_context& ios, aux::listen_socket_handle ls);

		// non-copyable
		udp_socket(udp_socket const&) = delete;
		udp_socket& operator=(udp_socket const&) = delete;

		static constexpr udp_send_flags_t peer_connection = 0_bit;
		static constexpr udp_send_flags_t tracker_connection = 1_bit;
		static constexpr udp_send_flags_t dont_queue = 2_bit;
		static constexpr udp_send_flags_t dont_fragment = 3_bit;

		bool is_open() const { return m_abort == false; }
		udp::socket::executor_type get_executor() { return m_socket.get_executor(); }

		template <typename Handler>
		void async_read(Handler&& h)
		{
			m_socket.async_wait(udp::socket::wait_read, std::forward<Handler>(h));
		}

		template <typename Handler>
		void async_write(Handler&& h)
		{
			m_socket.async_wait(udp::socket::wait_write, std::forward<Handler>(h));
		}

		struct packet
		{
			span<char> data;
			udp::endpoint from;
			error_code error;
		};

		int read(span<packet> pkts, error_code& ec);

		// this is only valid when using a socks5 proxy
		void send_hostname(char const* hostname, int port, span<char const> p
			, error_code& ec, udp_send_flags_t flags = {});

		void send(udp::endpoint const& ep, span<char const> p
			, error_code& ec, udp_send_flags_t flags = {});
		void open(udp const& protocol, error_code& ec);
		void bind(udp::endpoint const& ep, error_code& ec);
		void close();
		int local_port() const { return m_bind_port; }

<<<<<<< HEAD
		void set_proxy_settings(aux::proxy_settings const& ps, aux::alert_manager& alerts
			, bool send_local_ep);
=======
		void set_proxy_settings(aux::proxy_settings const& ps, alert_manager& alerts
			, resolver_interface& resolver);
>>>>>>> c83139e8
		aux::proxy_settings const& get_proxy_settings() { return m_proxy_settings; }

		bool is_closed() const { return m_abort; }
		udp::endpoint local_endpoint(error_code& ec) const
		{ return m_socket.local_endpoint(ec); }
		// best effort, if you want to know the error, use
		// ``local_endpoint(error_code& ec)``
		udp::endpoint local_endpoint() const
		{
			error_code ec;
			return local_endpoint(ec);
		}

		using receive_buffer_size = udp::socket::receive_buffer_size;
		using send_buffer_size = udp::socket::send_buffer_size;

		template <class SocketOption>
		void get_option(SocketOption const& opt, error_code& ec)
		{
				m_socket.get_option(opt, ec);
		}

		template <class SocketOption>
		void set_option(SocketOption const& opt, error_code& ec)
		{
			m_socket.set_option(opt, ec);
		}

#ifdef TCP_NOTSENT_LOWAT
		void set_option(tcp_notsent_lowat const&, error_code&) {}
#endif

		template <class SocketOption>
		void get_option(SocketOption& opt, error_code& ec)
		{
			m_socket.get_option(opt, ec);
		}

		bool active_socks5() const;

	private:

		void wrap(udp::endpoint const& ep, span<char const> p, error_code& ec, udp_send_flags_t flags);
		void wrap(char const* hostname, int port, span<char const> p, error_code& ec, udp_send_flags_t flags);
		bool unwrap(udp::endpoint& from, span<char>& buf);

		udp::socket m_socket;

		io_context& m_ioc;

		using receive_buffer = std::array<char, 1500>;
		std::unique_ptr<receive_buffer> m_buf;
		aux::listen_socket_handle m_listen_socket;

		std::uint16_t m_bind_port;

		aux::proxy_settings m_proxy_settings;

		std::shared_ptr<socks5> m_socks5_connection;

		bool m_abort:1;
	};
}

#endif<|MERGE_RESOLUTION|>--- conflicted
+++ resolved
@@ -43,7 +43,7 @@
 #include "libtorrent/span.hpp"
 #include "libtorrent/flags.hpp"
 #include "libtorrent/aux_/listen_socket_handle.hpp"
-#include "libtorrent/resolver_interface.hpp"
+#include "libtorrent/aux_/resolver_interface.hpp"
 
 #include <array>
 #include <memory>
@@ -104,13 +104,8 @@
 		void close();
 		int local_port() const { return m_bind_port; }
 
-<<<<<<< HEAD
 		void set_proxy_settings(aux::proxy_settings const& ps, aux::alert_manager& alerts
-			, bool send_local_ep);
-=======
-		void set_proxy_settings(aux::proxy_settings const& ps, alert_manager& alerts
-			, resolver_interface& resolver);
->>>>>>> c83139e8
+			, aux::resolver_interface& resolver, bool send_local_ep);
 		aux::proxy_settings const& get_proxy_settings() { return m_proxy_settings; }
 
 		bool is_closed() const { return m_abort; }
