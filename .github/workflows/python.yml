--- conflicted
+++ resolved
@@ -56,11 +56,7 @@
         set PATH=%BOOST_ROOT%;%PATH%
 
         cd bindings\python
-<<<<<<< HEAD
-        python setup.py build_ext --libtorrent-link=static install --user --prefix=
-=======
         python setup.py build_ext install --user --prefix=
->>>>>>> 42da0c5c
 
     - name: tests (windows)
       if: runner.os == 'Windows'
@@ -76,11 +72,7 @@
         # Homebrew's python "framework" sets a prefix via distutils config.
         # --prefix conflicts with --user, so null out prefix so we have one
         # command that works everywhere
-<<<<<<< HEAD
-        python3 setup.py build_ext --libtorrent-link=static install --user --prefix=
-=======
         python3 setup.py build_ext --b2-args="libtorrent-link=static" install --user --prefix=
->>>>>>> 42da0c5c
 
     - name: tests
       if: runner.os != 'Windows'
