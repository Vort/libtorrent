<<<<<<< HEAD
	* fix issue creating a v2 torrent from torrent_info containing an empty file
	* make recheck files also update which files use partfile
	* add write_through disk_io_write_mode, which flushes pieces to disk immediately
	* improve copy file function to preserve sparse regions (when supported)
	* add function to truncate over-sized files part of a torrent
	* fix directory creation on windows shared folders
	* add flag to make add_files() not record file attributes
	* deprecate (unused) allow_partial_disk_writes settings
	* fix disk-full error reporting in mmap_disk_io
	* fixed similar-torrents feature for v2 torrents
	* fix potential unbounded recursion in add_completed_job, in disk I/O
	* deprecated (unused) volatile_read_cache setting
	* fix part files being marked as hidden on windows

* 2.0.5 released

	* on windows, explicitly flush memory mapped files periodically
	* fix build with WolfSSL
	* fix issue where incoming uTP connections were not accepted over SOCKS5
	* fix several issues in handling of checking files of v2 torrents, esp. from magnet links
	* make the token limit when parsing metadata from magnet files configurable
	* fix issue with stalled pieces on disk full errors
	* fix missing python binding for file_progress_flags
	* fix torrent_file_with_hashes() to fail when we don't have the piece layers
	* restore path character encoding conversion for non UTF-8 locales on linux
	* fix use-after-free bug in make_magnet_uri
	* add write_torrent_file() to produce a .torrent file from add_torrent_params
	* allow loading v2 .torrent files without piece layer
	* fix issue with adding v2 torrents with invalid file root hash

* 2.0.4 released

	* fix piece picker bug causing double-picks with prefer-contiguous enabled
	* expose session_params in python bindings
	* fix (deprecated) use of add_torrent_params::info_hash
	* fix issue creating and loading v2 torrents with empty files. Improves
	  conformance to BEP52 reference implementation

* 2.0.3 released

	* add new torrent_file_with_hashes() which includes piece layers for
	  creating .torrent files
	* add file_prio_alert, posted when file priorities are updated
	* fix issue where set_piece_hashes() would not propagate file errors
	* add missing python binding for event_t
	* add work-around for systems without fseeko() (such as Android)
	* add convenience header libtorrent/libtorrent.hpp
	* increase default max_allowed_in_request_queue
	* fix loading non-ascii filenames on windows with torrent_info constructor (2.0 regression)
	* add std::hash<> specialization for info_hash_t
	* fix integer overflow in hash_picker and properly restrict max file sizes in torrents
	* strengthen SSRF mitigation for web seeds

* 2.0.2 released

	* add v1() and v2() functions to torrent_info
	* fix piece_layers() to work for single-piece files
	* fix python binding regression in session constructor flags
	* fix unaligned piece requests in mmap_storage
	* improve client_data_t ergonomics
	* fix issue with concurrent access to part files

* 2.0.1 released

	* fix attribute in single-file v2 torrent creation
	* fix padding for empty files in v2 torrent creation
	* add function to ask a file_storage whether it's v2 or not
	* fix mtime field when creating single-file v2 torrents
	* fix performance regression in checking files
	* disable use of SetFileValidData() by default (windows). A new setting
	  allows enabling it

2.0 released

	* dropped depenency on iconv
	* deprecate set_file_hash() in torrent creator, as it's superceded by v2 torrents
	* deprecate mutable access to info_section in torrent_info
	* removed deprecated lazy_entry/lazy_bdecode
	* stats_alert deprecated
	* remove bittyrant choking algorithm
	* update userdata in add_torrent_params to be type-safe and add to torrent_handle
	* add ip_filter to session_params
	* added support for wolfSSL for SHA-1 hash and HTTPS (no Torrents over SSL)
	* requires OpenSSL minimum version 1.0.0 with SNI support
	* deprecated save_state() and load_state() on session in favour of new
	  write_session_params() and read_session_params()
	* added support for BitTorrent v2 (see docs/upgrade_to_2.0.html)
	* create_torrent() pad_file_limit parameter removed
	* create_torrent() merkle- and optimize-alignment flags removed
	* merkle_tree removed from add_torrent_params
	* announce_entry expose information per v1 and v2 info-hash announces
	* deprecated sha1_hash info_hash members on torrent_removed_alert,
	  torrent_deleted_alert, torrent_delete_failed_alert and add_torrent_params
	* undeprecate error_file_metadata for torrent errors related to its metadata
	* remove support for adding a torrent under a UUID (used for previous RSS support)
	* remove deprecated feature to add torrents by file:// URL
	* remove deprecated feature to download .torrent file from URL
	* requires boost >= 1.66 to build
	* update networking API to networking TS compatible boost.asio
	* overhauled disk I/O subsystem to use memory mapped files (where available)
	* libtorrent now requires C++14 to build
	* added support for GnuTLS for HTTPS and torrents over SSL

=======
1.2.16 released
>>>>>>> 862a889c

	* send User-Agent field in anonymous mode
	* fix python binding for settings_pack conversion
	* fix DHT announce timer issue
	* use DSCP_TRAFFIC_TYPE socket option on windows
	* update default ToS setting according to RFC 8622
	* keep trying to announce to trackers even when all fail
	* don't disable announcing from local endpoints because of temporary failures
	* fix issue in parsing UPnP XML response with multiple forwarding services

1.2.15 released

	* cache DNS lookups for SOCKS5 proxy
	* fix stalled pieces on disk-full errors
	* fix build configuration issue on NetBSD, OpenBSD and DragonFly
	* make UTF-8 sanitization a bit stricter. This will re-write invalid UTF-8
	  code points encoding surrogate pairs
	* fix restoring last_seen_complete from resume data
	* fix issue on MacOS where the DHT was not restarted on a network-up notification
	* make remove_torrent flags be treated as flags (instead of an enum)

1.2.14 released

	* improve handling of seed flag in PEX messages
	* fix issue of accruing unlimited DHT node candidates when DHT is disabled
	* fix bug in parsing chunked encoding
	* fix incorrect reporting of active_duration when entering graceful-pause
	* fix python binding for functions taking string_view
	* fix python binding for torrent_info constructor overloads
	* issue python deprecation warnings for some deprecated functions in the python bindings
	* fix python binding for torrent_info::add_url_seed, add_tracker and add_http_seed

1.2.13 released

	* Use /etc/ssl/cert.pem to validate HTTPS connections on MacOS
	* allow no-interest timeouts of peer connections before all connections slots are full
	* fix issue where a DHT message would count as an incoming connection
	* fix issue when failing to parse outgoing_interfaces setting
	* fix super-seeding issue that could cause a segfault
	* fix data race in python binding of session::get_torrent_status()
	* fix need_save_resume_data() for renaming files, share-mode, upload-mode,
	  disable- pex, lsd, and dht.
	* fix incoming TCP connections when using tracker-only proxy
	* fix issue with paths starting with ./
	* fix integer overflow when setting a high DHT upload rate limit
	* improve Path MTU discovery logic in uTP
	* fix overflow issue when rlimit_nofile is set to infinity
	* fix issue in python binding interpreting int settings > INT_MAX
	* Fix cxxflags and linkflags injection via environment variables

1.2.12 released

	* fix loading of DHT node ID from previous session on startup
	* use getrandom(), when available, and fall back to /dev/urandom
	* fix python binding for "value" in dht put alerts
	* fix bug in python binding for dht_put_mutable_item
	* fix uTP issue acking FIN packets
	* validate HTTPS certificates by default (trackers and web seeds)
	* load SSL certificates from windows system certificate store, to authenticate trackers
	* introduce mitigation for Server Side Request Forgery in tracker and web seed URLs
	* fix error handling for pool allocation failure

1.2.11 released

	* fix issue with moving the session object
	* deprecate torrent_status::allocating. This state is no longer used
	* fix bug creating torrents with symbolic links
	* remove special case to save metadata in resume data unconditionally when added throught magnet link
	* fix bugs in mutable-torrent support (reusing identical files from different torrents)
	* fix incorrectly inlined move-assignment of file_storage
	* add session::paused flag, and the ability to construct a session in paused mode
	* fix session-pause causing tracker announces to fail
	* fix peer-exchange flags bug
	* allow saving resume data before metadata has been downloaded (for magnet links)
	* record blocks in the disk queue as downloaded in the resume data
	* fix bug in set_piece_deadline() when set in a zero-priority piece
	* fix issue in URL parser, causing issues with certain tracker URLs
	* use a different error code than host-unreachable, when skipping tracker announces

1.2.10 released

	* fix regression in python binding for move_storage()
	* improve stat_file() performance on Windows
	* fix issue with loading invalid torrents with only 0-sized files
	* fix to avoid large stack allocations

1.2.9 released

	* add macro TORRENT_CXX11_ABI for clients building with C++14 against
	  libtorrent build with C++11
	* refreshed m4 scripts for autotools
	* removed deprecated wstring overloads on non-windows systems
	* drop dependency on Unicode's ConvertUTF code (which had a license
	  incompatible with Debian)
	* fix bugs exposed on big-endian systems
	* fix detection of hard-links not being supported by filesystem
	* fixed resume data regression for seeds with prio 0 files

1.2.8 released

	* validate UTF-8 encoding of client version strings from peers
	* don't time out tracker announces as eagerly while resolving hostnames
	* fix NAT-PMP shutdown issue
	* improve hostname lookup by merging identical lookups
	* fix network route enumeration for large routing tables
	* fixed issue where pop_alerts() could return old, invalid alerts
	* fix issue when receiving have-all message before the metadata
	* don't leave lingering part files handles open
	* disallow calling add_piece() during checking
	* fix incorrect filename truncation at multi-byte character
	* always announce listen port 1 when using a proxy

1.2.7 released

	* add set_alert_fd in python binding, to supersede set_alert_notify
	* fix bug in part files > 2 GiB
	* add function to clear the peer list for a torrent
	* fix resume data functions to save/restore more torrent flags
	* limit number of concurrent HTTP announces
	* fix queue position for force_rechecking a torrent that is not auto-managed
	* improve rate-based choker documentation, and minor tweak
	* undeprecate upnp_ignore_nonrouters (but refering to devices on our subnet)
	* increase default tracker timeout
	* retry failed socks5 server connections
	* allow UPnP lease duration to be changed after device discovery
	* fix IPv6 address change detection on Windows

1.2.6 released

	* fix peer timeout logic
	* simplify proxy handling. A proxy now overrides listen_interfaces
	* fix issues when configured to use a non-default choking algorithm
	* fix issue in reading resume data
	* revert NXDOMAIN change from 1.2.4
	* don't open any listen sockets if listen_interfaces is empty or misconfigured
	* fix bug in auto disk cache size logic
	* fix issue with outgoing_interfaces setting, where bind() would be called twice
	* add build option to disable share-mode
	* support validation of HTTPS trackers
	* deprecate strict super seeding mode
	* make UPnP port-mapping lease duration configurable
	* deprecate the bittyrant choking algorithm
	* add build option to disable streaming

1.2.5 release

	* announce port=1 instead of port=0, when there is no listen port
	* fix LSD over IPv6
	* support TCP_NOTSENT_LOWAT on Linux
	* fix correct interface binding of local service discovery multicast
	* fix issue with knowing which interfaces to announce to trackers and DHT
	* undeprecate settings_pack::dht_upload_rate_limit

1.2.4 release

	* fix binding TCP and UDP sockets to the same port, when specifying port 0
	* fix announce_to_all_trackers and announce_to_all_tiers behavior
	* fix suggest_read_cache setting
	* back-off tracker hostname looksups resulting in NXDOMAIN
	* lower SOCKS5 UDP keepalive timeout
	* fix external IP voting for multi-homed DHT nodes
	* deprecate broadcast_lsd setting. Just use multicast
	* deprecate upnp_ignore_nonrouters setting
	* don't attempt sending event=stopped if event=start never succeeded
	* make sure &key= stays consistent between different source IPs (as mandated by BEP7)
	* fix binding sockets to outgoing interface
	* add new socks5_alert to trouble shoot SOCKS5 proxies

1.2.3 release

	* fix erroneous event=completed tracker announce when checking files
	* promote errors in parsing listen_interfaces to post listen_failed_alert
	* fix bug in protocol encryption/obfuscation
	* fix buffer overflow in SOCKS5 UDP logic
	* fix issue of rapid calls to file_priority() clobbering each other
	* clear tracker errors on success
	* optimize setting with unlimited unchoke slots
	* fixed restoring of trackers, comment, creation date and created-by in resume data
	* fix handling of torrents with too large pieces
	* fixed division by zero in anti-leech choker
	* fixed bug in torrent_info::swap

1.2.2 release

	* fix cases where the disable_hash_checks setting was not honored
	* fix updating of is_finished torrent status, when changing piece priorities
	* fix regression in &left= reporting when adding a seeding torrent
	* fix integer overflow in http parser
	* improve sanitation of symlinks, to support more complex link targets
	* add DHT routing table affinity for BEP 42 nodes
	* add torrent_info constructor overloads to control torrent file limits
	* feature to disable DHT, PEX and LSD per torrent
	* fix issue where trackers from magnet links were not included in create_torrent()
	* make peer_info::client a byte array in python binding
	* pick contiguous pieces from peers with high download rate
	* fix error handling of moving storage to a drive letter that isn't mounted
	* fix HTTP Host header when using proxy

1.2.1 release

	* add dht_pkt_alert and alerts_dropped_alert to python bindings
	* fix python bindins for block_uploaded_alert
	* optimize resolving duplicate filenames in loading torrent files
	* fix python binding of dht_settings
	* tighten up various input validation checks
	* fix create_torrent python binding
	* update symlinks to conform to BEP 47
	* fix python bindings for peer_info
	* support creating symlinks, for torrents with symlinks in them
	* fix error in seed_mode flag
	* support magnet link parameters with number siffixes
	* consistently use "lt" namespace in examples and documentation
	* fix Mingw build to use native cryptoAPI
	* uPnP/NAT-PMP errors no longer set the client's advertised listen port to zero

1.2 release

	* requires boost >= 1.58 to build
	* tweak heuristic of how to interpret url seeds in multi-file torrents
	* support &ipv4= tracker argument for private torrents
	* renamed debug_notification to connect_notification
	* when updating listen sockets, only post alerts for new ones
	* deprecate anonymous_mode_alert
	* deprecated force_proxy setting (when set, the proxy is always used)
	* add support for Port Control Protocol (PCP)
	* deliver notification of alerts being dropped via alerts_dropped_alert
	* deprecated alert::progress_notification alert category, split into
	  finer grained categories
	* update plugin interface functions for improved type-safety
	* implemented support magnet URI extension, select specific file indices
	  for download, BEP53
	* make tracker keys multi-homed. remove set_key() function on session.
	* add flags()/set_flags()/unset_flags() to torrent_handle, deprecate individual functions
	* added alert for block being sent to the send buffer
	* drop support for windows compilers without std::wstring
	* implemented support for DHT info hash indexing, BEP51
	* removed deprecated support for file_base in file_storage
	* added support for running separate DHT nodes on each network interface
	* added support for establishing UTP connections on any network interface
	* added support for sending tracker announces on every network interface
	* introduce "lt" namespace alias
	* need_save_resume_data() will no longer return true every 15 minutes
	* make the file_status interface explicitly public types
	* added resolver_cache_timeout setting for internal host name resolver
	* make parse_magnet_uri take a string_view instead of std::string
	* deprecate add_torrent_params::url field. use parse_magnet_uri instead
	* optimize download queue management
	* deprecated (undocumented) file:// urls
	* add limit for number of web seed connections
	* added support for retrieval of DHT live nodes
	* complete UNC path support
	* add packets pool allocator
	* remove disk buffer pool allocator
	* fix last_upload and last_download overflow after 9 hours in past
	* python binding add more add_torrent_params fields and an invalid key check
	* introduce introduce distinct types for peer_class_t, piece_index_t and
	  file_index_t.
	* fix crash caused by empty bitfield
	* removed disk-access-log build configuration
	* removed mmap_cache feature
	* strengthened type safety in handling of piece and file indices
	* deprecate identify_client() and fingerprint type
	* make sequence number for mutable DHT items backed by std::int64_t
	* tweaked storage_interface to have stronger type safety
	* deprecate relative times in torrent_status, replaced by std::chrono::time_point
	* refactor in alert types to use more const fields and more clear API
	* changed session_stats_alert counters type to signed (std::int64_t)
	* remove torrent eviction/ghost torrent feature
	* include target in DHT lookups, when queried from the session
	* improve support for HTTP redirects for web seeds
	* use string_view in entry interface
	* deprecate "send_stats" property on trackers (since lt_tracker extension has
	  been removed)
	* remove deprecate session_settings API (use settings_pack instead)
	* improve file layout optimization when creating torrents with padfiles
	* remove remote_dl_rate feature
	* source code migration from boost::shared_ptr to std::shared_ptr
	* storage_interface API changed to use span and references
	* changes in public API to work with std::shared_ptr<torrent_info>
	* extensions API changed to use span and std::shared_ptr
	* plugin API changed to handle DHT requests using string_view
	* removed support for lt_trackers and metadata_transfer extensions
	  (pre-dating ut_metadata)
	* support windows' CryptoAPI for SHA-1
	* separated ssl and crypto options in build
	* remove lazy-bitfield feature
	* simplified suggest-read-cache feature to not depend on disk threads
	* removed option to disable contiguous receive buffers
	* deprecated public to_hex() and from_hex() functions
	* separated address and port fields in listen alerts
	* added support for parsing new x.pe parameter from BEP 9
	* peer_blocked_alert now derives from peer_alert
	* transitioned exception types to system_error
	* made alerts move-only
	* move files one-by-one when moving storage for a torrent
	* removed RSS support
	* removed feature to resolve country for peers
	* added support for BEP 32, "IPv6 extension for DHT"
	* overhauled listen socket and UDP socket handling, improving multi-home
	  support and bind-to-device
	* resume data is now communicated via add_torrent_params objects
	* added new read_resume_data()/write_resume_data functions to write bencoded,
	  backwards compatible resume files
	* removed deprecated fields from add_torrent_params
	* deprecate "resume_data" field in add_torrent_params
	* improved support for bind-to-device
	* deprecated ssl_listen, SSL sockets are specified in listen_interfaces now
	* improved support for listening on multiple sockets and interfaces
	* resume data no longer has timestamps of files
	* require C++11 to build libtorrent

	* replace use of boost-endian with boost-predef

1.1.12 release

	* uTP performance fixes

1.1.11 release

	* fix move_storage with save_path with a trailing slash
	* fix tracker announce issue, advertising port 0 in secondary IPv6 announce
	* fix missing boost/noncopyable.hpp includes
	* fix python binding for torrent_info::creation_date()

1.1.10 release

	* fix issue in udp_socket with unusual socket failure
	* split progress_notification alert category into file-, piece- and block progress
	* utp close-reason fix
	* exposed default add_torrent_params flags to python bindings
	* fix redundant flushes of partfile metadata
	* add option to ignore min-interval from trackers on force-reannounce
	* raise default setting for active_limit
	* fall back to copy+remove if rename_file fails
	* improve handling of filesystems not supporting fallocate()
	* force-proxy no longer disables DHT
	* improve connect-boost feature, to make new torrents quickly connect peers

1.1.9 release

	* save both file and piece priorities in resume file
	* added missing stats_metric python binding
	* uTP connections are no longer exempt from rate limits by default
	* fix exporting files from partfile while seeding
	* fix potential deadlock on Windows, caused by performing restricted
	  tasks from within DllMain
	* fix issue when subsequent file priority updates cause torrent to stop

1.1.8 release

	* coalesce reads and writes by default on windows
	* fixed disk I/O performance of checking hashes and creating torrents
	* fix race condition in part_file
	* fix part_file open mode compatibility test
	* fixed race condition in random number generator
	* fix race condition in stat_cache (disk storage)
	* improve error handling of failing to change file priority
	  The API for custom storage implementations was altered
	* set the hidden attribute when creating the part file
	* fix tracker announces reporting more data downloaded than the size of the torrent
	* fix recent regression with force_proxy setting

1.1.7 release

	* don't perform DNS lookups for the DHT bootstrap unless DHT is enabled
	* fix issue where setting file/piece priority would stop checking
	* expose post_dht_stats() to python binding
	* fix backwards compatibility to downloads without partfiles
	* improve part-file related error messages
	* fix reporting &redundant= in tracker announces
	* fix tie-break in duplicate peer connection disconnect logic
	* fix issue with SSL tracker connections left in CLOSE_WAIT state
	* defer truncating existing files until the first time we write to them
	* fix issue when receiving a torrent with 0-sized padfiles as magnet link
	* fix issue resuming 1.0.x downloads with a file priority 0
	* fix torrent_status::next_announce
	* fix pad-file scalability issue
	* made coalesce_reads/coalesce_writes settings take effect on linux and windows
	* use unique peer_ids per connection
	* fix iOS build on recent SDK
	* fix tracker connection bind issue for IPv6 trackers
	* fix error handling of some merkle torrents
	* fix error handling of unsupported hard-links

1.1.6 release

	* deprecate save_encryption_settings (they are part of the normal settings)
	* add getters for peer_class_filter and peer_class_type_filter
	* make torrent_handler::set_priority() to use peer_classes
	* fix support for boost-1.66 (requires C++11)
	* fix i2p support
	* fix loading resume data when in seed mode
	* fix part-file creation race condition
	* fix issue with initializing settings on session construction
	* fix issue with receiving interested before metadata
	* fix IPv6 tracker announce issue
	* restore path sanitization behavior of ":"
	* fix listen socket issue when disabling "force_proxy" mode
	* fix full allocation failure on APFS

1.1.5 release

	* fix infinite loop when parsing certain invalid magnet links
	* fix parsing of torrents with certain invalid filenames
	* fix leak of torrent_peer objecs (entries in peer_list)
	* fix leak of peer_class objects (when setting per-torrent rate limits)
	* expose peer_class API to python binding
	* fix integer overflow in whole_pieces_threshold logic
	* fix uTP path MTU discovery issue on windows (DF bit was not set correctly)
	* fix python binding for torrent_handle, to be hashable
	* fix IPv6 tracker support by performing the second announce in more cases
	* fix utf-8 encoding check in torrent parser
	* fix infinite loop when parsing maliciously crafted torrents
	* fix invalid read in parse_int in bdecoder (CVE-2017-9847)
	* fix issue with very long tracker- and web seed URLs
	* don't attempt to create empty files on startup, if they already exist
	* fix force-recheck issue (new files would not be picked up)
	* fix inconsistency in file_priorities and override_resume_data behavior
	* fix paused torrents not generating a state update when their ul/dl rate
	  transitions to zero

1.1.4 release

	* corrected missing const qualifiers on bdecode_node
	* fix changing queue position of paused torrents (1.1.3 regression)
	* fix re-check issue after move_storage
	* handle invalid arguments to set_piece_deadline()
	* move_storage did not work for torrents without metadata
	* improve shutdown time by only announcing to trackers whose IP we know
	* fix python3 portability issue in python binding
	* delay 5 seconds before reconnecting socks5 proxy for UDP ASSOCIATE
	* fix NAT-PMP crash when removing a mapping at the wrong time
	* improve path sanitization (filter unicode text direction characters)
	* deprecate partial_piece_info::piece_state
	* bind upnp requests to correct local address
	* save resume data when removing web seeds
	* fix proxying of https connections
	* fix race condition in disk I/O storage class
	* fix http connection timeout on multi-homed hosts
	* removed depdendency on boost::uintptr_t for better compatibility
	* fix memory leak in the disk cache
	* fix double free in disk cache
	* forward declaring libtorrent types is discouraged. a new fwd.hpp header is provided

1.1.3 release

	* removed (broken) support for incoming connections over socks5
	* restore announce_entry's timestamp fields to posix time in python binding
	* deprecate torrent_added_alert (in favor of add_torrent_alert)
	* fix python binding for parse_magnet_uri
	* fix minor robustness issue in DHT bootstrap logic
	* fix issue where torrent_status::num_seeds could be negative
	* document deprecation of dynamic loading/unloading of torrents
	* include user-agent in tracker announces in anonymous_mode for private torrents
	* add support for IPv6 peers from udp trackers
	* correctly URL encode the IPv6 argument to trackers
	* fix default file pool size on windows
	* fix bug where settings_pack::file_pool_size setting was not being honored
	* add feature to periodically close files (to make windows clear disk cache)
	* fix bug in torrent_handle::file_status
	* fix issue with peers not updated on metadata from magnet links

1.1.2 release

	* default TOS marking to 0x20
	* fix invalid access when leaving seed-mode with outstanding hash jobs
	* fix ABI compatibility issue introduced with preformatted entry type
	* add web_seed_name_lookup_retry to session_settings
	* slightly improve proxy settings backwards compatibility
	* add function to get default settings
	* updating super seeding would include the torrent in state_update_alert
	* fix issue where num_seeds could be greater than num_peers in torrent_status
	* finished non-seed torrents can also be in super-seeding mode
	* fix issue related to unloading torrents
	* fixed finished-time calculation
	* add missing min_memory_usage() and high_performance_seed() settings presets to python
	* fix stat cache issue that sometimes would produce incorrect resume data
	* storage optimization to peer classes
	* fix torrent name in alerts of builds with deprecated functions
	* make torrent_info::is_valid() return false if torrent failed to load
	* fix per-torrent rate limits for >256 peer classes
	* don't load user_agent and peer_fingerprint from session_state
	* fix file rename issue with name prefix matching torrent name
	* fix division by zero when setting tick_interval > 1000
	* fix move_storage() to its own directory (would delete the files)
	* fix socks5 support for UDP
	* add setting urlseed_max_request_bytes to handle large web seed requests
	* fix python build with CC/CXX environment
	* add trackers from add_torrent_params/magnet links to separate tiers
	* fix resumedata check issue with files with priority 0
	* deprecated mmap_cache feature
	* add utility function for generating peer ID fingerprint
	* fix bug in last-seen-complete
	* remove file size limit in torrent_info filename constructor
	* fix tail-padding for last file in create_torrent
	* don't send user-agent in metadata http downloads or UPnP requests when
	  in anonymous mode
	* fix internal resolve links lookup for mutable torrents
	* hint DHT bootstrap nodes of actual bootstrap request

1.1.1 release

	* update puff.c for gzip inflation (CVE-2016-7164)
	* add dht_bootstrap_node a setting in settings_pack (and add default)
	* make pad-file and symlink support conform to BEP47
	* fix piece picker bug that could result in division by zero
	* fix value of current_tracker when all tracker failed
	* deprecate lt_trackers extension
	* remove load_asnum_db and load_country_db from python bindings
	* fix crash in session::get_ip_filter when not having set one
	* fix filename escaping when repairing torrents with broken web seeds
	* fix bug where file_completed_alert would not be posted unless file_progress
	  had been queries by the client
	* move files one-by-one when moving storage for a torrent
	* fix bug in enum_net() for BSD and Mac
	* fix bug in python binding of announce_entry
	* fixed bug related to flag_merge_resume_http_seeds flag in add_torrent_params
	* fixed inverted priority of incoming piece suggestions
	* optimize allow-fast logic
	* fix issue where FAST extension messages were not used during handshake
	* fixed crash on invalid input in http_parser
	* upgraded to libtommath 1.0
	* fixed parsing of IPv6 endpoint with invalid port character separator
	* added limited support for new x.pe parameter from BEP 9
	* fixed dht stats counters that weren't being updated
	* make sure add_torrent_alert is always posted before other alerts for
	  the torrent
	* fixed peer-class leak when settings per-torrent rate limits
	* added a new "preformatted" type to bencode entry variant type
	* improved Socks5 support and test coverage
	* fix set_settings in python binding
	* Added missing alert categories in python binding
	* Added dht_get_peers_reply_alert alert in python binding
	* fixed updating the node id reported to peers after changing IPs

1.1.0 release

	* improve robustness and performance of uTP PMTU discovery
	* fix duplicate ACK issue in uTP
	* support filtering which parts of session state are loaded by load_state()
	* deprecate support for adding torrents by HTTP URL
	* allow specifying which tracker to scrape in scrape_tracker
	* tracker response alerts from user initiated announces/scrapes are now
	  posted regardless of alert mask
	* improve DHT performance when changing external IP (primarily affects
	  bootstrapping).
	* add feature to stop torrents immediately after checking files is done
	* make all non-auto managed torrents exempt from queuing logic, including
	  checking torrents.
	* add option to not proxy tracker connections through proxy
	* removed sparse-regions feature
	* support using 0 disk threads (to perform disk I/O in network thread)
	* removed deprecated handle_alert template
	* enable logging build config by default (but alert mask disabled by default)
	* deprecated RSS API
	* experimental support for BEP 38, "mutable torrents"
	* replaced lazy_bdecode with a new bdecoder that's a lot more efficient
	* deprecate time functions, expose typedefs of boost::chrono in the
	  libtorrent namespace instead
	* deprecate file_base feature in file_storage/torrent_info
	* changed default piece and file priority to 4 (previously 1)
	* improve piece picker support for reverse picking (used for snubbed peers)
	  to not cause priority inversion for regular peers
	* improve piece picker to better support torrents with very large pieces
	  and web seeds. (request large contiguous ranges, but not necessarily a
	  whole piece).
	* deprecated session_status and session::status() in favor of performance
	  counters.
	* improve support for HTTP where one direction of the socket is shut down.
	* remove internal fields from web_seed_entry
	* separate crypto library configuration <crypto> and whether to support
	  bittorrent protocol encryption <encryption>
	* simplify bittorrent protocol encryption by just using internal RC4
	  implementation.
	* optimize copying torrent_info and file_storage objects
	* cancel non-critical DNS lookups when shutting down, to cut down on
	  shutdown delay.
	* greatly simplify the debug logging infrastructure. logs are now delivered
	  as alerts, and log level is controlled by the alert mask.
	* removed auto_expand_choker. use rate_based_choker instead
	* optimize UDP tracker packet handling
	* support SSL over uTP connections
	* support web seeds that resolve to multiple IPs
	* added auto-sequential feature. download well-seeded torrents in-order
	* removed built-in GeoIP support (this functionality is orthogonal to
	  libtorrent)
	* deprecate proxy settings in favor of regular settings
	* deprecate separate settings for peer protocol encryption
	* support specifying listen interfaces and outgoing interfaces as device
	  names (eth0, en2, tun0 etc.)
	* support for using purgrable memory as disk cache on Mac OS.
	* be more aggressive in corking sockets, to coalesce messages into larger
	  packets.
	* pre-emptively unchoke peers to save one round-trip at connection start-up.
	* add session constructor overload that takes a settings_pack
	* torrent_info is no longer an intrusive_ptr type. It is held by shared_ptr.
	  This is a non-backwards compatible change
	* move listen interface and port to the settings
	* move use_interfaces() to be a setting
	* extend storage interface to allow deferred flushing and flush the part-file
	  metadata periodically
	* make statistics propagate instantly rather than on the second tick
	* support for partfiles, where partial pieces belonging to skipped files are
	  put
	* support using multiple threads for socket operations (especially useful for
	  high performance SSL connections)
	* allow setting rate limits for arbitrary peer groups. Generalizes
	  per-torrent rate limits, and local peer limits
	* improved disk cache complexity O(1) instead of O(log(n))
	* add feature to allow storing disk cache blocks in an mmapped file
	  (presumably on an SSD)
	* optimize peer connection distribution logic across torrents to scale
	  better with many torrents
	* replaced std::map with boost::unordered_map for torrent list, to scale
	  better with many torrents
	* optimized piece picker
	* optimized disk cache
	* optimized .torrent file parsing
	* optimized initialization of storage when adding a torrent
	* added support for adding torrents asynchronously (for improved startup
	  performance)
	* added support for asynchronous disk I/O
	* almost completely changed the storage interface (for custom storage)
	* added support for hashing pieces in multiple threads

	* fix padfile issue
	* fix PMTUd bug
	* update puff to fix gzip crash

1.0.10 release

	* fixed inverted priority of incoming piece suggestions
	* fixed crash on invalid input in http_parser
	* added a new "preformatted" type to bencode entry variant type
	* fix division by zero in super-seeding logic

1.0.9 release

	* fix issue in checking outgoing interfaces (when that option is enabled)
	* python binding fix for boost-1.60.0
	* optimize enumeration of network interfaces on windows
	* improve reliability of binding listen sockets
	* support SNI in https web seeds and trackers
	* fix unhandled exception in DHT when receiving a DHT packet over IPv6

1.0.8 release

	* fix bug where web seeds were not used for torrents added by URL
	* fix support for symlinks on windows
	* fix long filename issue (on unixes)
	* fixed performance bug in DHT torrent eviction
	* fixed win64 build (GetFileAttributesEx)
	* fixed bug when deleting files for magnet links before they had metadata

1.0.7 release

	* fix bug where loading settings via load_state() would not trigger all
	  appropriate actions
	* fix bug where 32 bit builds could use more disk cache than the virtual
	  address space (when set to automatic)
	* fix support for torrents with > 500'000 pieces
	* fix ip filter bug when banning peers
	* fix IPv6 IP address resolution in URLs
	* introduce run-time check for torrent info-sections being too large
	* fix web seed bug when using proxy and proxy-peer-connections=false
	* fix bug in magnet link parser
	* introduce add_torrent_params flags to merge web seeds with resume data
	  (similar to trackers)
	* fix bug where dont_count_slow_torrents could not be disabled
	* fix fallocate hack on linux (fixes corruption on some architectures)
	* fix auto-manage bug with announce to tracker/lsd/dht limits
	* improve DHT routing table to not create an unbalanced tree
	* fix bug in uTP that would cause any connection taking more than one second
	  to connect be timed out (introduced in the vulnerability path)
	* fixed falling back to sending UDP packets direct when socks proxy fails
	* fixed total_wanted bug (when setting file priorities in add_torrent_params)
	* fix python3 compatibility with sha1_hash

1.0.6 release

	* fixed uTP vulnerability
	* make utf8 conversions more lenient
	* fix loading of piece priorities from resume data
	* improved seed-mode handling (seed-mode will now automatically be left when
	  performing operations implying it's not a seed)
	* fixed issue with file priorities and override resume data
	* fix request queue size performance issue
	* slightly improve UDP tracker performance
	* fix http scrape
	* add missing port mapping functions to python binding
	* fix bound-checking issue in bdecoder
	* expose missing dht_settings fields to python
	* add function to query the DHT settings
	* fix bug in 'dont_count_slow_torrents' feature, which would start too many
	  torrents

1.0.5 release

	* improve ip_voter to avoid flapping
	* fixed bug when max_peerlist_size was set to 0
	* fix issues with missing exported symbols when building dll
	* fix division by zero bug in edge case while connecting peers

1.0.4 release

	* fix bug in python binding for file_progress on torrents with no metadata
	* fix assert when removing a connected web seed
	* fix bug in tracker timeout logic
	* switch UPnP post back to HTTP 1.1
	* support conditional DHT get
	* OpenSSL build fixes
	* fix DHT scrape bug

1.0.3 release

	* python binding build fix for boost-1.57.0
	* add --enable-export-all option to configure script, to export all symbols
	  from libtorrent
	* fix if_nametoindex build error on windows
	* handle overlong utf-8 sequences
	* fix link order bug in makefile for python binding
	* fix bug in interest calculation, causing premature disconnects
	* tweak flag_override_resume_data semantics to make more sense (breaks
	  backwards compatibility of edge-cases)
	* improve DHT bootstrapping and periodic refresh
	* improve DHT maintanence performance (by pinging instead of full lookups)
	* fix bug in DHT routing table node-id prefix optimization
	* fix incorrect behavior of flag_use_resume_save_path
	* fix protocol race-condition in super seeding mode
	* support read-only DHT nodes
	* remove unused partial hash DHT lookups
	* remove potentially privacy leaking extension (non-anonymous mode)
	* peer-id connection ordering fix in anonymous mode
	* mingw fixes

1.0.2 release

	* added missing force_proxy to python binding
	* anonymous_mode defaults to false
	* make DHT DOS detection more forgiving to bursts
	* support IPv6 multicast in local service discovery
	* simplify CAS function in DHT put
	* support IPv6 traffic class (via the TOS setting)
	* made uTP re-enter slow-start after time-out
	* fixed uTP upload performance issue
	* fix missing support for DHT put salt

1.0.1 release

	* fix alignment issue in bitfield
	* improved error handling of gzip
	* fixed crash when web seeds redirect
	* fix compiler warnings

1.0 release

	* fix bugs in convert_to/from_native() on windows
	* fix support for web servers not supporting keepalive
	* support storing save_path in resume data
	* don't use full allocation on network drives (on windows)
	* added clear_piece_deadlines() to remove all piece deadlines
	* improve queuing logic of inactive torrents (dont_count_slow_torrents)
	* expose optimistic unchoke logic to plugins
	* fix issue with large UDP packets on windows
	* remove set_ratio() feature
	* improve piece_deadline/streaming
	* honor pieces with priority 7 in sequential download mode
	* simplified building python bindings
	* make ignore_non_routers more forgiving in the case there are no UPnP
	  devices at a known router. Should improve UPnP compatibility.
	* include reason in peer_blocked_alert
	* support magnet links wrapped in .torrent files
	* rate limiter optimization
	* rate limiter overflow fix (for very high limits)
	* non-auto-managed torrents no longer count against the torrent limits
	* handle DHT error responses correctly
	* allow force_announce to only affect a single tracker
	* add moving_storage field to torrent_status
	* expose UPnP and NAT-PMP mapping in session object
	* DHT refactoring and support for storing arbitrary data with put and get
	* support building on android
	* improved support for web seeds that don't support keep-alive
	* improve DHT routing table to return better nodes (lower RTT and closer
	  to target)
	* don't use pointers to resume_data and file_priorities in
	  add_torrent_params
	* allow moving files to absolute paths, out of the download directory
	* make move_storage more generic to allow both overwriting files as well
	  as taking existing ones
	* fix choking issue at high upload rates
	* optimized rate limiter
	* make disk cache pool allocator configurable
	* fix library ABI to not depend on logging being enabled
	* use hex encoding instead of base32 in create_magnet_uri
	* include name, save_path and torrent_file in torrent_status, for
	  improved performance
	* separate anonymous mode and force-proxy mode, and tighten it up a bit
	* add per-tracker scrape information to announce_entry
	* report errors in read_piece_alert
	* DHT memory optimization
	* improve DHT lookup speed
	* improve support for windows XP and earlier
	* introduce global connection priority for improved swarm performance
	* make files deleted alert non-discardable
	* make built-in sha functions not conflict with libcrypto
	* improve web seed hash failure case
	* improve DHT lookup times
	* uTP path MTU discovery improvements
	* optimized the torrent creator optimizer to scale significantly better
	  with more files
	* fix uTP edge case where udp socket buffer fills up
	* fix nagle implementation in uTP

	* fix bug in error handling in protocol encryption

0.16.18 release

	* fix uninitialized values in DHT DOS mitigation
	* fix error handling in file::phys_offset
	* fix bug in HTTP scrape response parsing
	* enable TCP keepalive for socks5 connection for UDP associate
	* fix python3 support
	* fix bug in lt_donthave extension
	* expose i2p_alert to python. cleaning up of i2p connection code
	* fixed overflow and download performance issue when downloading at high rates
	* fixed bug in add_torrent_alert::message for magnet links
	* disable optimistic disconnects when connection limit is low
	* improved error handling of session::listen_on
	* suppress initial 'completed' announce to trackers added with replace_trackers
	  after becoming a seed
	* SOCKS4 fix for trying to connect over IPv6
	* fix saving resume data when removing all trackers
	* fix bug in udp_socket when changing socks5 proxy quickly

0.16.17 release

	* don't fall back on wildcard port in UPnP
	* fix local service discovery for magnet links
	* fix bitfield issue in file_storage
	* added work-around for MingW issue in file I/O
	* fixed sparse file detection on windows
	* fixed bug in gunzip
	* fix to use proxy settings when adding .torrent file from URL
	* fix resume file issue related to daylight savings time on windows
	* improve error checking in lazy_bdecode

0.16.16 release

	* add missing add_files overload to the python bindings
	* improve error handling in http gunzip
	* fix debug logging for banning web seeds
	* improve support for de-selected files in full allocation mode
	* fix dht_bootstrap_alert being posted
	* SetFileValidData fix on windows (prevents zero-fill)
	* fix minor lock_files issue on unix

0.16.15 release

	* fix mingw time_t 64 bit issue
	* fix use of SetFileValidData on windows
	* fix crash when using full allocation storage mode
	* improve error_code and error_category support in python bindings
	* fix python binding for external_ip_alert

0.16.14 release

	* make lt_tex more robust against bugs and malicious behavior
	* HTTP chunked encoding fix
	* expose file_granularity flag to python bindings
	* fix DHT memory error
	* change semantics of storage allocation to allocate on first write rather
	  than on startup (behaves better with changing file priorities)
	* fix resend logic in response to uTP SACK messages
	* only act on uTP RST packets with correct ack_nr
	* make uTP errors log in normal log mode (not require verbose)
	* deduplicate web seed entries from torrent files
	* improve error reporting from lazy_decode()

0.16.13 release

	* fix auto-manage issue when pausing session
	* fix bug in non-sparse mode on windows, causing incorrect file errors to
	  be generated
	* fix set_name() on file_storage actually affecting save paths
	* fix large file support issue on mingw
	* add some error handling to set_piece_hashes()
	* fix completed-on timestamp to not be clobbered on each startup
	* fix deadlock caused by some UDP tracker failures
	* fix potential integer overflow issue in timers on windows
	* minor fix to peer_proportional mixed_mode algorithm (TCP limit could go
	  too low)
	* graceful pause fix
	* i2p fixes
	* fix issue when loading certain malformed .torrent files
	* pass along host header with http proxy requests and possible
	  http_connection shutdown hang

0.16.12 release

	* fix building with C++11
	* fix IPv6 support in UDP socket (uTP)
	* fix mingw build issues
	* increase max allowed outstanding piece requests from peers
	* uTP performance improvement. only fast retransmit one packet at a time
	* improve error message for 'file too short'
	* fix piece-picker stat bug when only selecting some files for download
	* fix bug in async_add_torrent when settings file_priorities
	* fix boost-1.42 support for python bindings
	* fix memory allocation issue (virtual addres space waste) on windows

0.16.11 release

	* fix web seed URL double escape issue
	* fix string encoding issue in alert messages
	* fix SSL authentication issue
	* deprecate std::wstring overloads. long live utf-8
	* improve time-critical pieces feature (streaming)
	* introduce bandwidth exhaustion attack-mitigation in allowed-fast pieces
	* python binding fix issue where torrent_info objects where destructing when
	  their torrents were deleted
	* added missing field to scrape_failed_alert in python bindings
	* GCC 4.8 fix
	* fix proxy failure semantics with regards to anonymous mode
	* fix round-robin seed-unchoke algorithm
	* add bootstrap.sh to generage configure script and run configure
	* fix bug in SOCK5 UDP support
	* fix issue where torrents added by URL would not be started immediately

0.16.10 release

	* fix encryption level handle invalid values
	* add a number of missing functions to the python binding
	* fix typo in Jamfile for building shared libraries
	* prevent tracker exchange for magnet links before metadata is received
	* fix crash in make_magnet_uri when generating links longer than 1024
	  characters
	* fix hanging issue when closing files on windows (completing a download)
	* fix piece picking edge case that could cause torrents to get stuck at
	  hash failure
	* try unencrypted connections first, and fall back to encryption if it
	  fails (performance improvement)
	* add missing functions to python binding (flush_cache(), remap_files()
	  and orig_files())
	* improve handling of filenames that are invalid on windows
	* support 'implied_port' in DHT announce_peer
	* don't use pool allocator for disk blocks (cache may now return pages
	  to the kernel)

0.16.9 release

	* fix long filename truncation on windows
	* distinguish file open mode when checking files and downloading/seeding
	  with bittorrent. updates storage interface
	* improve file_storage::map_file when dealing with invalid input
	* improve handling of invalid utf-8 sequences in strings in torrent files
	* handle more cases of broken .torrent files
	* fix bug filename collision resolver
	* fix bug in filename utf-8 verification
	* make need_save_resume() a bit more robust
	* fixed sparse flag manipulation on windows
	* fixed streaming piece picking issue

0.16.8 release

	* make rename_file create missing directories for new filename
	* added missing python function: parse_magnet_uri
	* fix alerts.all_categories in python binding
	* fix torrent-abort issue which would cancel name lookups of other torrents
	* make torrent file parser reject invalid path elements earlier
	* fixed piece picker bug when using pad-files
	* fix read-piece response for cancelled deadline-pieces
	* fixed file priority vector-overrun
	* fix potential packet allocation alignment issue in utp
	* make 'close_redudnant_connections' cover more cases
	* set_piece_deadline() also unfilters the piece (if its priority is 0)
	* add work-around for bug in windows vista and earlier in
	  GetOverlappedResult
	* fix traversal algorithm leak in DHT
	* fix string encoding conversions on windows
	* take torrent_handle::query_pieces into account in torrent_handle::statue()
	* honor trackers responding with 410
	* fixed merkle tree torrent creation bug
	* fixed crash with empty url-lists in torrent files
	* added missing max_connections() function to python bindings

0.16.7 release

	* fix string encoding in error messages
	* handle error in read_piece and set_piece_deadline when torrent is removed
	* DHT performance improvement
	* attempt to handle ERROR_CANT_WAIT disk error on windows
	* improve peers exchanged over PEX
	* fixed rare crash in ut_metadata extension
	* fixed files checking issue
	* added missing pop_alerts() to python bindings
	* fixed typos in configure script, inversing some feature-enable/disable flags
	* added missing flag_update_subscribe to python bindings
	* active_dht_limit, active_tracker_limit and active_lsd_limit now
	  interpret -1 as infinite

0.16.6 release

	* fixed verbose log error for NAT holepunching
	* fix a bunch of typos in python bindings
	* make get_settings available in the python binding regardless of
	  deprecated functions
	* fix typo in python settings binding
	* fix possible dangling pointer use in peer list
	* fix support for storing arbitrary data in the DHT
	* fixed bug in uTP packet circle buffer
	* fix potential crash when using torrent_handle::add_piece
	* added missing add_torrent_alert to python binding

0.16.5 release

	* udp socket refcounter fix
	* added missing async_add_torrent to python bindings
	* raised the limit for bottled http downloads to 2 MiB
	* add support for magnet links and URLs in python example client
	* fixed typo in python bindings' add_torrent_params
	* introduce a way to add built-in plugins from python
	* consistently disconnect the same peer when two peers simultaneously connect
	* fix local endpoint queries for uTP connections
	* small optimization to local peer discovery to ignore our own broadcasts
	* try harder to bind the udp socket (uTP, DHT, UDP-trackers, LSD) to the
	  same port as TCP
	* relax file timestamp requirements for accepting resume data
	* fix performance issue in web seed downloader (coalescing of blocks
	  sometimes wouldn't work)
	* web seed fixes (better support for torrents without trailing / in
	  web seeds)
	* fix some issues with SSL over uTP connections
	* fix UDP trackers trying all endpoints behind the hostname

0.16.4 release

	* raise the default number of torrents allowed to announce to trackers
	  to 1600
	* improve uTP slow start behavior
	* fixed UDP socket error causing it to fail on Win7
	* update use of boost.system to not use deprecated functions
	* fix GIL issue in python bindings. Deprecated extension support in python
	* fixed bug where setting upload slots to -1 would not mean infinite
	* extend the UDP tracker protocol to include the request string from the
	  tracker URL
	* fix mingw build for linux crosscompiler

0.16.3 release

	* fix python binding backwards compatibility in replace_trackers
	* fix possible starvation in metadata extension
	* fix crash when creating torrents and optimizing file order with pad files
	* disable support for large MTUs in uTP until it is more reliable
	* expose post_torrent_updates and state_update_alert to python bindings
	* fix incorrect SSL error messages
	* fix windows build of shared library with openssl
	* fix race condition causing shutdown hang

0.16.2 release

	* fix permissions issue on linux with noatime enabled for non-owned files
	* use random peer IDs in anonymous mode
	* fix move_storage bugs
	* fix unnecessary dependency on boost.date_time when building boost.asio as separate compilation
	* always use SO_REUSEADDR and deprecate the flag to turn it on
	* add python bindings for SSL support
	* minor uTP tweaks
	* fix end-game mode issue when some files are selected to not be downloaded
	* improve uTP slow start
	* make uTP less aggressive resetting cwnd when idle

0.16.1 release

	* fixed crash when providing corrupt resume data
	* fixed support for boost-1.44
	* fixed reversed semantics of queue_up() and queue_down()
	* added missing functions to python bindings (file_priority(), set_dht_settings())
	* fixed low_prio_disk support on linux
	* fixed time critical piece accounting in the request queue
	* fixed semantics of rate_limit_utp to also ignore per-torrent limits
	* fixed piece sorting bug of deadline pieces
	* fixed python binding build on Mac OS and BSD
	* fixed UNC path normalization (on windows, unless UNC paths are disabled)
	* fixed possible crash when enabling multiple connections per IP
	* fixed typo in win vista specific code, breaking the build
	* change default of rate_limit_utp to true
	* fixed DLL export issue on windows (when building a shared library linking statically against boost)
	* fixed FreeBSD build
	* fixed web seed performance issue with pieces > 1 MiB
	* fixed unchoke logic when using web seeds
	* fixed compatibility with older versions of boost (down to boost 1.40)

0.16 release

	* support torrents with more than 262000 pieces
	* make tracker back-off configurable
	* don't restart the swarm after downloading metadata from magnet links
	* lower the default tracker retry intervals
	* support banning web seeds sending corrupt data
	* don't let hung outgoing connection attempts block incoming connections
	* improve SSL torrent support by using SNI and a single SSL listen socket
	* improved peer exchange performance by sharing incoming connections which advertize listen port
	* deprecate set_ratio(), and per-peer rate limits
	* add web seed support for torrents with pad files
	* introduced a more scalable API for torrent status updates (post_torrent_updates()) and updated client_test to use it
	* updated the API to add_torrent_params turning all bools into flags of a flags field
	* added async_add_torrent() function to significantly improve performance when
	  adding many torrents
	* change peer_states to be a bitmask (bw_limit, bw_network, bw_disk)
	* changed semantics of send_buffer_watermark_factor to be specified as a percentage
	* add incoming_connection_alert for logging all successful incoming connections
	* feature to encrypt peer connections with a secret AES-256 key stored in .torrent file
	* deprecated compact storage allocation
	* close files in separate thread on systems where close() may block (Mac OS X for instance)
	* don't create all directories up front when adding torrents
	* support DHT scrape
	* added support for fadvise/F_RDADVISE for improved disk read performance
	* introduced pop_alerts() which pops the entire alert queue in a single call
	* support saving metadata in resume file, enable it by default for magnet links
	* support for receiving multi announce messages for local peer discovery
	* added session::listen_no_system_port flag to prevent libtorrent from ever binding the listen socket to port 0
	* added option to not recheck on missing or incomplete resume data
	* extended stats logging with statistics=on builds
	* added new session functions to more efficiently query torrent status
	* added alerts for added and removed torrents
	* expanded plugin interface to support session wide states
	* made the metadata block requesting algorithm more robust against hash check failures
	* support a separate option to use proxies for peers or not
	* pausing the session now also pauses checking torrents
	* moved alert queue size limit into session_settings
	* added support for DHT rss feeds (storing only)
	* added support for RSS feeds
	* fixed up some edge cases in DHT routing table and improved unit test of it
	* added error category and error codes for HTTP errors
	* made the DHT implementation slightly more robust against routing table poisoning and node ID spoofing
	* support chunked encoding in http downloads (http_connection)
	* support adding torrents by url to the .torrent file
	* support CDATA tags in xml parser
	* use a python python dictionary for settings instead of session_settings object (in python bindings)
	* optimized metadata transfer (magnet link) startup time (shaved off about 1 second)
	* optimized swarm startup time (shaved off about 1 second)
	* support DHT name lookup
	* optimized memory usage of torrent_info and file_storage, forcing some API changes
	  around file_storage and file_entry
	* support trackerid tracker extension
	* graceful peer disconnect mode which finishes transactions before disconnecting peers
	* support chunked encoding for web seeds
	* uTP protocol support
	* resistance towards certain flood attacks
	* support chunked encoding for web seeds (only for BEP 19, web seeds)
	* optimized session startup time
	* support SSL for web seeds, through all proxies
	* support extending web seeds with custom authorization and extra headers
	* settings that are not changed from the default values are not saved
	  in the session state
	* made seeding choking algorithm configurable
	* deprecated setters for max connections, max half-open, upload and download
	  rates and unchoke slots. These are now set through session_settings
	* added functions to query an individual peer's upload and download limit
	* full support for BEP 21 (event=paused)
	* added share-mode feature for improving share ratios
	* merged all proxy settings into a single one
	* improved SOCKS5 support by proxying hostname lookups
	* improved support for multi-homed clients
	* added feature to not count downloaded bytes from web seeds in stats
	* added alert for incoming local service discovery messages
	* added option to set file priorities when adding torrents
	* removed the session mutex for improved performance
	* added upload and download activity timer stats for torrents
	* made the reuse-address flag configurable on the listen socket
	* moved UDP trackers over to use a single socket
	* added feature to make asserts log to a file instead of breaking the process
	  (production asserts)
	* optimized disk I/O cache clearing
	* added feature to ask a torrent if it needs to save its resume data or not
	* added setting to ignore file modification time when loading resume files
	* support more fine-grained torrent states between which peer sources it
	  announces to
	* supports calculating sha1 file-hashes when creating torrents
	* made the send_buffer_watermark performance warning more meaningful
	* supports complete_ago extension
	* dropped zlib as a dependency and builds using puff.c instead
	* made the default cache size depend on available physical RAM
	* added flags to torrent::status() that can filter which values are calculated
	* support 'explicit read cache' which keeps a specific set of pieces
	  in the read cache, without implicitly caching other pieces
	* support sending suggest messages based on what's in the read cache
	* clear sparse flag on files that complete on windows
	* support retry-after header for web seeds
	* replaced boost.filesystem with custom functions
	* replaced dependency on boost.thread by asio's internal thread primitives
	* added support for i2p torrents
	* cleaned up usage of MAX_PATH and related macros
	* made it possible to build libtorrent without RTTI support
	* added support to build with libgcrypt and a shipped version of libtommath
	* optimized DHT routing table memory usage
	* optimized disk cache to work with large caches
	* support variable number of optimistic unchoke slots and to dynamically
	  adjust based on the total number of unchoke slots
	* support for BitTyrant choker algorithm
	* support for automatically start torrents when they receive an
	  incoming connection
	* added more detailed instrumentation of the disk I/O thread

0.15.11 release

	* fixed web seed bug, sometimes causing infinite loops
	* fixed race condition when setting session_settings immediately after creating session
	* give up immediately when failing to open a listen socket (report the actual error)
	* restored ABI compatibility with 0.15.9
	* added missing python bindings for create_torrent and torrent_info

0.15.10 release

	* fix 'parameter incorrect' issue when using unbuffered IO on windows
	* fixed UDP socket error handling on windows
	* fixed peer_tos (type of service) setting
	* fixed crash when loading resume file with more files than the torrent in it
	* fix invalid-parameter error on windows when disabling filesystem disk cache
	* fix connection queue issue causing shutdown delays
	* fixed mingw build
	* fix overflow bug in progress_ppm field
	* don't filter local peers received from a non-local tracker
	* fix python deadlock when using python extensions
	* fixed small memory leak in DHT

0.15.9 release

	* added some functions missing from the python binding
	* fixed rare piece picker bug
	* fixed invalid torrent_status::finished_time
	* fixed bugs in dont-have and upload-only extension messages
	* don't open files in random-access mode (speeds up hashing)

0.15.8 release

	* allow NULL to be passed to create_torrent::set_comment and create_torrent::set_creator
	* fix UPnP issue for routers with multiple PPPoE connections
	* fix issue where event=stopped announces wouldn't be sent when closing session
	* fix possible hang in file::readv() on windows
	* fix CPU busy loop issue in tracker announce logic
	* honor IOV_MAX when using writev and readv
	* don't post 'operation aborted' UDP errors when changing listen port
	* fix tracker retry logic, where in some configurations the next tier would not be tried
	* fixed bug in http seeding logic (introduced in 0.15.7)
	* add support for dont-have extension message
	* fix for set_piece_deadline
	* add reset_piece_deadline function
	* fix merkle tree torrent assert

0.15.7 release

	* exposed set_peer_id to python binding
	* improve support for merkle tree torrent creation
	* exposed comparison operators on torrent_handle to python
	* exposed alert error_codes to python
	* fixed bug in announce_entry::next_announce_in and min_announce_in
	* fixed sign issue in set_alert_mask signature
	* fixed unaligned disk access for unbuffered I/O in windows
	* support torrents whose name is empty
	* fixed connection limit to take web seeds into account as well
	* fixed bug when receiving a have message before having the metadata
	* fixed python bindings build with disabled DHT support
	* fixed BSD file allocation issue
	* fixed bug in session::delete_files option to remove_torrent

0.15.6 release

	* fixed crash in udp trackers when using SOCKS5 proxy
	* fixed reconnect delay when leaving upload only mode
	* fixed default values being set incorrectly in add_torrent_params through add_magnet_uri in python bindings
	* implemented unaligned write (for unbuffered I/O)
	* fixed broadcast_lsd option
	* fixed udp-socket race condition when using a proxy
	* end-game mode optimizations
	* fixed bug in udp_socket causing it to issue two simultaneous async. read operations
	* fixed mingw build
	* fixed minor bug in metadata block requester (for magnet links)
	* fixed race condition in iconv string converter
	* fixed error handling in torrent_info constructor
	* fixed bug in torrent_info::remap_files
	* fix python binding for wait_for_alert
	* only apply privileged port filter to DHT-only peers

0.15.5 release

	* support DHT extension to report external IPs
	* fixed rare crash in http_connection's error handling
	* avoid connecting to peers listening on ports < 1024
	* optimized piece picking to not cause busy loops in some end-game modes
	* fixed python bindings for tcp::endpoint
	* fixed edge case of pad file support
	* limit number of torrents tracked by DHT
	* fixed bug when allow_multiple_connections_per_ip was enabled
	* potential WOW64 fix for unbuffered I/O (windows)
	* expose set_alert_queue_size_limit to python binding
	* support dht nodes in magnet links
	* support 100 Continue HTTP responses
	* changed default choker behavior to use 8 unchoke slots (instead of being rate based)
	* fixed error reporting issue in disk I/O thread
	* fixed file allocation issues on linux
	* fixed filename encoding and decoding issue on platforms using iconv
	* reports redundant downloads to tracker, fixed downloaded calculation to
	  be more stable when not including redundant. Improved redundant data accounting
	  to be more accurate
	* fixed bugs in http seed connection and added unit test for it
	* fixed error reporting when fallocate fails
	* deprecate support for separate proxies for separate kinds of connections

0.15.4 release

	* fixed piece picker issue triggered by hash failure and timed out requests to the piece
	* fixed optimistic unchoke issue when setting per torrent unchoke limits
	* fixed UPnP shutdown issue
	* fixed UPnP DeletePortmapping issue
	* fixed NAT-PMP issue when adding the same mapping multiple times
	* no peers from tracker when stopping is no longer an error
	* improved web seed retry behavior
	* fixed announce issue

0.15.3 release

	* fixed announce bug where event=completed would not be sent if it violated the
	  min-announce of the tracker
	* fixed limitation in rate limiter
	* fixed build error with boost 1.44

0.15.2 release

	* updated compiler to msvc 2008 for python binding
	* restored default fail_limit to unlimited on all trackers
	* fixed rate limit bug for DHT
	* fixed SOCKS5 bug for routing UDP packets
	* fixed bug on windows when verifying resume data for a torrent where
	  one of its directories had been removed
	* fixed race condition in peer-list with DHT
	* fix force-reannounce and tracker retry issue

0.15.1 release

	* fixed rare crash when purging the peer list
	* fixed race condition around m_abort in session_impl
	* fixed bug in web_peer_connection which could cause a hang when downloading
	  from web servers
	* fixed bug in metadata extensions combined with encryption
	* refactored socket reading code to not use async. operations unnecessarily
	* some timer optimizations
	* removed the reuse-address flag on the listen socket
	* fixed bug where local peer discovery and DHT wouldn't be announced to without trackers
	* fixed bug in bdecoder when decoding invalid messages
	* added build warning when building with UNICODE but the standard library
	  doesn't provide std::wstring
	* fixed add_node python binding
	* fixed issue where trackers wouldn't tried immediately when the previous one failed
	* fixed synchronization issue between download queue and piece picker
	* fixed bug in udp tracker scrape response parsing
	* fixed bug in the disk thread that could get triggered under heavy load
	* fixed bug in add_piece() that would trigger asserts
	* fixed vs 2010 build
	* recognizes more clients in identify_client()
	* fixed bug where trackers wouldn't be retried if they failed
	* slight performance fix in disk elevator algorithm
	* fixed potential issue where a piece could be checked twice
	* fixed build issue on windows related to GetCompressedSize()
	* fixed deadlock when starting torrents with certain invalid tracker URLs
	* fixed iterator bug in disk I/O thread
	* fixed FIEMAP support on linux
	* fixed strict aliasing warning on gcc
	* fixed inconsistency when creating torrents with symlinks
	* properly detect windows version to initialize half-open connection limit
	* fixed bug in url encoder where $ would not be encoded

0.15 release

	* introduced a session state save mechanism. load_state() and save_state().
	  this saves all session settings and state (except torrents)
	* deprecated dht_state functions and merged it with the session state
	* added support for multiple trackers in magnet links
	* added support for explicitly flushing the disk cache
	* added torrent priority to affect bandwidth allocation for its peers
	* reduced the number of floating point operations (to better support
	  systems without FPU)
	* added new alert when individual files complete
	* added support for storing symbolic links in .torrent files
	* added support for uTorrent interpretation of multi-tracker torrents
	* handle torrents with duplicate filenames
	* piece timeouts are adjusted to download rate limits
	* encodes urls in torrent files that needs to be encoded
	* fixed not passing &supportcrypto=1 when encryption is disabled
	* introduced an upload mode, which torrents are switched into when
	  it hits a disk write error, instead of stopping the torrent.
	  this lets libtorrent keep uploading the parts it has when it
	  encounters a disk-full error for instance
	* improved disk error handling and expanded use of error_code in
	  error reporting. added a bandwidth state, bw_disk, when waiting
	  for the disk io thread to catch up writing buffers
	* improved read cache memory efficiency
	* added another cache flush algorithm to write the largest
	  contiguous blocks instead of the least recently used
	* introduced a mechanism to be lighter on the disk when checking torrents
	* applied temporary memory storage optimization to when checking
	  a torrent as well
	* removed hash_for_slot() from storage_interface. It is now implemented
	  by using the readv() function from the storage implementation
	* improved IPv6 support by announcing twice when necessary
	* added feature to set a separate global rate limit for local peers
	* added preset settings for low memory environments and seed machines
	  min_memory_usage() and high_performance_seeder()
	* optimized overall memory usage for DHT nodes and requests, peer
	  entries and disk buffers
	* change in API for block_info in partial_piece_info, instead of
	  accessing 'peer', call 'peer()'
	* added support for fully automatic unchoker (no need to specify
	  number of upload slots). This is on by default
	* added support for changing socket buffer sizes through
	  session_settings
	* added support for merkle hash tree torrents (.merkle.torrent)
	* added 'seed mode', which assumes that all files are complete
	  and checks hashes lazily, as blocks are requested
	* added new extension for file attributes (executable and hidden)
	* added support for unbuffered I/O for aligned files
	* added workaround for sparse file issue on Windows Vista
	* added new lt_trackers extension to exchange trackers between
	  peers
	* added support for BEP 17 http seeds
	* added read_piece() to read pieces from torrent storage
	* added option for udp tracker preference
	* added super seeding
	* added add_piece() function to inject data from external sources
	* add_tracker() function added to torrent_handle
	* if there is no working tracker, current_tracker is the
	  tracker that is currently being tried
	* torrents that are checking can now be paused, which will
	  pause the checking
	* introduced another torrent state, checking_resume_data, which
	  the torrent is in when it's first added, and is comparing
	  the files on disk with the resume data
	* DHT bandwidth usage optimizations
	* rate limited DHT send socket
	* tracker connections are now also subject to IP filtering
	* improved optimistic unchoke logic
	* added monitoring of the DHT lookups
	* added bandwidth reports for estimated TCP/IP overhead and DHT
	* includes DHT traffic in the rate limiter
	* added support for bitcomet padding files
	* improved support for sparse files on windows
	* added ability to give seeding torrents preference to active slots
	* added torrent_status::finished_time
	* automatically caps files and connections by default to rlimit
	* added session::is_dht_running() function
	* added torrent_handle::force_dht_announce()
	* added torrent_info::remap_files()
	* support min_interval tracker extension
	* added session saving and loading functions
	* added support for min-interval in tracker responses
	* only keeps one outstanding duplicate request per peer
	  reduces waste download, specifically when streaming
	* added support for storing per-peer rate limits across reconnects
	* improved fallocate support
	* fixed magnet link issue when using resume data
	* support disk I/O priority settings
	* added info_hash to torrent_deleted_alert
	* improved LSD performance and made the interval configurable
	* improved UDP tracker support by caching connect tokens
	* fast piece optimization

release 0.14.10

	* fixed udp tracker race condition
	* added support for torrents with odd piece sizes
	* fixed issue with disk read cache not being cleared when removing torrents
	* made the DHT socket bind to the same interface as the session
	* fixed issue where an http proxy would not be used on redirects
	* Solaris build fixes
	* disabled buggy disconnect_peers feature

release 0.14.9

	* disabled feature to drop requests after having been skipped too many times
	* fixed range request bug for files larger than 2 GB in web seeds
	* don't crash when trying to create torrents with 0 files
	* fixed big_number __init__ in python bindings
	* fixed optimistic unchoke timer
	* fixed bug where torrents with incorrectly formatted web seed URLs would be
	  connected multiple times
	* fixed MinGW support
	* fixed DHT bootstrapping issue
	* fixed UDP over SOCKS5 issue
	* added support for "corrupt" tracker announce
	* made end-game mode less aggressive

release 0.14.8

	* ignore unkown metadata messages
	* fixed typo that would sometimes prevent queued torrents to be checked
	* fixed bug in auto-manager where active_downloads and active_seeds would
	  sometimes be used incorrectly
	* force_recheck() no longer crashes on torrents with no metadata
	* fixed broadcast socket regression from 0.14.7
	* fixed hang in NATPMP when shut down while waiting for a response
	* fixed some more error handling in bdecode

release 0.14.7

	* fixed deadlock in natpmp
	* resume data alerts are always posted, regardless of alert mask
	* added wait_for_alert to python binding
	* improved invalid filename character replacement
	* improved forward compatibility in DHT
	* added set_piece_hashes that takes a callback to the python binding
	* fixed division by zero in get_peer_info()
	* fixed bug where pieces may have been requested before the metadata
	  was received
	* fixed incorrect error when deleting files from a torrent where
	  not all files have been created
	* announces torrents immediately to the DHT when it's started
	* fixed bug in add_files that would fail to recurse if the path
	  ended with a /
	* fixed bug in error handling when parsing torrent files
	* fixed file checking bug when renaming a file before checking the torrent
	* fixed race conditon when receiving metadata from swarm
	* fixed assert in ut_metadata plugin
	* back-ported some fixes for building with no exceptions
	* fixed create_torrent when passing in a path ending with /
	* fixed move_storage when source doesn't exist
	* fixed DHT state save bug for node-id
	* fixed typo in python binding session_status struct
	* broadcast sockets now join every network interface (used for UPnP and
	  local peer discovery)

release 0.14.6

	* various missing include fixes to be buildable with boost 1.40
	* added missing functions to python binding related to torrent creation
	* fixed to add filename on web seed urls that lack it
	* fixed BOOST_ASIO_HASH_MAP_BUCKETS define for boost 1.39
	* fixed checking of fast and suggest messages when used with magnet links
	* fixed bug where web seeds would not disconnect if being resolved when
	  the torrent was paused
	* fixed download piece performance bug in piece picker
	* fixed bug in connect candidate counter
	* replaces invalid filename characters with .
	* added --with-libgeoip option to configure script to allow building and
	  linking against system wide library
	* fixed potential pure virtual function call in extensions on shutdown
	* fixed disk buffer leak in smart_ban extension

release 0.14.5

	* fixed bug when handling malformed webseed urls and an http proxy
	* fixed bug when setting unlimited upload or download rates for torrents
	* fix to make torrent_status::list_peers more accurate.
	* fixed memory leak in disk io thread when not using the cache
	* fixed bug in connect candidate counter
	* allow 0 upload slots
	* fixed bug in rename_file(). The new name would not always be saved in
	  the resume data
	* fixed resume data compatibility with 0.13
	* fixed rare piece-picker bug
	* fixed bug where one allowed-fast message would be sent even when
	  disabled
	* fixed race condition in UPnP which could lead to crash
	* fixed inversed seed_time ratio logic
	* added get_ip_filter() to session

release 0.14.4

	* connect candidate calculation fix
	* tightened up disk cache memory usage
	* fixed magnet link parser to accept hex-encoded info-hashes
	* fixed inverted logic when picking which peers to connect to
	  (should mean a slight performance improvement)
	* fixed a bug where a failed rename_file() would leave the storage
	  in an error state which would pause the torrent
	* fixed case when move_storage() would fail. Added a new alert
	  to be posted when it does
	* fixed crash bug when shutting down while checking a torrent
	* fixed handling of web seed urls that didn't end with a
	  slash for multi-file torrents
	* lowered the default connection speed to 10 connection attempts
	  per second
	* optimized memory usage when checking files fails
	* fixed bug when checking a torrent twice
	* improved handling of out-of-memory conditions in disk I/O thread
	* fixed bug when force-checking a torrent with partial pieces
	* fixed memory leak in disk cache
	* fixed torrent file path vulnerability
	* fixed upnp
	* fixed bug when dealing with clients that drop requests (i.e. BitComet)
	  fixes assert as well

release 0.14.3

	* added python binding for create_torrent
	* fixed boost-1.38 build
	* fixed bug where web seeds would be connected before the files
	  were checked
	* fixed filename bug when using wide characters
	* fixed rare crash in peer banning code
	* fixed potential HTTP compatibility issue
	* fixed UPnP crash
	* fixed UPnP issue where the control url contained the base url
	* fixed a replace_trackers bug
	* fixed bug where the DHT port mapping would not be removed when
	  changing DHT port
	* fixed move_storage bug when files were renamed to be moved out
	  of the root directory
	* added error handling for set_piece_hashes
	* fixed missing include in enum_if.cpp
	* fixed dual IP stack issue
	* fixed issue where renamed files were sometimes not saved in resume data
	* accepts tracker responses with no 'peers' field, as long as 'peers6'
	  is present
	* fixed CIDR-distance calculation in the precense of IPv6 peers
	* save partial resume data for torrents that are queued for checking
	  or checking, to maintain stats and renamed files
	* Don't try IPv6 on windows if it's not installed
	* move_storage fix
	* fixed potential crash on shutdown
	* fixed leaking exception from bdecode on malformed input
	* fixed bug where connection would hang when receiving a keepalive
	* fixed bug where an asio exception could be thrown when resolving
	  peer countries
	* fixed crash when shutting down while checking a torrent
	* fixed potential crash in connection_queue when a peer_connection
	  fail to open its socket

release 0.14.2

	* added missing functions to the python bindings torrent_info::map_file,
	  torrent_info::map_block and torrent_info::file_at_offset.
	* removed support for boost-1.33 and earlier (probably didn't work)
	* fixed potential freezes issues at shutdown
	* improved error message for python setup script
	* fixed bug when torrent file included announce-list, but no valid
	  tracker urls
	* fixed bug where the files requested from web seeds would be the
	  renamed file names instead of the original file names in the torrent.
	* documentation fix of queing section
	* fixed potential issue in udp_socket (affected udp tracker support)
	* made name, comment and created by also be subject to utf-8 error
	  correction (filenames already were)
	* fixed dead-lock when settings DHT proxy
	* added missing export directives to lazy_entry
	* fixed disk cache expiry settings bug (if changed, it would be set
	  to the cache size)
	* fixed bug in http_connection when binding to a particular IP
	* fixed typo in python binding (torrent_handle::piece_prioritize should
	  be torrent_handle::piece_priorities)
	* fixed race condition when saving DHT state
	* fixed bugs related to lexical_cast being locale dependent
	* added support for SunPro C++ compiler
	* fixed bug where messeges sometimes could be encrypted in the
	  wrong order, for encrypted connections.
	* fixed race condition where torrents could get stuck waiting to
	  get checked
	* fixed mapped files bug where it wouldn't be properly restored
	  from resume data properly
	* removed locale dependency in xml parser (caused asserts on windows)
	* fixed bug when talking to https 1.0 servers
	* fixed UPnP bug that could cause stack overflow

release 0.14.1

	* added converter for python unicode strings to utf-8 paths
	* fixed bug in http downloader where the host field did not
	  include the port number
	* fixed headers to not depend on NDEBUG, which would prohibit
	  linking a release build of libtorrent against a debug application
	* fixed bug in disk I/O thread that would make the thread
	  sometimes quit when an error occurred
	* fixed DHT bug
	* fixed potential shutdown crash in disk_io_thread
	* fixed usage of deprecated boost.filsystem functions
	* fixed http_connection unit test
	* fixed bug in DHT when a DHT state was loaded
	* made rate limiter change in 0.14 optional (to take estimated
	  TCP/IP overhead into account)
	* made the python plugin buildable through the makefile
	* fixed UPnP bug when url base ended with a slash and
	  path started with a slash
	* fixed various potentially leaking exceptions
	* fixed problem with removing torrents that are checking
	* fixed documentation bug regarding save_resume_data()
	* added missing documentation on torrent creation
	* fixed bugs in python client examples
	* fixed missing dependency in package-config file
	* fixed shared geoip linking in Jamfile
	* fixed python bindings build on windows and made it possible
	  to generate a windows installer
	* fixed bug in NAT-PMP implementation

release 0.14

	* deprecated add_torrent() in favor of a new add_torrent()
	  that takes a struct with parameters instead. Torrents
	  are paused and auto managed by default.
	* removed 'connecting_to_tracker' torrent state. This changes
	  the enum values for the other states.
	* Improved seeding and choking behavior.
	* Fixed rare buffer overrun bug when calling get_download_queue
	* Fixed rare bug where torrent could be put back into downloading
	  state even though it was finished, after checking files.
	* Fixed rename_file to work before the file on disk has been
	  created.
	* Fixed bug in tracker connections in case of errors caused
	  in the connection constructor.
	* Updated alert system to be filtered by category instead of
	  severity level. Alerts can generate a message through
	  alert::message().
	* Session constructor will now start dht, upnp, natpmp, lsd by
	  default. Flags can be passed in to the constructor to not
	  do this, if these features are to be enabled and disabled
	  at a later point.
	* Removed 'connecting_to_tracker' torrent state
	* Fix bug where FAST pieces were cancelled on choke
	* Fixed problems with restoring piece states when hash failed.
	* Minimum peer reconnect time fix. Peers with no failures would
	  reconnect immediately.
	* Improved web seed error handling
	* DHT announce fixes and off-by-one loop fix
	* Fixed UPnP xml parse bug where it would ignore the port number
	  for the control url.
	* Fixed bug in torrent writer where the private flag was added
	  outside of the info dictionary
	* Made the torrent file parser less strict of what goes in the
	  announce-list entry
	* Fixed type overflow bug where some statistics was incorrectly
	  reported for file larger than 2 GB
	* boost-1.35 support
	* Fixed bug in statistics from web server peers where it sometimes
	  could report too many bytes downloaded.
	* Fixed bug where statistics from the last second was lost when
	  disconnecting a peer.
	* receive buffer optimizations (memcpy savings and memory savings)
	* Support for specifying the TOS byte for peer traffic.
	* Basic support for queueing of torrents.
	* Better bias to give connections to downloading torrents
	  with fewer peers.
	* Optimized resource usage (removed the checking thread)
	* Support to bind outgoing connections to specific ports
	* Disk cache support.
	* New, more memory efficient, piece picker with sequential download
	  support (instead of the more complicated sequential download threshold).
	* Auto Upload slots. Automtically opens up more slots if
	  upload limit is not met.
	* Improved NAT-PMP support by querying the default gateway
	* Improved UPnP support by ignoring routers not on the clients subnet.

release 0.13

	* Added scrape support
	* Added add_extension() to torrent_handle. Can instantiate
	  extensions for torrents while downloading
	* Added support for remove_torrent to delete the files as well
	* Fixed issue with failing async_accept on windows
	* DHT improvements, proper error messages are now returned when
	  nodes sends bad packets
	* Optimized the country table used to resolve country of peers
	* Copying optimization for sending data. Data is no longer copied from
	  the disk I/O buffer to the send buffer.
	* Buffer optimization to use a raw buffer instead of std::vector<char>
	* Improved file storage to use sparse files
	* Updated python bindings
	* Added more clients to the identifiable clients list.
	* Torrents can now be started in paused state (to better support queuing)
	* Improved IPv6 support (support for IPv6 extension to trackers and
	  listens on both IPv6 and IPv4 interfaces).
	* Improved asserts used. Generates a stacktrace on linux
	* Piece picker optimizations and improvements
	* Improved unchoker, connection limit and rate limiter
	* Support for FAST extension
	* Fixed invalid calculation in DHT node distance
	* Fixed bug in URL parser that failed to parse IPv6 addresses
	* added peer download rate approximation
	* added port filter for outgoing connection (to prevent
	  triggering firewalls)
	* made most parameters configurable via session_settings
	* added encryption support
	* added parole mode for peers whose data fails the hash check.
	* optimized heap usage in piece-picker and web seed downloader.
	* fixed bug in DHT where older write tokens weren't accepted.
	* added support for sparse files.
	* introduced speed categories for peers and pieces, to separate
	  slow and fast peers.
	* added a half-open tcp connection limit that takes all connections
	  in to account, not just peer connections.
	* added alerts for filtered IPs.
	* added support for SOCKS4 and 5 proxies and HTTP CONNECT proxies.
	* fixed proper distributed copies calculation.
	* added option to use openssl for sha-1 calculations.
	* optimized the piece picker in the case where a peer is a seed.
	* added support for local peer discovery
	* removed the dependency on the compiled boost.date_time library
	* deprecated torrent_info::print()
	* added UPnP support
	* fixed problem where peer interested flags were not updated correctly
	  when pieces were filtered
	* improvements to ut_pex messages, including support for seed flag
	* prioritizes upload bandwidth to peers that might send back data
	* the following functions have been deprecated:
	  	void torrent_handle::filter_piece(int index, bool filter) const;
	  	void torrent_handle::filter_pieces(std::vector<bool> const& pieces) const;
	  	bool torrent_handle::is_piece_filtered(int index) const;
	  	std::vector<bool> torrent_handle::filtered_pieces() const;
	  	void torrent_handle::filter_files(std::vector<bool> const& files) const;

	  instead, use the piece_priority functions.

	* added support for NAT-PMP
	* added support for piece priorities. Piece filtering is now set as
	  a priority
	* Fixed crash when last piece was smaller than one block and reading
	  fastresume data for that piece
	* Makefiles should do a better job detecting boost
	* Fixed crash when all tracker urls are removed
	* Log files can now be created at user supplied path
	* Log files failing to create is no longer fatal
	* Fixed dead-lock in torrent_handle
	* Made it build with boost 1.34 on windows
	* Fixed bug in URL parser that failed to parse IPv6 addresses
	* Fixed bug in DHT, related to IPv6 nodes
	* DHT accepts transaction IDs that have garbage appended to them
	* DHT logs messages that it fails to decode

release 0.12

	* fixes to make the DHT more compatible
	* http seed improvements including error reporting and url encoding issues.
	* fixed bug where directories would be left behind when moving storage
	  in some cases.
	* fixed crashing bug when restarting or stopping the DHT.
	* added python binding, using boost.python
	* improved character conversion on windows when strings are not utf-8.
	* metadata extension now respects the private flag in the torrent.
	* made the DHT to only be used as a fallback to trackers by default.
	* added support for HTTP redirection support for web seeds.
	* fixed race condition when accessing a torrent that was checking its
	  fast resume data.
	* fixed a bug in the DHT which could be triggered if the network was
	  dropped or extremely rare cases.
	* if the download rate is limited, web seeds will now only use left-over
	  bandwidth after all bt peers have used up as much bandwidth as they can.
	* added the possibility to have libtorrent resolve the countries of
	  the peers in torrents.
	* improved the bandwidth limiter (it now implements a leaky bucket/node bucket).
	* improved the HTTP seed downloader to report accurate progress.
	* added more client peer-id signatures to be recognized.
	* added support for HTTP servers that skip the CR before the NL at line breaks.
	* fixed bug in the HTTP code that only accepted headers case sensitive.
	* fixed bug where one of the session constructors didn't initialize boost.filesystem.
	* fixed bug when the initial checking of a torrent fails with an exception.
	* fixed bug in DHT code which would send incorrect announce messages.
	* fixed bug where the http header parser was case sensitive to the header
	  names.
	* Implemented an optmization which frees the piece_picker once a torrent
	  turns into a seed.
	* Added support for uT peer exchange extension, implemented by Massaroddel.
	* Modified the quota management to offer better bandwidth balancing
	  between peers.
	* logging now supports multiple sessions (different sessions now log
	  to different directories).
	* fixed random number generator seed problem, generating the same
	  peer-id for sessions constructed the same second.
	* added an option to accept multiple connections from the same IP.
	* improved tracker logging.
	* moved the file_pool into session. The number of open files is now
	  limited per session.
	* fixed uninitialized private flag in torrent_info
	* fixed long standing issue with file.cpp on windows. Replaced the low level
	  io functions used on windows.
	* made it possible to associate a name with torrents without metadata.
	* improved http-downloading performance by requesting entire pieces via
	  http.
	* added plugin interface for extensions. And changed the interface for
	  enabling extensions.

release 0.11

	* added support for incorrectly encoded paths in torrent files
	  (assumes Latin-1 encoding and converts to UTF-8).
	* added support for destructing session objects asynchronously.
	* fixed bug with file_progress() with files = 0 bytes
	* fixed a race condition bug in udp_tracker_connection that could
	  cause a crash.
	* fixed bug occuring when increasing the sequenced download threshold
	  with max availability lower than previous threshold.
	* fixed an integer overflow bug occuring when built with gcc 4.1.x
	* fixed crasing bug when closing while checking a torrent
	* fixed bug causing a crash with a torrent with piece length 0
	* added an extension to the DHT network protocol to support the
	  exchange of nodes with IPv6 addresses.
	* modified the ip_filter api slightly to support IPv6
	* modified the api slightly to make sequenced download threshold
	  a per torrent-setting.
	* changed the address type to support IPv6
	* fixed bug in piece picker which would not behave as
	  expected with regard to sequenced download threshold.
	* fixed bug with file_progress() with files > 2 GB.
	* added --enable-examples option to configure script.
	* fixed problem with the resource distribution algorithm
	  (controlling e.g upload/download rates).
	* fixed incorrect asserts in storage related to torrents with
	  zero-sized files.
	* added support for trackerless torrents (with kademlia DHT).
	* support for torrents with the private flag set.
	* support for torrents containing bootstrap nodes for the
	  DHT network.
	* fixed problem with the configure script on FreeBSD.
	* limits the pipelining used on url-seeds.
	* fixed problem where the shutdown always would delay for
	  session_settings::stop_tracker_timeout seconds.
	* session::listen_on() won't reopen the socket in case the port and
	  interface is the same as the one currently in use.
	* added http proxy support for web seeds.
	* fixed problem where upload and download stats could become incorrect
	  in case of high cpu load.
	* added more clients to the identifiable list.
	* fixed fingerprint parser to cope with latest Mainline versions.

release 0.10

	* fixed a bug where the requested number of peers in a tracker request could
	  be too big.
	* fixed a bug where empty files were not created in full allocation mode.
	* fixed a bug in storage that would, in rare cases, fail to do a
	  complete check.
	* exposed more settings for tweaking parameters in the piece-picker,
	  downloader and uploader (http_settings replaced by session_settings).
	* tweaked default settings to improve high bandwidth transfers.
	* improved the piece picker performance and made it possible to download
	  popular pieces in sequence to improve disk performance.
	* added the possibility to control upload and download limits per peer.
	* fixed problem with re-requesting skipped pieces when peer was sending pieces
	  out of fifo-order.
	* added support for http seeding (the GetRight protocol)
	* renamed identifiers called 'id' in the public interface to support linking
	  with Objective.C++
	* changed the extensions protocol to use the new one, which is also
	  implemented by uTorrent.
	* factorized the peer_connection and added web_peer_connection which is
	  able to download from http-sources.
	* converted the network code to use asio (resulted in slight api changes
	  dealing with network addresses).
	* made libtorrent build in vc7 (patches from Allen Zhao)
	* fixed bug caused when binding outgoing connections to a non-local interface.
	* add_torrent() will now throw if called while the session object is
	  being closed.
	* added the ability to limit the number of simultaneous half-open
	  TCP connections. Flags in peer_info has been added.

release 0.9.1

	* made the session disable file name checks within the boost.filsystem library
	* fixed race condition in the sockets
	* strings that are invalid utf-8 strings are now decoded with the
	  local codepage on windows
	* added the ability to build libtorrent both as a shared library
	* client_test can now monitor a directory for torrent files and automatically
	  start and stop downloads while running
	* fixed problem with file_size() when building on windows with unicode support
	* added a new torrent state, allocating
	* added a new alert, metadata_failed_alert
	* changed the interface to session::add_torrent for some speed optimizations.
	* greatly improved the command line control of the example client_test.
	* fixed bug where upload rate limit was not being applied.
	* files that are being checked will no longer stall files that don't need
	  checking.
	* changed the way libtorrent identifies support for its excentions
	  to look for 'ext' at the end of the peer-id.
	* improved performance by adding a circle buffer for the send buffer.
	* fixed bugs in the http tracker connection when using an http proxy.
	* fixed problem with storage's file pool when creating torrents and then
	  starting to seed them.
	* hard limit on remote request queue and timeout on requests (a timeout
	  triggers rerequests). This makes libtorrent work much better with
	  "broken" clients like BitComet which may ignore requests.

Initial release 0.9

	* multitracker support
	* serves multiple torrents on a single port and a single thread
	* supports http proxies and proxy authentication
	* gzipped tracker-responses
	* block level piece picker
	* queues torrents for file check, instead of checking all of them in parallel
	* uses separate threads for checking files and for main downloader
	* upload and download rate limits
	* piece-wise, unordered, incremental file allocation
	* fast resume support
	* supports files > 2 gigabytes
	* supports the no_peer_id=1 extension
	* support for udp-tracker protocol
	* number of connections limit
	* delays sending have messages
	* can resume pieces downloaded in any order
	* adjusts the length of the request queue depending on download rate
	* supports compact=1
	* selective downloading
	* ip filter
<|MERGE_RESOLUTION|>--- conflicted
+++ resolved
@@ -1,4 +1,3 @@
-<<<<<<< HEAD
 	* fix issue creating a v2 torrent from torrent_info containing an empty file
 	* make recheck files also update which files use partfile
 	* add write_through disk_io_write_mode, which flushes pieces to disk immediately
@@ -102,9 +101,8 @@
 	* libtorrent now requires C++14 to build
 	* added support for GnuTLS for HTTPS and torrents over SSL
 
-=======
+
 1.2.16 released
->>>>>>> 862a889c
 
 	* send User-Agent field in anonymous mode
 	* fix python binding for settings_pack conversion
