import python ;
import feature : feature ;
import project ;
import targets ;
import "class" : new ;
import modules ;

use-project /torrent : ../.. ;

BOOST_ROOT = [ modules.peek : BOOST_ROOT ] ;

feature visibility : default hidden : composite ;
feature.compose <visibility>hidden : <cflags>-fvisibility=hidden <cxxflags>-fvisibility-inlines-hidden ;

feature libtorrent-link : shared static : composite propagated ;
feature libtorrent-python-pic : off on : composite propagated link-incompatible ;
feature.compose <libtorrent-python-pic>on : <cflags>-fPIC ;

if $(BOOST_ROOT)
{
	use-project /boost : $(BOOST_ROOT) ;
	alias boost_python : /boost/python//boost_python : : : <include>$(BOOST_ROOT) ;
}
else
{
	local boost-lib-search-path =
		<search>/opt/local/lib
		<search>/usr/lib
		<search>/usr/local/lib
		<search>/sw/lib
		<search>/usr/g++/lib
		;

	local boost-include-path =
		<include>/opt/local/include
		<include>/usr/local/include
		<include>/usr/sfw/include
	;

	# the names are decorated in MacPorts
	lib boost_python : : <target-os>darwin <name>boost_python-mt
		: : $(boost-include-path) ;

	lib boost_python : : <name>boost_python
		: : $(boost-include-path) ;
}


rule libtorrent_linking ( properties * )
{
    local result ;

    if ! <target-os>windows in $(properties)
        && <toolset>gcc in $(properties)
        && <libtorrent-link>static in $(properties)
    {
        result += <libtorrent-python-pic>on ;
    }

    if <toolset>gcc in $(properties)
      || <toolset>darwin in $(properties)
      || <toolset>clang in $(properties)
      || <toolset>clang-darwin in $(properties)
    {
        result += <visibility>hidden ;

        if ( <toolset>gcc in $(properties) )
        {
           result += <linkflags>-Wl,-Bsymbolic ;
        }
    }

    if <link>static in $(properties)
    {
        ECHO "WARNING: you probably want to specify libtorrent-link=static rather than link=static" ;
    }

    if <boost-link>static in $(properties) && <target-os>linux in $(properties)
    {
        ECHO "WARNING: you cannot link statically against boost-python on linux, because it links against pthread statically in that case, which is not allowed" ;
    }

    # linux must link dynamically against boost python because it pulls
    # in libpthread, which must be linked dynamically since we're building a .so
    # (the static build of libpthread is not position independent)
    if <boost-link>shared in $(properties) || <target-os>linux in $(properties)
    {
        result += <library>boost_python/<link>shared/<warnings>off ;
    }
    else
    {
        result += <library>boost_python/<link>static/<warnings>off ;
    }

    if <libtorrent-link>shared in $(properties)
    {
        result += <library>/torrent//torrent/<link>shared ;
    }
    else
    {
        result += <library>/torrent//torrent/<link>static ;
    }

    return $(result) ;
}

# this is a copy of the rule from boost-build's python-extension, but without
# specifying <suppress-import-lib>no as a mandatory property. That property
# would otherwise cause build failures because it suppresses linking against the
# runtime library and kernel32 on windows

rule my-python-extension ( name : sources * : requirements * : default-build * :
                        usage-requirements * )
{
    requirements += <use>/python//python_for_extensions ;

    local project = [ project.current ] ;

    targets.main-target-alternative
        [ new typed-target $(name) : $(project) : PYTHON_EXTENSION
            : [ targets.main-target-sources $(sources) : $(name) ]
            : [ targets.main-target-requirements $(requirements) : $(project) ]
            : [ targets.main-target-default-build $(default-build) : $(project) ]
        ] ;
}

my-python-extension libtorrent
  : # sources
    src/module.cpp
    src/sha1_hash.cpp
    src/converters.cpp
    src/create_torrent.cpp
    src/fingerprint.cpp
    src/utility.cpp
    src/session.cpp
    src/entry.cpp
    src/torrent_info.cpp
    src/string.cpp
    src/torrent_handle.cpp
    src/torrent_status.cpp
    src/session_settings.cpp
    src/version.cpp
    src/alert.cpp
    src/datetime.cpp
    src/peer_info.cpp
    src/ip_filter.cpp
    src/magnet_uri.cpp
    src/error_code.cpp
  : # requirements
    <include>src
    <toolset>gcc:<cxxflags>-Wno-deprecated-declarations
    <toolset>darwin:<cxxflags>-Wno-deprecated-declarations
    <toolset>darwin:<cxxflags>-Wno-unused-command-line-argument
    <conditional>@libtorrent_linking
<<<<<<< HEAD
  : # default-build
    <warnings>all
=======
    <crypto>openssl:<library>/torrent//ssl
    <crypto>openssl:<library>/torrent//crypto
>>>>>>> a9524550
  : # usage-requirements
    <suppress-import-lib>false
  ;

install stage_module
  : libtorrent
  : <location>.
    <install-type>PYTHON_EXTENSION
  ;

install stage_dependencies
  : /torrent//torrent
    boost_python
  : <location>dependencies
    <install-dependencies>on
    <install-type>SHARED_LIB
  ;

explicit stage_module ;
explicit stage_dependencies ;
<|MERGE_RESOLUTION|>--- conflicted
+++ resolved
@@ -152,13 +152,10 @@
     <toolset>darwin:<cxxflags>-Wno-deprecated-declarations
     <toolset>darwin:<cxxflags>-Wno-unused-command-line-argument
     <conditional>@libtorrent_linking
-<<<<<<< HEAD
+    <crypto>openssl:<library>/torrent//ssl
+    <crypto>openssl:<library>/torrent//crypto
   : # default-build
     <warnings>all
-=======
-    <crypto>openssl:<library>/torrent//ssl
-    <crypto>openssl:<library>/torrent//crypto
->>>>>>> a9524550
   : # usage-requirements
     <suppress-import-lib>false
   ;
