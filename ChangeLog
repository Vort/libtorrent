--- conflicted
+++ resolved
@@ -1,5 +1,4 @@
 
-<<<<<<< HEAD
 	* fix issue in write_torrent_file() when file size is exactly piece size
 	* fix file_num_blocks() and file_num_pieces() for empty files
 	* add new overload to make_magnet_uri()
@@ -115,9 +114,7 @@
 	* added support for GnuTLS for HTTPS and torrents over SSL
 
 
-=======
 	* improve backwards compatibility with loading magnet link resume files
->>>>>>> 0f89ba1c
 	* fix bind-to-device for tracker announces and UPnP
 	* rename peer_tos setting to peer_dscp
 	* fix bdecode support for large strings (>= 100 MB)
