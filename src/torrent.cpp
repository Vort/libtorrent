/*

Copyright (c) 2003-2019, Arvid Norberg
Copyright (c) 2003, Daniel Wallin
Copyright (c) 2004, Magnus Jonsson
Copyright (c) 2008, Andrew Resch
Copyright (c) 2015, Mikhail Titov
Copyright (c) 2015-2019, Steven Siloti
Copyright (c) 2016, Jonathan McDougall
Copyright (c) 2016-2019, Alden Torres
Copyright (c) 2016-2018, Pavel Pimenov
Copyright (c) 2016-2017, Andrei Kurushin
Copyright (c) 2017, Falcosc
Copyright (c) 2017, AllSeeingEyeTolledEweSew
Copyright (c) 2017, ximply
Copyright (c) 2018, Fernando Rodriguez
Copyright (c) 2018, d-komarov
Copyright (c) 2018, airium
All rights reserved.

Redistribution and use in source and binary forms, with or without
modification, are permitted provided that the following conditions
are met:

    * Redistributions of source code must retain the above copyright
      notice, this list of conditions and the following disclaimer.
    * Redistributions in binary form must reproduce the above copyright
      notice, this list of conditions and the following disclaimer in
      the documentation and/or other materials provided with the distribution.
    * Neither the name of the author nor the names of its
      contributors may be used to endorse or promote products derived
      from this software without specific prior written permission.

THIS SOFTWARE IS PROVIDED BY THE COPYRIGHT HOLDERS AND CONTRIBUTORS "AS IS"
AND ANY EXPRESS OR IMPLIED WARRANTIES, INCLUDING, BUT NOT LIMITED TO, THE
IMPLIED WARRANTIES OF MERCHANTABILITY AND FITNESS FOR A PARTICULAR PURPOSE
ARE DISCLAIMED. IN NO EVENT SHALL THE COPYRIGHT OWNER OR CONTRIBUTORS BE
LIABLE FOR ANY DIRECT, INDIRECT, INCIDENTAL, SPECIAL, EXEMPLARY, OR
CONSEQUENTIAL DAMAGES (INCLUDING, BUT NOT LIMITED TO, PROCUREMENT OF
SUBSTITUTE GOODS OR SERVICES; LOSS OF USE, DATA, OR PROFITS; OR BUSINESS
INTERRUPTION) HOWEVER CAUSED AND ON ANY THEORY OF LIABILITY, WHETHER IN
CONTRACT, STRICT LIABILITY, OR TORT (INCLUDING NEGLIGENCE OR OTHERWISE)
ARISING IN ANY WAY OUT OF THE USE OF THIS SOFTWARE, EVEN IF ADVISED OF THE
POSSIBILITY OF SUCH DAMAGE.

*/

#include "libtorrent/config.hpp"

#include <cstdarg> // for va_list
#include <ctime>
#include <algorithm>
#include <set>
#include <map>
#include <vector>
#include <cctype>
#include <numeric>
#include <limits> // for numeric_limits
#include <cstdio> // for snprintf
#include <functional>

#ifdef TORRENT_SSL_PEERS
#include "libtorrent/ssl_stream.hpp"
#include "libtorrent/aux_/disable_warnings_push.hpp"
#include <boost/asio/ssl/context.hpp>
#include <boost/asio/ssl/verify_context.hpp>
#include "libtorrent/aux_/disable_warnings_pop.hpp"
#endif // TORRENT_SSL_PEERS

#include "libtorrent/torrent.hpp"
#include "libtorrent/torrent_handle.hpp"
#include "libtorrent/announce_entry.hpp"
#include "libtorrent/torrent_info.hpp"
#include "libtorrent/tracker_manager.hpp"
#include "libtorrent/parse_url.hpp"
#include "libtorrent/bencode.hpp"
#include "libtorrent/hasher.hpp"
#include "libtorrent/entry.hpp"
#include "libtorrent/peer.hpp"
#include "libtorrent/peer_connection.hpp"
#include "libtorrent/bt_peer_connection.hpp"
#include "libtorrent/web_peer_connection.hpp"
#include "libtorrent/http_seed_connection.hpp"
#include "libtorrent/peer_connection_handle.hpp"
#include "libtorrent/peer_id.hpp"
#include "libtorrent/identify_client.hpp"
#include "libtorrent/alert_types.hpp"
#include "libtorrent/extensions.hpp"
#include "libtorrent/aux_/session_interface.hpp"
#include "libtorrent/aux_/instantiate_connection.hpp"
#include "libtorrent/assert.hpp"
#include "libtorrent/kademlia/dht_tracker.hpp"
#include "libtorrent/peer_info.hpp"
#include "libtorrent/http_connection.hpp"
#include "libtorrent/random.hpp"
#include "libtorrent/peer_class.hpp" // for peer_class
#include "libtorrent/socket_io.hpp" // for read_*_endpoint
#include "libtorrent/ip_filter.hpp"
#include "libtorrent/request_blocks.hpp"
#include "libtorrent/performance_counters.hpp" // for counters
#include "libtorrent/resolver_interface.hpp"
#include "libtorrent/aux_/alloca.hpp"
#include "libtorrent/resolve_links.hpp"
#include "libtorrent/aux_/file_progress.hpp"
#include "libtorrent/aux_/has_block.hpp"
#include "libtorrent/alert_manager.hpp"
#include "libtorrent/disk_interface.hpp"
#include "libtorrent/aux_/ip_helpers.hpp" // for is_ip_address
#include "libtorrent/download_priority.hpp"
#include "libtorrent/hex.hpp" // to_hex
#include "libtorrent/aux_/range.hpp"
#include "libtorrent/aux_/merkle.hpp"
#include "libtorrent/mmap_disk_io.hpp" // for hasher_thread_divisor
#include "libtorrent/aux_/numeric_cast.hpp"
#include "libtorrent/aux_/path.hpp"
#include "libtorrent/aux_/generate_peer_id.hpp"

#ifndef TORRENT_DISABLE_LOGGING
#include "libtorrent/aux_/session_impl.hpp" // for tracker_logger
#endif

#include "libtorrent/aux_/torrent_impl.hpp"

using namespace std::placeholders;

namespace libtorrent {
namespace {

bool is_downloading_state(int const st)
{
	switch (st)
	{
		case torrent_status::checking_files:
		case torrent_status::allocating:
		case torrent_status::checking_resume_data:
			return false;
		case torrent_status::downloading_metadata:
		case torrent_status::downloading:
		case torrent_status::finished:
		case torrent_status::seeding:
			return true;
		default:
			// unexpected state
			TORRENT_ASSERT_FAIL_VAL(st);
			return false;
	}
}
} // anonymous namespace

	constexpr web_seed_flag_t torrent::ephemeral;

	web_seed_t::web_seed_t(web_seed_entry const& wse)
		: web_seed_entry(wse)
	{
		peer_info.web_seed = true;
	}

	web_seed_t::web_seed_t(std::string const& url_, web_seed_entry::type_t type_
		, std::string const& auth_
		, web_seed_entry::headers_t const& extra_headers_)
		: web_seed_entry(url_, type_, auth_, extra_headers_)
	{
		peer_info.web_seed = true;
	}

	torrent_hot_members::torrent_hot_members(aux::session_interface& ses
		, add_torrent_params const& p, bool const session_paused)
		: m_ses(ses)
		, m_complete(0xffffff)
		, m_upload_mode(p.flags & torrent_flags::upload_mode)
		, m_connections_initialized(false)
		, m_abort(false)
		, m_paused(p.flags & torrent_flags::paused)
		, m_session_paused(session_paused)
		, m_share_mode(p.flags & torrent_flags::share_mode)
		, m_have_all(false)
		, m_graceful_pause_mode(false)
		, m_state_subscription(p.flags & torrent_flags::update_subscribe)
		, m_max_connections(0xffffff)
		, m_state(torrent_status::checking_resume_data)
	{}

	torrent::torrent(
		aux::session_interface& ses
		, bool const session_paused
		, add_torrent_params const& p)
		: torrent_hot_members(ses, p, session_paused)
		, m_total_uploaded(p.total_uploaded)
		, m_total_downloaded(p.total_downloaded)
		, m_tracker_timer(ses.get_context())
		, m_inactivity_timer(ses.get_context())
		, m_trackerid(p.trackerid)
		, m_save_path(complete(p.save_path))
		, m_stats_counters(ses.stats_counters())
		, m_added_time(p.added_time ? p.added_time : std::time(nullptr))
		, m_completed_time(p.completed_time)
		, m_info_hash(p.info_hash)
		, m_error_file(torrent_status::error_file_none)
		, m_sequence_number(-1)
		, m_peer_id(aux::generate_peer_id(settings()))
		, m_announce_to_trackers(!(p.flags & torrent_flags::paused))
		, m_announce_to_lsd(!(p.flags & torrent_flags::paused))
		, m_has_incoming(false)
		, m_files_checked(false)
		, m_storage_mode(p.storage_mode)
		, m_announcing(false)
		, m_added(false)
		, m_sequential_download(p.flags & torrent_flags::sequential_download)
		, m_auto_sequential(false)
		, m_seed_mode(false)
		, m_super_seeding(p.flags & torrent_flags::super_seeding)
		, m_stop_when_ready(p.flags & torrent_flags::stop_when_ready)
		, m_need_save_resume_data(p.flags & torrent_flags::need_save_resume)
		, m_enable_dht(!bool(p.flags & torrent_flags::disable_dht))
		, m_enable_lsd(!bool(p.flags & torrent_flags::disable_lsd))
		, m_max_uploads((1 << 24) - 1)
		, m_save_resume_flags()
		, m_num_uploads(0)
		, m_enable_pex(!bool(p.flags & torrent_flags::disable_pex))
		, m_magnet_link(false)
		, m_apply_ip_filter(p.flags & torrent_flags::apply_ip_filter)
		, m_pending_active_change(false)
		, m_connect_boost_counter(static_cast<std::uint8_t>(settings().get_int(settings_pack::torrent_connect_boost)))
		, m_incomplete(0xffffff)
		, m_announce_to_dht(!(p.flags & torrent_flags::paused))
		, m_ssl_torrent(false)
		, m_deleted(false)
		, m_last_download(seconds32(p.last_download))
		, m_last_upload(seconds32(p.last_upload))
		, m_userdata(p.userdata)
		, m_auto_managed(p.flags & torrent_flags::auto_managed)
		, m_current_gauge_state(static_cast<std::uint32_t>(no_gauge_state))
		, m_moving_storage(false)
		, m_inactive(false)
		, m_downloaded(0xffffff)
		, m_progress_ppm(0)
		, m_torrent_initialized(false)
		, m_outstanding_file_priority(false)
		, m_complete_sent(false)
	{
		// we cannot log in the constructor, because it relies on shared_from_this
		// being initialized, which happens after the constructor returns.

		// TODO: 3 we could probably get away with just saving a few fields here
		// TODO: 2 p should probably be moved in here
		m_add_torrent_params = std::make_unique<add_torrent_params>(p);

#if TORRENT_USE_UNC_PATHS
		m_save_path = canonicalize_path(m_save_path);
#endif

		if (!m_apply_ip_filter)
		{
			inc_stats_counter(counters::non_filter_torrents);
		}

		if (!p.ti || !p.ti->is_valid())
		{
			// we don't have metadata for this torrent. We'll download
			// it either through the URL passed in, or through a metadata
			// extension. Make sure that when we save resume data for this
			// torrent, we also save the metadata
			m_magnet_link = true;
		}

		if (!m_torrent_file)
			m_torrent_file = (p.ti ? p.ti : std::make_shared<torrent_info>(m_info_hash));

		// in case we added the torrent via magnet link, make sure to preserve any
		// DHT nodes passed in on the URI in the torrent file itself
		if (!m_torrent_file->is_valid())
		{
			for (auto const& n : p.dht_nodes)
				m_torrent_file->add_node(n);
		}

		// --- WEB SEEDS ---

		// if override web seed flag is set, don't load any web seeds from the
		// torrent file.
		std::vector<web_seed_t> ws;
		if (!(p.flags & torrent_flags::override_web_seeds))
		{
			for (auto const& e : m_torrent_file->web_seeds())
				ws.emplace_back(e);
		}

		// add web seeds from add_torrent_params
		bool const multi_file = m_torrent_file->is_valid()
				&& m_torrent_file->num_files() > 1;

		for (auto const& u : p.url_seeds)
		{
			ws.emplace_back(web_seed_t(u, web_seed_entry::url_seed));

			// correct URLs to end with a "/" for multi-file torrents
			if (multi_file)
				ensure_trailing_slash(ws.back().url);
			if (!m_torrent_file->is_valid())
				m_torrent_file->add_url_seed(ws.back().url);
		}

		for (auto const& e : p.http_seeds)
		{
			ws.emplace_back(e, web_seed_entry::http_seed);
			if (!m_torrent_file->is_valid())
				m_torrent_file->add_http_seed(e);
		}

		aux::random_shuffle(ws);
		for (auto& w : ws) m_web_seeds.emplace_back(std::move(w));

		// --- TRACKERS ---

		// if override trackers flag is set, don't load trackers from torrent file
		if (!(p.flags & torrent_flags::override_trackers))
		{
			auto const& trackers = m_torrent_file->trackers();
			m_trackers = {trackers.begin(), trackers.end()};
		}

		int tier = 0;
		auto tier_iter = p.tracker_tiers.begin();
		for (auto const& url : p.trackers)
		{
			announce_entry e(url);
			if (tier_iter != p.tracker_tiers.end())
				tier = *tier_iter++;

			e.fail_limit = 0;
			e.source = announce_entry::source_magnet_link;
			e.tier = std::uint8_t(tier);
			if (!find_tracker(e.url))
			{
				m_trackers.push_back(e);
				// add the tracker to the m_torrent_file here so that the trackers
				// will be preserved via create_torrent() when passing in just the
				// torrent_info object.
				if (!m_torrent_file->is_valid())
					m_torrent_file->add_tracker(e.url, e.tier, announce_entry::tracker_source(e.source));
			}
		}

		std::sort(m_trackers.begin(), m_trackers.end()
			, [] (announce_entry const& lhs, announce_entry const& rhs)
			{ return lhs.tier < rhs.tier; });

		if (settings().get_bool(settings_pack::prefer_udp_trackers))
			prioritize_udp_trackers();

		if (m_torrent_file->is_valid())
		{
			// setting file- or piece priorities for seed mode makes no sense. If a
			// torrent ends up in seed mode by accident, it can be very confusing,
			// so assume the seed mode flag is not intended and don't enable it in
			// that case. Also, if the resume data says we're missing a piece, we
			// can't be in seed-mode.
			m_seed_mode = (p.flags & torrent_flags::seed_mode)
				&& std::find(p.file_priorities.begin(), p.file_priorities.end(), dont_download) == p.file_priorities.end()
				&& std::find(p.piece_priorities.begin(), p.piece_priorities.end(), dont_download) == p.piece_priorities.end()
				&& std::find(p.have_pieces.begin(), p.have_pieces.end(), false) == p.have_pieces.end();

			m_connections_initialized = true;
		}
		else
		{
			if (!p.name.empty()) m_name.reset(new std::string(p.name));
		}

		TORRENT_ASSERT(is_single_thread());
		m_file_priority.assign(p.file_priorities.begin(), p.file_priorities.end());

		if (m_seed_mode)
		{
			m_verified.resize(m_torrent_file->num_pieces(), false);
			m_verifying.resize(m_torrent_file->num_pieces(), false);
		}

		m_total_uploaded = p.total_uploaded;
		m_total_downloaded = p.total_downloaded;

		// the number of seconds this torrent has spent in started, finished and
		// seeding state so far, respectively.
		m_active_time = seconds(p.active_time);
		m_finished_time = seconds(p.finished_time);
		m_seeding_time = seconds(p.seeding_time);

		if (m_completed_time != 0 && m_completed_time < m_added_time)
			m_completed_time = m_added_time;

		// --- V2 HASHES ---

		if (m_torrent_file->is_valid() && m_torrent_file->info_hash().has_v2())
		{
			if (!p.merkle_trees.empty())
			{
				auto& trees = m_torrent_file->merkle_trees();
				trees.clear();
				trees.reserve(p.merkle_trees.size());
				for (auto const& t : p.merkle_trees)
					trees.emplace_back(t.begin(), t.end());
			}

			if (!p.verified_leaf_hashes.empty())
			{
				TORRENT_ASSERT(!has_hash_picker());
				aux::vector<aux::vector<bool>, file_index_t> verified;
				verified.reserve(p.verified_leaf_hashes.size());
				for (auto const& v : p.verified_leaf_hashes)
					verified.emplace_back(v.begin(), v.end());
				need_hash_picker(std::move(verified));
			}
		}

		if (valid_metadata())
		{
			inc_stats_counter(counters::num_total_pieces_added
				, m_torrent_file->num_pieces());
		}
	}

	void torrent::inc_stats_counter(int c, int value)
	{ m_ses.stats_counters().inc_stats_counter(c, value); }

	int torrent::current_stats_state() const
	{
		if (m_abort || !m_added)
			return counters::num_checking_torrents + no_gauge_state;

		if (has_error()) return counters::num_error_torrents;
		if (m_paused || m_graceful_pause_mode)
		{
			if (!is_auto_managed()) return counters::num_stopped_torrents;
			if (is_seed()) return counters::num_queued_seeding_torrents;
			return counters::num_queued_download_torrents;
		}
		if (state() == torrent_status::checking_files
#if TORRENT_ABI_VERSION == 1
			|| state() == torrent_status::queued_for_checking
#endif
			)
			return counters::num_checking_torrents;
		else if (is_seed()) return counters::num_seeding_torrents;
		else if (is_upload_only()) return counters::num_upload_only_torrents;
		return counters::num_downloading_torrents;
	}

	void torrent::update_gauge()
	{
		int const new_gauge_state = current_stats_state() - counters::num_checking_torrents;
		TORRENT_ASSERT(new_gauge_state >= 0);
		TORRENT_ASSERT(new_gauge_state <= no_gauge_state);

		if (new_gauge_state == int(m_current_gauge_state)) return;

		if (m_current_gauge_state != no_gauge_state)
			inc_stats_counter(m_current_gauge_state + counters::num_checking_torrents, -1);
		if (new_gauge_state != no_gauge_state)
			inc_stats_counter(new_gauge_state + counters::num_checking_torrents, 1);

		TORRENT_ASSERT(new_gauge_state >= 0);
		TORRENT_ASSERT(new_gauge_state <= no_gauge_state);
		m_current_gauge_state = static_cast<std::uint32_t>(new_gauge_state);
	}

	void torrent::leave_seed_mode(seed_mode_t const checking)
	{
		if (!m_seed_mode) return;

		if (checking == seed_mode_t::check_files)
		{
			// this means the user promised we had all the
			// files, but it turned out we didn't. This is
			// an error.

			// TODO: 2 post alert

#ifndef TORRENT_DISABLE_LOGGING
			debug_log("*** FAILED SEED MODE, rechecking");
#endif
		}

#ifndef TORRENT_DISABLE_LOGGING
		debug_log("*** LEAVING SEED MODE (%s)"
			, checking == seed_mode_t::skip_checking ? "as seed" : "as non-seed");
#endif
		m_seed_mode = false;
		// seed is false if we turned out not
		// to be a seed after all
		if (checking == seed_mode_t::check_files
			&& state() != torrent_status::checking_resume_data)
		{
			m_have_all = false;
			set_state(torrent_status::downloading);
			force_recheck();
		}
		m_num_verified = 0;
		m_verified.clear();
		m_verifying.clear();

		set_need_save_resume();
	}

	void torrent::verified(piece_index_t const piece)
	{
		TORRENT_ASSERT(!m_verified.get_bit(piece));
		++m_num_verified;
		m_verified.set_bit(piece);
	}

	void torrent::start()
	{
		TORRENT_ASSERT(is_single_thread());
		TORRENT_ASSERT(m_was_started == false);
#if TORRENT_USE_ASSERTS
		m_was_started = true;
#endif

		// Some of these calls may log to the torrent debug log, which requires a
		// call to get_handle(), which requires the torrent object to be fully
		// constructed, as it relies on get_shared_from_this()
		if (m_add_torrent_params)
		{
#if TORRENT_ABI_VERSION == 1
			if (m_add_torrent_params->internal_resume_data_error
				&& m_ses.alerts().should_post<fastresume_rejected_alert>())
			{
				m_ses.alerts().emplace_alert<fastresume_rejected_alert>(get_handle()
					, m_add_torrent_params->internal_resume_data_error, ""
					, operation_t::unknown);
			}
#endif

			add_torrent_params const& p = *m_add_torrent_params;

			set_max_uploads(p.max_uploads, false);
			set_max_connections(p.max_connections, false);
			set_limit_impl(p.upload_limit, peer_connection::upload_channel, false);
			set_limit_impl(p.download_limit, peer_connection::download_channel, false);

			for (auto const& peer : p.peers)
			{
				add_peer(peer, peer_info::resume_data);
			}

#ifndef TORRENT_DISABLE_LOGGING
			if (should_log() && !p.peers.empty())
			{
				std::string str;
				for (auto const& peer : p.peers)
				{
					str += peer.address().to_string();
					str += ' ';
				}
				debug_log("add_torrent add_peer() [ %s] connect-candidates: %d"
					, str.c_str(), m_peer_list
					? m_peer_list->num_connect_candidates() : -1);
			}
#endif
		}

#ifndef TORRENT_DISABLE_LOGGING
		if (should_log())
		{
			debug_log("creating torrent: %s max-uploads: %d max-connections: %d "
				"upload-limit: %d download-limit: %d flags: %s%s%s%s%s%s%s%s%s%s%s "
				"save-path: %s"
				, torrent_file().name().c_str()
				, int(m_max_uploads)
				, int(m_max_connections)
				, upload_limit()
				, download_limit()
				, m_seed_mode ? "seed-mode " : ""
				, m_upload_mode ? "upload-mode " : ""
				, m_share_mode ? "share-mode " : ""
				, m_apply_ip_filter ? "apply-ip-filter " : ""
				, m_paused ? "paused " : ""
				, m_auto_managed ? "auto-managed " : ""
				, m_state_subscription ? "update-subscribe " : ""
				, m_super_seeding ? "super-seeding " : ""
				, m_sequential_download ? "sequential-download " : ""
				, (m_add_torrent_params && m_add_torrent_params->flags & torrent_flags::override_trackers)
					? "override-trackers "  : ""
				, (m_add_torrent_params && m_add_torrent_params->flags & torrent_flags::override_web_seeds)
					? "override-web-seeds " : ""
				, m_save_path.c_str()
				);
		}
#endif

		update_gauge();

		update_want_peers();
		update_want_scrape();
		update_want_tick();
		update_state_list();

		if (m_torrent_file->is_valid())
		{
			init();
		}
		else
		{
			// we need to start announcing since we don't have any
			// metadata. To receive peers to ask for it.
			set_state(torrent_status::downloading_metadata);
			start_announcing();
		}

#if TORRENT_USE_INVARIANT_CHECKS
		check_invariant();
#endif
	}

	void torrent::set_apply_ip_filter(bool b)
	{
		if (b == m_apply_ip_filter) return;
		if (b)
		{
			inc_stats_counter(counters::non_filter_torrents, -1);
		}
		else
		{
			inc_stats_counter(counters::non_filter_torrents);
		}
		m_apply_ip_filter = b;
		ip_filter_updated();
		state_updated();
	}

	void torrent::set_ip_filter(std::shared_ptr<const ip_filter> ipf)
	{
		m_ip_filter = std::move(ipf);
		if (!m_apply_ip_filter) return;
		ip_filter_updated();
	}

#ifndef TORRENT_DISABLE_DHT
	bool torrent::should_announce_dht() const
	{
		TORRENT_ASSERT(is_single_thread());
		if (!m_enable_dht) return false;
		if (!m_ses.announce_dht()) return false;

		if (!m_ses.dht()) return false;
		if (m_torrent_file->is_valid() && !m_files_checked) return false;
		if (!m_announce_to_dht) return false;
		if (m_paused) return false;

		// don't announce private torrents
		if (m_torrent_file->is_valid() && m_torrent_file->priv()) return false;
		if (m_trackers.empty()) return true;
		if (!settings().get_bool(settings_pack::use_dht_as_fallback)) return true;

		return std::none_of(m_trackers.begin(), m_trackers.end()
			, [](announce_entry const& tr) { return bool(tr.verified); });
	}

#endif

	torrent::~torrent()
	{
		// TODO: 3 assert there are no outstanding async operations on this
		// torrent

#if TORRENT_USE_ASSERTS
		for (torrent_list_index_t i{}; i != m_links.end_index(); ++i)
		{
			if (!m_links[i].in_list()) continue;
			m_links[i].unlink(m_ses.torrent_list(i), i);
		}
#endif

		// The invariant can't be maintained here, since the torrent
		// is being destructed, all weak references to it have been
		// reset, which means that all its peers already have an
		// invalidated torrent pointer (so it cannot be verified to be correct)

		// i.e. the invariant can only be maintained if all connections have
		// been closed by the time the torrent is destructed. And they are
		// supposed to be closed. So we can still do the invariant check.

		// however, the torrent object may be destructed from the main
		// thread when shutting down, if the disk cache has references to it.
		// this means that the invariant check that this is called from the
		// network thread cannot be maintained

		TORRENT_ASSERT(m_peer_class == peer_class_t{0});
		TORRENT_ASSERT(m_connections.empty());
		// just in case, make sure the session accounting is kept right
		for (auto p : m_connections)
			m_ses.close_connection(p);
	}

	void torrent::read_piece(piece_index_t const piece)
	{
		error_code ec;
		if (m_abort || m_deleted)
		{
			ec.assign(boost::system::errc::operation_canceled, generic_category());
		}
		else if (!valid_metadata())
		{
			ec.assign(errors::no_metadata, libtorrent_category());
		}
		else if (piece < piece_index_t{0} || piece >= m_torrent_file->end_piece())
		{
			ec.assign(errors::invalid_piece_index, libtorrent_category());
		}

		if (ec)
		{
			m_ses.alerts().emplace_alert<read_piece_alert>(get_handle(), piece, ec);
			return;
		}

		const int piece_size = m_torrent_file->piece_size(piece);
		const int blocks_in_piece = (piece_size + block_size() - 1) / block_size();

		TORRENT_ASSERT(blocks_in_piece > 0);
		TORRENT_ASSERT(piece_size > 0);

		if (blocks_in_piece == 0)
		{
			// this shouldn't actually happen
			boost::shared_array<char> buf;
			m_ses.alerts().emplace_alert<read_piece_alert>(
				get_handle(), piece, buf, 0);
			return;
		}

		std::shared_ptr<read_piece_struct> rp = std::make_shared<read_piece_struct>();
		rp->piece_data.reset(new (std::nothrow) char[std::size_t(piece_size)]);
		if (!rp->piece_data)
		{
			m_ses.alerts().emplace_alert<read_piece_alert>(
				get_handle(), piece, error_code(boost::system::errc::not_enough_memory, generic_category()));
			return;
		}
		rp->blocks_left = blocks_in_piece;
		rp->fail = false;

		peer_request r;
		r.piece = piece;
		r.start = 0;
		auto self = shared_from_this();
		for (int i = 0; i < blocks_in_piece; ++i, r.start += block_size())
		{
			r.length = std::min(piece_size - r.start, block_size());
			m_ses.disk_thread().async_read(m_storage, r
				, [self, r, rp](disk_buffer_holder block, storage_error const& se) mutable
				{ self->on_disk_read_complete(std::move(block), se, r, rp); });
		}
		m_ses.disk_thread().submit_jobs();
	}

	void torrent::send_share_mode()
	{
#ifndef TORRENT_DISABLE_EXTENSIONS
		for (auto const pc : m_connections)
		{
			TORRENT_INCREMENT(m_iterating_connections);
			if (pc->type() != connection_type::bittorrent) continue;
			auto* p = static_cast<bt_peer_connection*>(pc);
			p->write_share_mode();
		}
#endif
	}

	void torrent::send_upload_only()
	{
#ifndef TORRENT_DISABLE_EXTENSIONS
		if (share_mode()) return;
		if (super_seeding()) return;

		// if we send upload-only, the other end is very likely to disconnect
		// us, at least if it's a seed. If we don't want to close redundant
		// connections, don't sent upload-only
		if (!settings().get_bool(settings_pack::close_redundant_connections)) return;

		// if we're super seeding, we don't want to make peers
		// think that we only have a single piece and is upload
		// only, since they might disconnect immediately when
		// they have downloaded a single piece, although we'll
		// make another piece available
		bool const upload_only_enabled = is_upload_only() && !super_seeding();

		for (auto p : m_connections)
		{
			TORRENT_INCREMENT(m_iterating_connections);

			p->send_not_interested();
			p->send_upload_only(upload_only_enabled);
		}
#endif
	}

	torrent_flags_t torrent::flags() const
	{
		torrent_flags_t ret = torrent_flags_t{};
		if (m_seed_mode)
			ret |= torrent_flags::seed_mode;
		if (m_upload_mode)
			ret |= torrent_flags::upload_mode;
		if (m_share_mode)
			ret |= torrent_flags::share_mode;
		if (m_apply_ip_filter)
			ret |= torrent_flags::apply_ip_filter;
		if (is_torrent_paused())
			ret |= torrent_flags::paused;
		if (m_auto_managed)
			ret |= torrent_flags::auto_managed;
		if (m_super_seeding)
			ret |= torrent_flags::super_seeding;
		if (m_sequential_download)
			ret |= torrent_flags::sequential_download;
		if (m_stop_when_ready)
			ret |= torrent_flags::stop_when_ready;
		if (!m_enable_dht)
			ret |= torrent_flags::disable_dht;
		if (!m_enable_lsd)
			ret |= torrent_flags::disable_lsd;
		if (!m_enable_pex)
			ret |= torrent_flags::disable_pex;
		return ret;
	}

	void torrent::set_flags(torrent_flags_t const flags
		, torrent_flags_t const mask)
	{
		if ((mask & torrent_flags::seed_mode)
			&& !(flags & torrent_flags::seed_mode))
		{
			leave_seed_mode(seed_mode_t::check_files);
		}
		if (mask & torrent_flags::upload_mode)
			set_upload_mode(bool(flags & torrent_flags::upload_mode));
		if (mask & torrent_flags::share_mode)
			set_share_mode(bool(flags & torrent_flags::share_mode));
		if (mask & torrent_flags::apply_ip_filter)
			set_apply_ip_filter(bool(flags & torrent_flags::apply_ip_filter));
		if (mask & torrent_flags::paused)
		{
			if (flags & torrent_flags::paused)
				pause(torrent_handle::graceful_pause);
			else
				resume();
		}
		if (mask & torrent_flags::auto_managed)
			auto_managed(bool(flags & torrent_flags::auto_managed));
		if (mask & torrent_flags::super_seeding)
			set_super_seeding(bool(flags & torrent_flags::super_seeding));
		if (mask & torrent_flags::sequential_download)
			set_sequential_download(bool(flags & torrent_flags::sequential_download));
		if (mask & torrent_flags::stop_when_ready)
			stop_when_ready(bool(flags & torrent_flags::stop_when_ready));
		if (mask & torrent_flags::disable_dht)
			m_enable_dht = !bool(flags & torrent_flags::disable_dht);
		if (mask & torrent_flags::disable_lsd)
			m_enable_lsd = !bool(flags & torrent_flags::disable_lsd);
		if (mask & torrent_flags::disable_pex)
			m_enable_pex = !bool(flags & torrent_flags::disable_pex);
	}

	void torrent::set_share_mode(bool s)
	{
		if (s == m_share_mode) return;

		m_share_mode = s;
#ifndef TORRENT_DISABLE_LOGGING
		debug_log("*** set-share-mode: %d", s);
#endif
		if (m_share_mode)
		{
			std::size_t const num_files = valid_metadata()
				? std::size_t(m_torrent_file->num_files())
				: m_file_priority.size();
			// in share mode, all pieces have their priorities initialized to
			// dont_download
			prioritize_files(aux::vector<download_priority_t, file_index_t>(num_files, dont_download));
		}
	}

	void torrent::set_upload_mode(bool b)
	{
		if (b == m_upload_mode) return;

		m_upload_mode = b;
#ifndef TORRENT_DISABLE_LOGGING
		debug_log("*** set-upload-mode: %d", b);
#endif

		update_gauge();
		state_updated();
		send_upload_only();

		if (m_upload_mode)
		{
			// clear request queues of all peers
			for (auto p : m_connections)
			{
				TORRENT_INCREMENT(m_iterating_connections);
				// we may want to disconnect other upload-only peers
				if (p->upload_only())
					p->update_interest();
				p->cancel_all_requests();
			}
			// this is used to try leaving upload only mode periodically
			m_upload_mode_time = aux::time_now32();
		}
		else if (m_peer_list)
		{
			// reset last_connected, to force fast reconnect after leaving upload mode
			for (auto pe : *m_peer_list)
			{
				pe->last_connected = 0;
			}

			// send_block_requests on all peers
			for (auto p : m_connections)
			{
				TORRENT_INCREMENT(m_iterating_connections);
				// we may be interested now, or no longer interested
				p->update_interest();
				p->send_block_requests();
			}
		}
	}

	void torrent::need_peer_list()
	{
		if (m_peer_list) return;
		m_peer_list = std::make_unique<peer_list>(m_ses.get_peer_allocator());
	}

	void torrent::handle_exception()
	{
		try
		{
			throw;
		}
		catch (system_error const& err)
		{
#ifndef TORRENT_DISABLE_LOGGING
			if (should_log())
			{
				debug_log("torrent exception: (%d) %s: %s"
					, err.code().value(), err.code().message().c_str()
					, err.what());
			}
#endif
			set_error(err.code(), torrent_status::error_file_exception);
		}
		catch (std::exception const& err)
		{
			TORRENT_UNUSED(err);
			set_error(error_code(), torrent_status::error_file_exception);
#ifndef TORRENT_DISABLE_LOGGING
			if (should_log())
			{
				debug_log("torrent exception: %s", err.what());
			}
#endif
		}
		catch (...)
		{
			set_error(error_code(), torrent_status::error_file_exception);
#ifndef TORRENT_DISABLE_LOGGING
			if (should_log())
			{
				debug_log("torrent exception: unknown");
			}
#endif
		}
	}

	void torrent::handle_disk_error(string_view job_name
		, storage_error const& error
		, peer_connection* c
		, disk_class rw)
	{
		TORRENT_UNUSED(job_name);
		TORRENT_ASSERT(is_single_thread());
		TORRENT_ASSERT(error);

#ifndef TORRENT_DISABLE_LOGGING
		if (should_log())
		{
			debug_log("disk error: (%d) %s [%*s : %s] in file: %s"
				, error.ec.value(), error.ec.message().c_str()
				, int(job_name.size()), job_name.data()
				, operation_name(error.operation)
				, resolve_filename(error.file()).c_str());
		}
#endif

		if (error.ec == boost::system::errc::not_enough_memory)
		{
			if (alerts().should_post<file_error_alert>())
				alerts().emplace_alert<file_error_alert>(error.ec
					, resolve_filename(error.file()), error.operation, get_handle());
			if (c) c->disconnect(errors::no_memory, error.operation);
			return;
		}

		if (error.ec == boost::asio::error::operation_aborted) return;

		// notify the user of the error
		if (alerts().should_post<file_error_alert>())
			alerts().emplace_alert<file_error_alert>(error.ec
				, resolve_filename(error.file()), error.operation, get_handle());

		// if a write operation failed, and future writes are likely to
		// fail, while reads may succeed, just set the torrent to upload mode
		// if we make an incorrect assumption here, it's not the end of the
		// world, if we ever issue a read request and it fails as well, we
		// won't get in here and we'll actually end up pausing the torrent
		if (rw == disk_class::write
			&& (error.ec == boost::system::errc::read_only_file_system
			|| error.ec == boost::system::errc::permission_denied
			|| error.ec == boost::system::errc::operation_not_permitted
			|| error.ec == boost::system::errc::no_space_on_device
			|| error.ec == boost::system::errc::file_too_large))
		{
			// if we failed to write, stop downloading and just
			// keep seeding.
			// TODO: 1 make this depend on the error and on the filesystem the
			// files are being downloaded to. If the error is no_space_left_on_device
			// and the filesystem doesn't support sparse files, only zero the priorities
			// of the pieces that are at the tails of all files, leaving everything
			// up to the highest written piece in each file
			set_upload_mode(true);
			return;
		}

		// put the torrent in an error-state
		set_error(error.ec, error.file());

		// if the error appears to be more serious than a full disk, just pause the torrent
		pause();
	}

	void torrent::on_piece_fail_sync(piece_index_t, piece_block) try
	{
		if (m_abort) return;

		update_gauge();
		// some peers that previously was no longer interesting may
		// now have become interesting, since we lack this one piece now.
		for (auto i = begin(); i != end();)
		{
			peer_connection* p = *i;
			// update_interest may disconnect the peer and
			// invalidate the iterator
			++i;
			// no need to do anything with peers that
			// already are interested. Gaining a piece may
			// only make uninteresting peers interesting again.
			if (p->is_interesting()) continue;
			p->update_interest();
			if (!m_abort)
			{
				if (request_a_block(*this, *p))
					inc_stats_counter(counters::hash_fail_piece_picks);
				p->send_block_requests();
			}
		}
	}
	catch (...) { handle_exception(); }

	void torrent::on_disk_read_complete(disk_buffer_holder buffer
		, storage_error const& se
		, peer_request const&  r, std::shared_ptr<read_piece_struct> rp) try
	{
		// hold a reference until this function returns
		TORRENT_ASSERT(is_single_thread());

		--rp->blocks_left;
		if (se)
		{
			rp->fail = true;
			rp->error = se.ec;
			handle_disk_error("read", se);
		}
		else
		{
			std::memcpy(rp->piece_data.get() + r.start, buffer.data(), aux::numeric_cast<std::size_t>(r.length));
		}

		if (rp->blocks_left == 0)
		{
			int size = m_torrent_file->piece_size(r.piece);
			if (rp->fail)
			{
				m_ses.alerts().emplace_alert<read_piece_alert>(
					get_handle(), r.piece, rp->error);
			}
			else
			{
				m_ses.alerts().emplace_alert<read_piece_alert>(
					get_handle(), r.piece, rp->piece_data, size);
			}
		}
	}
	catch (...) { handle_exception(); }

	storage_mode_t torrent::storage_mode() const
	{ return storage_mode_t(m_storage_mode); }

	void torrent::need_picker()
	{
		if (m_picker) return;

		TORRENT_ASSERT(valid_metadata());
		TORRENT_ASSERT(m_connections_initialized);

		INVARIANT_CHECK;

		// if we have all pieces we should not have a picker
		// unless we're in suggest mode
		TORRENT_ASSERT(!m_have_all
			|| settings().get_int(settings_pack::suggest_mode)
			== settings_pack::suggest_read_cache);

		int const blocks_per_piece
			= (m_torrent_file->piece_length() + block_size() - 1) / block_size();
		int const blocks_in_last_piece
			= ((m_torrent_file->total_size() % m_torrent_file->piece_length())
			+ block_size() - 1) / block_size();

		auto pp = std::make_unique<piece_picker>(blocks_per_piece
			, blocks_in_last_piece
			, m_torrent_file->num_pieces());

		if (m_have_all) pp->we_have_all();

		// initialize the file progress too
		if (m_file_progress.empty())
			m_file_progress.init(*pp, m_torrent_file->files());

		m_picker = std::move(pp);

		update_gauge();

		for (auto const p : m_connections)
		{
			TORRENT_INCREMENT(m_iterating_connections);
			if (p->is_disconnecting()) continue;
			peer_has(p->get_bitfield(), p);
		}
	}

	void torrent::need_hash_picker(aux::vector<aux::vector<bool>, file_index_t> verified)
	{
		if (m_hash_picker)
		{
			if (!verified.empty())
			{
				m_hash_picker->set_verified(verified);
			}
			return;
		}

		TORRENT_ASSERT(valid_metadata());
		TORRENT_ASSERT(m_connections_initialized);

		//INVARIANT_CHECK;

		m_hash_picker.reset(new hash_picker(m_torrent_file->orig_files()
			, m_torrent_file->merkle_trees(), std::move(verified)
			, m_torrent_file->v2_piece_hashes_verified()
				&& m_torrent_file->piece_length() == default_block_size));
	}

	struct piece_refcount
	{
		piece_refcount(piece_picker& p, piece_index_t piece)
			: m_picker(p)
			, m_piece(piece)
		{
			m_picker.inc_refcount(m_piece, nullptr);
		}

		piece_refcount(piece_refcount const&) = delete;
		piece_refcount& operator=(piece_refcount const&) = delete;

		~piece_refcount()
		{
			m_picker.dec_refcount(m_piece, nullptr);
		}

	private:
		piece_picker& m_picker;
		piece_index_t m_piece;
	};

	// TODO: 3 there's some duplication between this function and
	// peer_connection::incoming_piece(). is there a way to merge something?
	void torrent::add_piece(piece_index_t const piece, char const* data
		, add_piece_flags_t const flags)
	{
		TORRENT_ASSERT(is_single_thread());
		int const piece_size = m_torrent_file->piece_size(piece);
		int const blocks_in_piece = (piece_size + block_size() - 1) / block_size();

		if (m_deleted) return;

		// avoid crash trying to access the picker when there is none
		if (m_have_all && !has_picker()) return;

		need_picker();

		if (picker().have_piece(piece)
			&& !(flags & torrent_handle::overwrite_existing))
			return;

		peer_request p;
		p.piece = piece;
		p.start = 0;
		piece_refcount refcount{picker(), piece};
		auto self = shared_from_this();
		for (int i = 0; i < blocks_in_piece; ++i, p.start += block_size())
		{
			piece_block const block(piece, i);
			if (!(flags & torrent_handle::overwrite_existing)
				&& picker().is_finished(block))
				continue;

			p.length = std::min(piece_size - p.start, block_size());

			m_stats_counters.inc_stats_counter(counters::queued_write_bytes, p.length);
			m_ses.disk_thread().async_write(m_storage, p, data + p.start, nullptr
				, [self, p](storage_error const& error) { self->on_disk_write_complete(error, p); });

			bool const was_finished = picker().is_piece_finished(p.piece);
			bool const multi = picker().num_peers(block) > 1;

			picker().mark_as_downloading(block, nullptr);
			picker().mark_as_writing(block, nullptr);

			if (multi) cancel_block(block);

			// did we just finish the piece?
			// this means all blocks are either written
			// to disk or are in the disk write cache
			if (picker().is_piece_finished(p.piece) && !was_finished)
			{
				verify_piece(p.piece);
			}
		}
	}

	void torrent::on_disk_write_complete(storage_error const& error
		, peer_request const& p) try
	{
		TORRENT_ASSERT(is_single_thread());

		m_stats_counters.inc_stats_counter(counters::queued_write_bytes, -p.length);

//		std::fprintf(stderr, "torrent::on_disk_write_complete ret:%d piece:%d block:%d\n"
//			, j->ret, j->piece, j->offset/0x4000);

		INVARIANT_CHECK;
		if (m_abort) return;
		piece_block const block_finished(p.piece, p.start / block_size());

		if (error)
		{
			handle_disk_error("write", error);
			return;
		}

		if (!has_picker()) return;

		// if we already have this block, just ignore it.
		// this can happen if the same block is passed in through
		// add_piece() multiple times
		if (picker().is_finished(block_finished)) return;

		picker().mark_as_finished(block_finished, nullptr);
		maybe_done_flushing();

		if (alerts().should_post<block_finished_alert>())
		{
			alerts().emplace_alert<block_finished_alert>(get_handle(),
				tcp::endpoint(), peer_id(), block_finished.block_index
				, block_finished.piece_index);
		}
	}
	catch (...) { handle_exception(); }

	peer_request torrent::to_req(piece_block const& p) const
	{
		int block_offset = p.block_index * block_size();
		int block = std::min(torrent_file().piece_size(
			p.piece_index) - block_offset, block_size());
		TORRENT_ASSERT(block > 0);
		TORRENT_ASSERT(block <= block_size());

		peer_request r;
		r.piece = p.piece_index;
		r.start = block_offset;
		r.length = block;
		return r;
	}

	std::string torrent::name() const
	{
		if (valid_metadata()) return m_torrent_file->name();
		if (m_name) return *m_name;
		return "";
	}

#ifndef TORRENT_DISABLE_EXTENSIONS

	void torrent::add_extension(std::shared_ptr<torrent_plugin> ext)
	{
		m_extensions.push_back(ext);
	}

	void torrent::remove_extension(std::shared_ptr<torrent_plugin> ext)
	{
		auto const i = std::find(m_extensions.begin(), m_extensions.end(), ext);
		if (i == m_extensions.end()) return;
		m_extensions.erase(i);
	}

	void torrent::add_extension_fun(std::function<std::shared_ptr<torrent_plugin>(torrent_handle const&, client_data_t)> const& ext
		, client_data_t userdata)
	{
		std::shared_ptr<torrent_plugin> tp(ext(get_handle(), userdata));
		if (!tp) return;

		add_extension(tp);

		for (auto p : m_connections)
		{
			TORRENT_INCREMENT(m_iterating_connections);
			std::shared_ptr<peer_plugin> pp(tp->new_connection(peer_connection_handle(p->self())));
			if (pp) p->add_extension(std::move(pp));
		}

		// if files are checked for this torrent, call the extension
		// to let it initialize itself
		if (m_connections_initialized)
			tp->on_files_checked();
	}

#endif

#ifdef TORRENT_SSL_PEERS

	bool torrent::verify_peer_cert(bool const preverified, boost::asio::ssl::verify_context& ctx)
	{
		// if the cert wasn't signed by the correct CA, fail the verification
		if (!preverified) return false;

		// we're only interested in checking the certificate at the end of the chain.
		// TODO: is verify_peer_cert called once per certificate in the chain, and
		// this function just tells us which depth we're at right now? If so, the comment
		// makes sense.
		// any certificate that isn't the leaf (i.e. the one presented by the peer)
		// should be accepted automatically, given preverified is true. The leaf certificate
		// need to be verified to make sure its DN matches the info-hash
		int depth = X509_STORE_CTX_get_error_depth(ctx.native_handle());
		if (depth > 0) return true;

		X509* cert = X509_STORE_CTX_get_current_cert(ctx.native_handle());

		// Go through the alternate names in the certificate looking for matching DNS entries
		auto* gens = static_cast<GENERAL_NAMES*>(
			X509_get_ext_d2i(cert, NID_subject_alt_name, nullptr, nullptr));

#ifndef TORRENT_DISABLE_LOGGING
		std::string names;
		bool match = false;
#endif
		for (int i = 0; i < aux::openssl_num_general_names(gens); ++i)
		{
			GENERAL_NAME* gen = aux::openssl_general_name_value(gens, i);
			if (gen->type != GEN_DNS) continue;
			ASN1_IA5STRING* domain = gen->d.dNSName;
			if (domain->type != V_ASN1_IA5STRING || !domain->data || !domain->length) continue;
			auto const* torrent_name = reinterpret_cast<char const*>(domain->data);
			auto const name_length = aux::numeric_cast<std::size_t>(domain->length);

#ifndef TORRENT_DISABLE_LOGGING
			if (i > 1) names += " | n: ";
			names.append(torrent_name, name_length);
#endif
			if (std::strncmp(torrent_name, "*", name_length) == 0
				|| std::strncmp(torrent_name, m_torrent_file->name().c_str(), name_length) == 0)
			{
#ifndef TORRENT_DISABLE_LOGGING
				match = true;
				// if we're logging, keep looping over all names,
				// for completeness of the log
				continue;
#else
				return true;
#endif
			}
		}

		// no match in the alternate names, so try the common names. We should only
		// use the "most specific" common name, which is the last one in the list.
		X509_NAME* name = X509_get_subject_name(cert);
		int i = -1;
		ASN1_STRING* common_name = nullptr;
		while ((i = X509_NAME_get_index_by_NID(name, NID_commonName, i)) >= 0)
		{
			X509_NAME_ENTRY* name_entry = X509_NAME_get_entry(name, i);
			common_name = X509_NAME_ENTRY_get_data(name_entry);
		}
		if (common_name && common_name->data && common_name->length)
		{
			auto const* torrent_name = reinterpret_cast<char const*>(common_name->data);
			auto const name_length = aux::numeric_cast<std::size_t>(common_name->length);

#ifndef TORRENT_DISABLE_LOGGING
			if (!names.empty()) names += " | n: ";
			names.append(torrent_name, name_length);
#endif

			if (std::strncmp(torrent_name, "*", name_length) == 0
				|| std::strncmp(torrent_name, m_torrent_file->name().c_str(), name_length) == 0)
			{
#ifdef TORRENT_DISABLE_LOGGING
				return true;
#else
				match = true;
#endif
			}
		}

#ifndef TORRENT_DISABLE_LOGGING
		debug_log("<== incoming SSL CONNECTION [ n: %s | match: %s ]"
			, names.c_str(), match?"yes":"no");
		return match;
#else
		return false;
#endif
	}

	void torrent::init_ssl(string_view cert)
	{
		using boost::asio::ssl::context;

		// this is needed for openssl < 1.0 to decrypt keys created by openssl 1.0+
#if !defined(OPENSSL_API_COMPAT) || (OPENSSL_API_COMPAT < 0x10100000L)
		OpenSSL_add_all_algorithms();
#else
		OPENSSL_init_crypto(OPENSSL_INIT_ADD_ALL_CIPHERS | OPENSSL_INIT_ADD_ALL_DIGESTS, nullptr);
#endif

		// create the SSL context for this torrent. We need to
		// inject the root certificate, and no other, to
		// verify other peers against
		std::shared_ptr<context> ctx = std::make_shared<context>(context::sslv23);

		if (!ctx)
		{
			error_code ec(int(::ERR_get_error()),
				boost::asio::error::get_ssl_category());
			set_error(ec, torrent_status::error_file_ssl_ctx);
			pause();
			return;
		}

		ctx->set_options(context::default_workarounds
			| context::no_sslv2
			| context::single_dh_use);

		error_code ec;
		ctx->set_verify_mode(context::verify_peer
			| context::verify_fail_if_no_peer_cert
			| context::verify_client_once, ec);
		if (ec)
		{
			set_error(ec, torrent_status::error_file_ssl_ctx);
			pause();
			return;
		}

		// the verification function verifies the distinguished name
		// of a peer certificate to make sure it matches the info-hash
		// of the torrent, or that it's a "star-cert"
		ctx->set_verify_callback(std::bind(&torrent::verify_peer_cert, this, _1, _2), ec);
		if (ec)
		{
			set_error(ec, torrent_status::error_file_ssl_ctx);
			pause();
			return;
		}

		SSL_CTX* ssl_ctx = ctx->native_handle();
		// create a new x.509 certificate store
		X509_STORE* cert_store = X509_STORE_new();
		if (!cert_store)
		{
			ec.assign(int(::ERR_get_error()),
				boost::asio::error::get_ssl_category());
			set_error(ec, torrent_status::error_file_ssl_ctx);
			pause();
			return;
		}

		// wrap the PEM certificate in a BIO, for openssl to read
		BIO* bp = BIO_new_mem_buf(
			const_cast<void*>(static_cast<void const*>(cert.data()))
			, int(cert.size()));

		// parse the certificate into OpenSSL's internal
		// representation
		X509* certificate = PEM_read_bio_X509_AUX(bp, nullptr, nullptr, nullptr);

		BIO_free(bp);

		if (!certificate)
		{
			ec.assign(int(::ERR_get_error()),
				boost::asio::error::get_ssl_category());
			X509_STORE_free(cert_store);
			set_error(ec, torrent_status::error_file_ssl_ctx);
			pause();
			return;
		}

		// add cert to cert_store
		X509_STORE_add_cert(cert_store, certificate);

		X509_free(certificate);

		// and lastly, replace the default cert store with ours
		SSL_CTX_set_cert_store(ssl_ctx, cert_store);
#if 0
		char filename[100];
		std::snprintf(filename, sizeof(filename), "/tmp/%u.pem", random());
		FILE* f = fopen(filename, "w+");
		fwrite(cert.c_str(), cert.size(), 1, f);
		fclose(f);
		ctx->load_verify_file(filename);
#endif
		// if all went well, set the torrent ssl context to this one
		m_ssl_ctx = ctx;
		// tell the client we need a cert for this torrent
		alerts().emplace_alert<torrent_need_cert_alert>(get_handle());
	}
#endif // TORRENT_OPENSSL

	void torrent::construct_storage()
	{
		storage_params params{
			m_torrent_file->orig_files(),
			&m_torrent_file->orig_files() != &m_torrent_file->files()
				? &m_torrent_file->files() : nullptr,
			m_save_path,
			static_cast<storage_mode_t>(m_storage_mode),
			m_file_priority,
			m_info_hash.get_best()
		};

		// the shared_from_this() will create an intentional
		// cycle of ownership, se the hpp file for description.
		m_storage = m_ses.disk_thread().new_torrent(std::move(params), shared_from_this());
	}

	peer_connection* torrent::find_lowest_ranking_peer() const
	{
		auto lowest_rank = end();
		for (auto i = begin(); i != end(); ++i)
		{
			// disconnecting peers don't count
			if ((*i)->is_disconnecting()) continue;
			if (lowest_rank == end() || (*lowest_rank)->peer_rank() > (*i)->peer_rank())
				lowest_rank = i;
		}

		if (lowest_rank == end()) return nullptr;
		return *lowest_rank;
	}

	// this may not be called from a constructor because of the call to
	// shared_from_this(). It's either called when we start() the torrent, or at a
	// later time if it's a magnet link, once the metadata is downloaded
	void torrent::init()
	{
		INVARIANT_CHECK;

		TORRENT_ASSERT(is_single_thread());

#ifndef TORRENT_DISABLE_LOGGING
		debug_log("init torrent: %s", torrent_file().name().c_str());
#endif

		TORRENT_ASSERT(valid_metadata());
		TORRENT_ASSERT(m_torrent_file->num_files() > 0);
		TORRENT_ASSERT(m_torrent_file->total_size() >= 0);

		if (int(m_file_priority.size()) > m_torrent_file->num_files())
			m_file_priority.resize(m_torrent_file->num_files());

		auto cert = m_torrent_file->ssl_cert();
		if (!cert.empty())
		{
			m_ssl_torrent = true;
#ifdef TORRENT_SSL_PEERS
			init_ssl(cert);
#endif
		}

		if (m_torrent_file->num_pieces() > piece_picker::max_pieces)
		{
			set_error(errors::too_many_pieces_in_torrent, torrent_status::error_file_none);
			pause();
			return;
		}

		if (m_torrent_file->num_pieces() == 0)
		{
			set_error(errors::torrent_invalid_length, torrent_status::error_file_none);
			pause();
			return;
		}

		int const blocks_per_piece
			= (m_torrent_file->piece_length() + default_block_size - 1) / default_block_size;
		if (blocks_per_piece > piece_picker::max_blocks_per_piece)
		{
			set_error(errors::invalid_piece_size, torrent_status::error_file_none);
			pause();
			return;
		}

		// --- MAPPED FILES ---
		file_storage const& fs = m_torrent_file->files();
		if (m_add_torrent_params)
		{
			for (auto const& f : m_add_torrent_params->renamed_files)
			{
				if (f.first < file_index_t(0) || f.first >= fs.end_file()) continue;
				m_torrent_file->rename_file(file_index_t(f.first), f.second);
			}
		}

		construct_storage();

		if (m_share_mode && valid_metadata())
		{
			// in share mode, all pieces have their priorities initialized to 0
			m_file_priority.clear();
			m_file_priority.resize(m_torrent_file->num_files(), dont_download);
		}

		// it's important to initialize the peers early, because this is what will
		// fix up their have-bitmasks to have the correct size
		// TODO: 2 add a unit test where we don't have metadata, connect to a peer
		// that sends a bitfield that's too large, then we get the metadata
		if (!m_connections_initialized)
		{
			m_connections_initialized = true;
			// all peer connections have to initialize themselves now that the metadata
			// is available
			// copy the peer list since peers may disconnect and invalidate
			// m_connections as we initialize them
			for (auto c : m_connections)
			{
				auto pc = c->self();
				if (pc->is_disconnecting()) continue;
				pc->on_metadata_impl();
				if (pc->is_disconnecting()) continue;
				pc->init();
			}
		}

		// in case file priorities were passed in via the add_torrent_params
		// and also in the case of share mode, we need to update the priorities
		// this has to be applied before piece priority
		if (!m_file_priority.empty()) update_piece_priorities(m_file_priority);

		if (m_add_torrent_params)
		{
			piece_index_t idx(0);
			for (auto prio : m_add_torrent_params->piece_priorities)
			{
				if (has_picker() || prio != default_priority)
				{
					need_picker();
					m_picker->set_piece_priority(idx, prio);
				}
				++idx;
			}
			update_gauge();
		}


		if (m_seed_mode)
		{
			m_have_all = true;
			update_gauge();
			update_state_list();
		}
		else
		{
			need_picker();

			TORRENT_ASSERT(block_size() > 0);

			for (auto const i : fs.file_range())
			{
				if (!fs.pad_file_at(i) || fs.file_size(i) == 0) continue;

				peer_request pr = m_torrent_file->map_file(i, 0, int(fs.file_size(i)));
				int off = pr.start & (block_size() - 1);
				if (off != 0) { pr.length -= block_size() - off; pr.start += block_size() - off; }
				TORRENT_ASSERT((pr.start & (block_size() - 1)) == 0);

				int block = block_size();
				piece_block pb(pr.piece, pr.start / block);
				for (; pr.length >= block; pr.length -= block, ++pb.block_index)
				{
					if (pb.block_index == blocks_per_piece) { pb.block_index = 0; ++pb.piece_index; }
					m_picker->mark_as_pad(pb);
					++m_padding_blocks;
				}
				// ugly edge case where padfiles are not used they way they're
				// supposed to be. i.e. added back-to back or at the end
				if (pb.block_index == blocks_per_piece) { pb.block_index = 0; ++pb.piece_index; }
				if (pr.length > 0 && ((next(i) != fs.end_file() && fs.pad_file_at(next(i)))
					|| next(i) == fs.end_file()))
				{
					m_picker->mark_as_finished(pb, nullptr);
				}
			}

			if (m_padding_blocks > 0)
			{
				// if we marked an entire piece as finished, we actually
				// need to consider it finished

				std::vector<piece_picker::downloading_piece> dq
					= m_picker->get_download_queue();

				std::vector<piece_index_t> have_pieces;

				for (auto const& p : dq)
				{
					int const num_blocks = m_picker->blocks_in_piece(p.index);
					if (p.finished < num_blocks) continue;
					have_pieces.push_back(p.index);
				}

				for (auto i : have_pieces)
				{
					picker().piece_passed(i);
					TORRENT_ASSERT(picker().have_piece(i));
					we_have(i);
				}
			}
		}

		set_state(torrent_status::checking_resume_data);

		aux::vector<std::string, file_index_t> links;
#ifndef TORRENT_DISABLE_MUTABLE_TORRENTS
		if (!m_torrent_file->similar_torrents().empty()
			|| !m_torrent_file->collections().empty())
		{
			resolve_links res(m_torrent_file);

			for (auto const& ih : m_torrent_file->similar_torrents())
			{
				std::shared_ptr<torrent> t = m_ses.find_torrent(info_hash_t(ih)).lock();
				if (!t) continue;

				// Only attempt to reuse files from torrents that are seeding.
				// TODO: this could be optimized by looking up which files are
				// complete and just look at those
				if (!t->is_seed()) continue;

				res.match(t->get_torrent_copy(), t->save_path());
			}
			for (auto const& c : m_torrent_file->collections())
			{
				std::vector<std::shared_ptr<torrent>> ts = m_ses.find_collection(c);

				for (auto const& t : ts)
				{
					// Only attempt to reuse files from torrents that are seeding.
					// TODO: this could be optimized by looking up which files are
					// complete and just look at those
					if (!t->is_seed()) continue;

					res.match(t->get_torrent_copy(), t->save_path());
				}
			}

			std::vector<resolve_links::link_t> const& l = res.get_links();
			if (!l.empty())
			{
				for (auto const& i : l)
				{
					if (!i.ti) continue;
					links.push_back(combine_path(i.save_path
						, i.ti->files().file_path(i.file_idx)));
				}
			}
		}
#endif // TORRENT_DISABLE_MUTABLE_TORRENTS

#if TORRENT_USE_ASSERTS
		TORRENT_ASSERT(m_outstanding_check_files == false);
		m_outstanding_check_files = true;
#endif
		m_ses.disk_thread().async_check_files(
			m_storage, m_add_torrent_params ? m_add_torrent_params.get() : nullptr
			, std::move(links), [self = shared_from_this()](status_t st, storage_error const& error)
			{ self->on_resume_data_checked(st, error); });
#ifndef TORRENT_DISABLE_LOGGING
		debug_log("init, async_check_files");
#endif

		update_want_peers();

		// this will remove the piece picker, if we're done with it
		maybe_done_flushing();

		m_torrent_initialized = true;
	}

	bt_peer_connection* torrent::find_introducer(tcp::endpoint const& ep) const
	{
#ifndef TORRENT_DISABLE_EXTENSIONS
		for (auto pe : m_connections)
		{
			TORRENT_INCREMENT(m_iterating_connections);
			if (pe->type() != connection_type::bittorrent) continue;
			auto* p = static_cast<bt_peer_connection*>(pe);
			if (!p->supports_holepunch()) continue;
			if (p->was_introduced_by(ep)) return p;
		}
#else
		TORRENT_UNUSED(ep);
#endif
		return nullptr;
	}

	bt_peer_connection* torrent::find_peer(tcp::endpoint const& ep) const
	{
		for (auto p : m_connections)
		{
			TORRENT_INCREMENT(m_iterating_connections);
			if (p->type() != connection_type::bittorrent) continue;
			if (p->remote() == ep) return static_cast<bt_peer_connection*>(p);
		}
		return nullptr;
	}

	peer_connection* torrent::find_peer(peer_id const& pid)
	{
		for (auto p : m_connections)
		{
			if (p->pid() == pid) return p;
		}
		return nullptr;
	}

	bool torrent::is_self_connection(peer_id const& pid) const
	{
		return m_outgoing_pids.count(pid) > 0;
	}

	void torrent::on_resume_data_checked(status_t const status
		, storage_error const& error) try
	{
#if TORRENT_USE_ASSERTS
		TORRENT_ASSERT(m_outstanding_check_files);
		m_outstanding_check_files = false;
#endif

		// when applying some of the resume data to the torrent, we will
		// trigger calls that set m_need_save_resume_data, even though we're
		// just applying the state of the resume data we loaded with. We don't
		// want anything in this function to affect the state of
		// m_need_save_resume_data, so we save it in a local variable and reset
		// it at the end of the function.
		bool const need_save_resume_data = m_need_save_resume_data;

		TORRENT_ASSERT(is_single_thread());

		if (m_abort) return;

		if (status == status_t::fatal_disk_error)
		{
			TORRENT_ASSERT(m_outstanding_check_files == false);
			m_add_torrent_params.reset();
			handle_disk_error("check_resume_data", error);
			auto_managed(false);
			pause();
			set_state(torrent_status::checking_files);
			if (should_check_files()) start_checking();
			return;
		}

		state_updated();

		if (m_add_torrent_params)
		{
			// --- PEERS ---

			for (auto const& p : m_add_torrent_params->peers)
			{
				add_peer(p , peer_info::resume_data);
			}

#ifndef TORRENT_DISABLE_LOGGING
			if (should_log() && !m_add_torrent_params->peers.empty())
			{
				std::string str;
				for (auto const& peer : m_add_torrent_params->peers)
				{
					str += peer.address().to_string();
					str += ' ';
				}
				debug_log("resume-checked add_peer() [ %s] connect-candidates: %d"
					, str.c_str(), m_peer_list
					? m_peer_list->num_connect_candidates() : -1);
			}
#endif

			for (auto const& p : m_add_torrent_params->banned_peers)
			{
				torrent_peer* peer = add_peer(p, peer_info::resume_data);
				if (peer) ban_peer(peer);
			}

			if (!m_add_torrent_params->peers.empty()
				|| !m_add_torrent_params->banned_peers.empty())
			{
				update_want_peers();
			}

#ifndef TORRENT_DISABLE_LOGGING
			if (m_peer_list && m_peer_list->num_peers() > 0)
				debug_log("resume added peers (total peers: %d)"
					, m_peer_list->num_peers());
#endif
		}

		// only report this error if the user actually provided resume data
		// (i.e. m_add_torrent_params->have_pieces)
		if ((error || status != status_t::no_error)
			&& m_add_torrent_params
			&& !m_add_torrent_params->have_pieces.empty()
			&& m_ses.alerts().should_post<fastresume_rejected_alert>())
		{
			m_ses.alerts().emplace_alert<fastresume_rejected_alert>(get_handle()
				, error.ec
				, resolve_filename(error.file())
				, error.operation);
		}

#ifndef TORRENT_DISABLE_LOGGING
		if (should_log())
		{
			if (status != status_t::no_error || error)
			{
				debug_log("fastresume data rejected: ret: %d (%d) op: %s file: %d %s"
					, static_cast<int>(status), error.ec.value()
					, operation_name(error.operation)
					, static_cast<int>(error.file())
					, error.ec.message().c_str());
			}
			else
			{
				debug_log("fastresume data accepted");
			}
		}
#endif

		bool should_start_full_check = (status != status_t::no_error)
			&& !m_seed_mode;

		// if we got a partial pieces bitfield, it means we were in the middle of
		// checking this torrent. pick it up where we left off
		if (!should_start_full_check
			&& m_add_torrent_params
			&& !m_add_torrent_params->have_pieces.empty()
			&& m_add_torrent_params->have_pieces.size() < m_torrent_file->num_pieces())
		{
			m_checking_piece = m_num_checked_pieces
				= m_add_torrent_params->have_pieces.end_index();
			should_start_full_check = true;
		}

		// if ret != 0, it means we need a full check. We don't necessarily need
		// that when the resume data check fails. For instance, if the resume data
		// is incorrect, but we don't have any files, we skip the check and initialize
		// the storage to not have anything.
		if (m_seed_mode)
		{
			m_have_all = true;
			update_gauge();
			update_state_list();
		}
		else if (status == status_t::no_error)
		{
			// there are either no files for this torrent
			// or the resume_data was accepted

			if (!error && m_add_torrent_params)
			{
				// --- PIECES ---

				int const num_pieces = std::min(m_add_torrent_params->have_pieces.size()
					, torrent_file().num_pieces());
				for (piece_index_t i = piece_index_t(0); i < piece_index_t(num_pieces); ++i)
				{
					if (!m_add_torrent_params->have_pieces[i]) continue;
					need_picker();
					m_picker->we_have(i);
					inc_stats_counter(counters::num_piece_passed);
					update_gauge();
					we_have(i);
				}

				if (m_seed_mode)
				{
					int const num_pieces2 = std::min(m_add_torrent_params->verified_pieces.size()
						, torrent_file().num_pieces());
					for (piece_index_t i = piece_index_t(0);
						i < piece_index_t(num_pieces2); ++i)
					{
						if (!m_add_torrent_params->verified_pieces[i]) continue;
						m_verified.set_bit(i);
					}
				}

				// --- UNFINISHED PIECES ---

				int const num_blocks_per_piece = torrent_file().piece_length() / block_size();

				for (auto const& p : m_add_torrent_params->unfinished_pieces)
				{
					piece_index_t const piece = p.first;
					bitfield const& blocks = p.second;

					if (piece < piece_index_t(0) || piece >= torrent_file().end_piece())
					{
						continue;
					}

					// being in seed mode and missing a piece is not compatible.
					// Leave seed mode if that happens
					if (m_seed_mode) leave_seed_mode(seed_mode_t::skip_checking);

					if (has_picker() && m_picker->have_piece(piece))
					{
						m_picker->we_dont_have(piece);
						update_gauge();
					}

					need_picker();

					const int num_bits = std::min(num_blocks_per_piece, int(blocks.size()));
					for (int k = 0; k < num_bits; ++k)
					{
						if (blocks.get_bit(k))
						{
							m_picker->mark_as_finished(piece_block(piece, k), nullptr);
						}
					}
					if (m_picker->is_piece_finished(piece))
					{
						verify_piece(piece);
					}
				}
			}
		}

		if (should_start_full_check)
		{
			// either the fastresume data was rejected or there are
			// some files
			set_state(torrent_status::checking_files);
			if (should_check_files()) start_checking();

			// start the checking right away (potentially)
			m_ses.trigger_auto_manage();
		}
		else
		{
			files_checked();
		}

		// this will remove the piece picker, if we're done with it
		maybe_done_flushing();
		TORRENT_ASSERT(m_outstanding_check_files == false);
		m_add_torrent_params.reset();

		// restore m_need_save_resume_data to its state when we entered this
		// function.
		m_need_save_resume_data = need_save_resume_data;
	}
	catch (...) { handle_exception(); }

	void torrent::force_recheck()
	{
		INVARIANT_CHECK;

		if (!valid_metadata()) return;

		// if the torrent is already queued to check its files
		// don't do anything
		if (should_check_files()
			|| m_state == torrent_status::checking_resume_data)
			return;

		clear_error();

		disconnect_all(errors::stopping_torrent, operation_t::bittorrent);
		stop_announcing();

		// we're checking everything anyway, no point in assuming we are a seed
		// now.
		leave_seed_mode(seed_mode_t::skip_checking);

		m_ses.disk_thread().async_release_files(m_storage);

		// forget that we have any pieces
		m_have_all = false;

// removing the piece picker will clear the user priorities
// instead, just clear which pieces we have
		if (m_picker)
		{
			int const blocks_per_piece = (m_torrent_file->piece_length() + block_size() - 1) / block_size();
			int const blocks_in_last_piece = ((m_torrent_file->total_size() % m_torrent_file->piece_length())
				+ block_size() - 1) / block_size();
			m_picker->resize(blocks_per_piece, blocks_in_last_piece, m_torrent_file->num_pieces());

			m_file_progress.clear();
			m_file_progress.init(picker(), m_torrent_file->files());
		}


		// assume that we don't have anything
		m_files_checked = false;

		update_gauge();
		update_want_tick();
		set_state(torrent_status::checking_resume_data);

		if (m_auto_managed && !is_finished())
			set_queue_position(last_pos);

		TORRENT_ASSERT(m_outstanding_check_files == false);
		m_add_torrent_params.reset();

		// this will clear the stat cache, to make us actually query the
		// filesystem for files again
		m_ses.disk_thread().async_release_files(m_storage);

		m_ses.disk_thread().async_check_files(m_storage, nullptr
			, {}, [self = shared_from_this()](status_t st, storage_error const& error)
			{ self->on_force_recheck(st, error); });
	}

	void torrent::on_force_recheck(status_t const status, storage_error const& error) try
	{
		TORRENT_ASSERT(is_single_thread());

		// hold a reference until this function returns
		state_updated();

		if (m_abort) return;

		if (error)
		{
			handle_disk_error("force_recheck", error);
			return;
		}
		if (status == status_t::no_error)
		{
			// if there are no files, just start
			files_checked();
		}
		else
		{
			m_progress_ppm = 0;
			m_checking_piece = piece_index_t(0);
			m_num_checked_pieces = piece_index_t(0);

			set_state(torrent_status::checking_files);
			if (m_auto_managed) pause(torrent_handle::graceful_pause);
			if (should_check_files()) start_checking();
			else m_ses.trigger_auto_manage();
		}
	}
	catch (...) { handle_exception(); }

	void torrent::start_checking() try
	{
		TORRENT_ASSERT(should_check_files());

		int num_outstanding = settings().get_int(settings_pack::checking_mem_usage) * block_size()
			/ m_torrent_file->piece_length();
		// if we only keep a single read operation in-flight at a time, we suffer
		// significant performance degradation. Always keep at least 4 jobs
		// outstanding per hasher thread
		int const min_outstanding = 4
			* std::max(1, settings().get_int(settings_pack::aio_threads)
				/ hasher_thread_divisor);
		if (num_outstanding < min_outstanding) num_outstanding = min_outstanding;

		// we might already have some outstanding jobs, if we were paused and
		// resumed quickly, before the outstanding jobs completed
		if (m_checking_piece >= m_torrent_file->end_piece())
		{
#ifndef TORRENT_DISABLE_LOGGING
			debug_log("start_checking, checking_piece >= num_pieces. %d >= %d"
				, static_cast<int>(m_checking_piece), m_torrent_file->num_pieces());
#endif
			return;
		}

		// subtract the number of pieces we already have outstanding
		num_outstanding -= (static_cast<int>(m_checking_piece)
			- static_cast<int>(m_num_checked_pieces));
		if (num_outstanding < 0) num_outstanding = 0;

		for (int i = 0; i < num_outstanding; ++i)
		{
			auto flags = disk_interface::sequential_access | disk_interface::volatile_read;
			if (torrent_file().info_hash().has_v1())
				flags |= disk_interface::v1_hash;
			aux::vector<sha256_hash> hashes;
			if (torrent_file().info_hash().has_v2())
				hashes.resize(torrent_file().orig_files().blocks_in_piece2(m_checking_piece));

			span<sha256_hash> v2_span(hashes);
			m_ses.disk_thread().async_hash(m_storage, m_checking_piece, v2_span, flags
				, [self = shared_from_this(), hashes = std::move(hashes)]
				(piece_index_t p, sha1_hash const& h, storage_error const& error) mutable
				{ self->on_piece_hashed(std::move(hashes), p, h, error); });
			++m_checking_piece;
			if (m_checking_piece >= m_torrent_file->end_piece()) break;
		}
#ifndef TORRENT_DISABLE_LOGGING
		debug_log("start_checking, m_checking_piece: %d"
			, static_cast<int>(m_checking_piece));
#endif
	}
	catch (...) { handle_exception(); }

	// This is only used for checking of torrents. i.e. force-recheck or initial checking
	// of existing files
	void torrent::on_piece_hashed(aux::vector<sha256_hash> block_hashes
		, piece_index_t const piece, sha1_hash const& piece_hash
		, storage_error const& error) try
	{
		TORRENT_ASSERT(is_single_thread());
		INVARIANT_CHECK;

		if (m_abort) return;
		if (m_deleted) return;

		state_updated();

		++m_num_checked_pieces;

		if (error)
		{
			if (error.ec == boost::system::errc::no_such_file_or_directory
				|| error.ec == boost::asio::error::eof
#ifdef TORRENT_WINDOWS
				|| error.ec == error_code(ERROR_HANDLE_EOF, system_category())
#endif
				)
			{
				TORRENT_ASSERT(error.file() >= file_index_t(0));

				// skip this file by updating m_checking_piece to the first piece following it
				file_storage const& st = m_torrent_file->files();
				std::int64_t file_size = st.file_size(error.file());
				piece_index_t last = st.map_file(error.file(), file_size, 0).piece;
				if (m_checking_piece < last)
				{
					int diff = static_cast<int>(last) - static_cast<int>(m_checking_piece);
					m_num_checked_pieces = piece_index_t(static_cast<int>(m_num_checked_pieces) + diff);
					m_checking_piece = last;
				}
			}
			else
			{
				m_checking_piece = piece_index_t{0};
				m_num_checked_pieces = piece_index_t{0};
				if (m_ses.alerts().should_post<file_error_alert>())
					m_ses.alerts().emplace_alert<file_error_alert>(error.ec,
						resolve_filename(error.file()), error.operation, get_handle());

#ifndef TORRENT_DISABLE_LOGGING
				if (should_log())
				{
					debug_log("on_piece_hashed, fatal disk error: (%d) %s", error.ec.value()
						, error.ec.message().c_str());
				}
#endif
				auto_managed(false);
				pause();
				set_error(error.ec, error.file());

				// recalculate auto-managed torrents sooner
				// in order to start checking the next torrent
				m_ses.trigger_auto_manage();
				return;
			}
		}

		m_progress_ppm = std::uint32_t(std::int64_t(static_cast<int>(m_num_checked_pieces))
			* 1000000 / torrent_file().num_pieces());

		boost::tribool hash_passed[2]
			= { boost::indeterminate, boost::indeterminate };

		if (!settings().get_bool(settings_pack::disable_hash_checks))
		{
			if (torrent_file().info_hash().has_v1())
				hash_passed[0] = piece_hash == m_torrent_file->hash_for_piece(piece);

			if (torrent_file().info_hash().has_v2())
			{
				hash_passed[1] = on_blocks_hashed(piece, block_hashes);
			}
		}
		else
		{
			hash_passed[0] = hash_passed[1] = true;
		}

		if ((hash_passed[0] && !hash_passed[1]) || (!hash_passed[0] && hash_passed[1]))
		{
			set_error(errors::torrent_inconsistent_hashes, torrent_status::error_file_none);
			pause();
			return;
		}
		else if (hash_passed[0] || hash_passed[1])
		{
			if (has_picker() || !m_have_all)
			{
				need_picker();
				m_picker->we_have(piece);
				update_gauge();
			}
			we_have(piece);
		}
		else if (!error
			&& boost::indeterminate(hash_passed[0])
			&& boost::indeterminate(hash_passed[1]))
		{
			// The data exists but we don't have the hashes needed to verify
			// it yet. This is a special case because we want to say we have
			// the piece once the hash is verified and not download the data
			// unless the hash check fails. To get this effect we setup the
			// piece's state in the piece picker so that it looks like a piece
			// which is finished but not hash checked.
			need_picker();
			int const blocks_in_piece = m_picker->blocks_in_piece(piece);
			for (int i = 0; i < blocks_in_piece; ++i)
				m_picker->mark_as_finished(piece_block(piece, i), nullptr);
		}

		if (m_num_checked_pieces < m_torrent_file->end_piece())
		{
			// we're not done yet, issue another job
			if (m_checking_piece >= m_torrent_file->end_piece())
			{
				// actually, we already have outstanding jobs for
				// the remaining pieces. We just need to wait for them
				// to finish
				return;
			}

			// we paused the checking
			if (!should_check_files())
			{
#ifndef TORRENT_DISABLE_LOGGING
				debug_log("on_piece_hashed, checking paused");
#endif
				if (m_checking_piece == m_num_checked_pieces)
				{
					// we are paused, and we just completed the last outstanding job.
					// now we can be considered paused
					if (alerts().should_post<torrent_paused_alert>())
						alerts().emplace_alert<torrent_paused_alert>(get_handle());
				}
				return;
			}

			auto flags = disk_interface::sequential_access | disk_interface::volatile_read;

			if (torrent_file().info_hash().has_v1())
				flags |= disk_interface::v1_hash;
			if (torrent_file().info_hash().has_v2())
				block_hashes.resize(torrent_file().orig_files().blocks_in_piece2(m_checking_piece));

			span<sha256_hash> v2_span(block_hashes);
			m_ses.disk_thread().async_hash(m_storage, m_checking_piece, v2_span, flags
				, [self = shared_from_this(), hashes = std::move(block_hashes)]
				(piece_index_t p, sha1_hash const& h, storage_error const& e)
				{ self->on_piece_hashed(std::move(hashes), p, h, e); });
			++m_checking_piece;
#ifndef TORRENT_DISABLE_LOGGING
			debug_log("on_piece_hashed, m_checking_piece: %d"
				, static_cast<int>(m_checking_piece));
#endif
			return;
		}

#ifndef TORRENT_DISABLE_LOGGING
		debug_log("on_piece_hashed, completed");
#endif
		if (m_auto_managed)
		{
			// if we're auto managed. assume we need to be paused until the auto
			// managed logic runs again (which is triggered further down)
			// setting flags to 0 prevents the disk cache from being evicted as a
			// result of this
			set_paused(true, {});
		}

		// we're done checking! (this should cause a call to trigger_auto_manage)
		files_checked();

		// reset the checking state
		m_checking_piece = piece_index_t(0);
		m_num_checked_pieces = piece_index_t(0);
	}
	catch (...) { handle_exception(); }

#if TORRENT_ABI_VERSION == 1
	void torrent::use_interface(std::string net_interfaces)
	{
		std::shared_ptr<settings_pack> p = std::make_shared<settings_pack>();
		p->set_str(settings_pack::outgoing_interfaces, std::move(net_interfaces));
		m_ses.apply_settings_pack(p);
	}
#endif

	void torrent::on_tracker_announce(error_code const& ec) try
	{
		COMPLETE_ASYNC("tracker::on_tracker_announce");
		TORRENT_ASSERT(is_single_thread());
		TORRENT_ASSERT(m_waiting_tracker > 0);
		--m_waiting_tracker;
		if (ec) return;
		if (m_abort) return;
		announce_with_tracker();
	}
	catch (...) { handle_exception(); }

	void torrent::lsd_announce()
	{
		if (m_abort) return;
		if (!m_enable_lsd) return;

		// if the files haven't been checked yet, we're
		// not ready for peers. Except, if we don't have metadata,
		// we need peers to download from
		if (!m_files_checked && valid_metadata()) return;

		if (!m_announce_to_lsd) return;

		// private torrents are never announced on LSD
		if (m_torrent_file->is_valid() && m_torrent_file->priv()) return;

		// i2p torrents are also never announced on LSD
		// unless we allow mixed swarms
		if (m_torrent_file->is_valid()
			&& (torrent_file().is_i2p() && !settings().get_bool(settings_pack::allow_i2p_mixed)))
			return;

		if (is_paused()) return;

		if (!m_ses.has_lsd()) return;

		// TODO: this pattern is repeated in a few places. Factor this into
		// a function and generalize the concept of a torrent having a
		// dedicated listen port
#ifdef TORRENT_SSL_PEERS
		int port = is_ssl_torrent() ? m_ses.ssl_listen_port() : m_ses.listen_port();
#else
		int port = m_ses.listen_port();
#endif

		// announce with the local discovery service
		m_torrent_file->info_hash().for_each([&](sha1_hash const& ih, protocol_version)
		{
			m_ses.announce_lsd(ih, port);
		});
	}

#ifndef TORRENT_DISABLE_DHT

	void torrent::dht_announce()
	{
		TORRENT_ASSERT(is_single_thread());
		if (!m_ses.dht())
		{
#ifndef TORRENT_DISABLE_LOGGING
			debug_log("DHT: no dht initialized");
#endif
			return;
		}
		if (!should_announce_dht())
		{
#ifndef TORRENT_DISABLE_LOGGING
			if (should_log())
			{
				if (!m_ses.announce_dht())
					debug_log("DHT: no listen sockets");

				if (m_torrent_file->is_valid() && !m_files_checked)
					debug_log("DHT: files not checked, skipping DHT announce");

				if (!m_announce_to_dht)
					debug_log("DHT: queueing disabled DHT announce");

				if (m_paused)
					debug_log("DHT: torrent paused, no DHT announce");

				if (!m_enable_dht)
					debug_log("DHT: torrent has DHT disabled flag");

				if (m_torrent_file->is_valid() && m_torrent_file->priv())
					debug_log("DHT: private torrent, no DHT announce");

				if (settings().get_bool(settings_pack::use_dht_as_fallback))
				{
					int const verified_trackers = static_cast<int>(std::count_if(
						m_trackers.begin(), m_trackers.end()
						, [](announce_entry const& t) { return t.verified; }));

					if (verified_trackers > 0)
						debug_log("DHT: only using DHT as fallback, and there are %d working trackers", verified_trackers);
				}
			}
#endif
			return;
		}

		TORRENT_ASSERT(!m_paused);

#ifndef TORRENT_DISABLE_LOGGING
		debug_log("START DHT announce");
		m_dht_start_time = aux::time_now();
#endif

		// if we're a seed, we tell the DHT for better scrape stats
		dht::announce_flags_t flags = is_seed() ? dht::announce::seed : dht::announce_flags_t{};

		// If this is an SSL torrent the announce needs to specify an SSL
		// listen port. DHT nodes only operate on non-SSL ports so SSL
		// torrents cannot use implied_port.
		// if we allow incoming uTP connections, set the implied_port
		// argument in the announce, this will make the DHT node use
		// our source port in the packet as our listen port, which is
		// likely more accurate when behind a NAT
		if (is_ssl_torrent())
		{
			flags |= dht::announce::ssl_torrent;
		}
		else if (settings().get_bool(settings_pack::enable_incoming_utp))
		{
			flags |= dht::announce::implied_port;
		}

		std::weak_ptr<torrent> self(shared_from_this());
		m_torrent_file->info_hash().for_each([&](sha1_hash const& ih, protocol_version v)
		{
			m_ses.dht()->announce(ih, 0, flags
				, std::bind(&torrent::on_dht_announce_response_disp, self, v, _1));
		});
	}

	void torrent::on_dht_announce_response_disp(std::weak_ptr<torrent> const t
		, protocol_version const v, std::vector<tcp::endpoint> const& peers)
	{
		std::shared_ptr<torrent> tor = t.lock();
		if (!tor) return;
		tor->on_dht_announce_response(v, peers);
	}

	void torrent::on_dht_announce_response(protocol_version const v
		, std::vector<tcp::endpoint> const& peers) try
	{
		TORRENT_ASSERT(is_single_thread());

#ifndef TORRENT_DISABLE_LOGGING
		debug_log("END DHT announce (%d ms) (%d peers)"
			, int(total_milliseconds(clock_type::now() - m_dht_start_time))
			, int(peers.size()));
#endif

		if (m_abort) return;
		if (peers.empty()) return;

		if (m_ses.alerts().should_post<dht_reply_alert>())
		{
			m_ses.alerts().emplace_alert<dht_reply_alert>(
				get_handle(), int(peers.size()));
		}

		if (torrent_file().priv() || (torrent_file().is_i2p()
			&& !settings().get_bool(settings_pack::allow_i2p_mixed))) return;

		for (auto& p : peers)
			add_peer(p, peer_info::dht, v == protocol_version::V2 ? pex_lt_v2 : pex_flags_t(0));

#ifndef TORRENT_DISABLE_LOGGING
		if (should_log() && !peers.empty())
		{
			std::string str;
			for (auto const& peer : peers)
			{
				str += peer.address().to_string();
				str += ' ';
			}
			debug_log("DHT add_peer() [ %s] connect-candidates: %d"
				, str.c_str(), m_peer_list
				? m_peer_list->num_connect_candidates() : -1);
		}
#endif

		do_connect_boost();

		update_want_peers();
	}
	catch (...) { handle_exception(); }

#endif

	namespace
	{
		struct announce_protocol_state
		{
			// the tier is kept as INT_MAX until we find the first
			// tracker that works, then it's set to that tracker's
			// tier.
			int tier = INT_MAX;

			// have we sent an announce in this tier yet?
			bool sent_announce = false;

			// have we finished sending announces on this listen socket?
			bool done = false;
		};

		struct announce_state
		{
			explicit announce_state(aux::listen_socket_handle const& s)
				: socket(s) {}

			aux::listen_socket_handle socket;

			aux::array<announce_protocol_state, num_protocols, protocol_version> state;
		};
	}

	void torrent::announce_with_tracker(event_t e)
	{
		TORRENT_ASSERT(is_single_thread());
		TORRENT_ASSERT(e == event_t::stopped || state() != torrent_status::checking_files);
		INVARIANT_CHECK;

		if (m_trackers.empty())
		{
#ifndef TORRENT_DISABLE_LOGGING
			debug_log("*** announce: no trackers");
#endif
			return;
		}

		if (m_abort) e = event_t::stopped;

		// having stop_tracker_timeout <= 0 means that there is
		// no need to send any request to trackers or trigger any
		// related logic when the event is stopped
		if (e == event_t::stopped
			&& settings().get_int(settings_pack::stop_tracker_timeout) <= 0)
		{
#ifndef TORRENT_DISABLE_LOGGING
			debug_log("*** announce: event == stopped && stop_tracker_timeout <= 0");
#endif
			return;
		}

		// if we're not announcing to trackers, only allow
		// stopping
		if (e != event_t::stopped && !m_announce_to_trackers)
		{
#ifndef TORRENT_DISABLE_LOGGING
			debug_log("*** announce: event != stopped && !m_announce_to_trackers");
#endif
			return;
		}

		// if we're not allowing peers, there's no point in announcing
		if (e != event_t::stopped && m_paused)
		{
#ifndef TORRENT_DISABLE_LOGGING
			debug_log("*** announce: event != stopped && m_paused");
#endif
			return;
		}

		TORRENT_ASSERT(!m_paused || e == event_t::stopped);

		if (e == event_t::none && is_finished() && !is_seed())
			e = event_t::paused;

		tracker_request req;
		if (settings().get_bool(settings_pack::apply_ip_filter_to_trackers)
			&& m_apply_ip_filter)
		{
			req.filter = m_ip_filter;
		}

		req.private_torrent = m_torrent_file->priv();

		req.pid = m_peer_id;
		req.downloaded = m_stat.total_payload_download() - m_total_failed_bytes;
		req.uploaded = m_stat.total_payload_upload();
		req.corrupt = m_total_failed_bytes;
		req.left = value_or(bytes_left(), 16*1024);
#ifdef TORRENT_SSL_PEERS
		// if this torrent contains an SSL certificate, make sure
		// any SSL tracker presents a certificate signed by it
		req.ssl_ctx = m_ssl_ctx.get();
#endif

		req.redundant = m_total_redundant_bytes;
		// exclude redundant bytes if we should
		if (!settings().get_bool(settings_pack::report_true_downloaded))
		{
			req.downloaded -= m_total_redundant_bytes;

			// if the torrent is complete we know that all incoming pieces will be
			// marked redundant so add them to the redundant count
			// this is mainly needed to cover the case where a torrent has just completed
			// but still has partially downloaded pieces
			// if the incoming pieces are not accounted for it could cause the downloaded
			// amount to exceed the total size of the torrent which upsets some trackers
			if (is_seed())
			{
				for (auto c : m_connections)
				{
					TORRENT_INCREMENT(m_iterating_connections);
					auto const pbp = c->downloading_piece_progress();
					if (pbp.bytes_downloaded > 0)
					{
						req.downloaded -= pbp.bytes_downloaded;
						req.redundant += pbp.bytes_downloaded;
					}
				}
			}
		}
		if (req.downloaded < 0) req.downloaded = 0;

		req.event = e;

		// since sending our IPv4/v6 address to the tracker may be sensitive. Only
		// do that if we're not in anonymous mode and if it's a private torrent
		if (!settings().get_bool(settings_pack::anonymous_mode)
			&& m_torrent_file
			&& m_torrent_file->priv())
		{
			m_ses.for_each_listen_socket([&](aux::listen_socket_handle const& s)
			{
				if (s.is_ssl() != is_ssl_torrent()) return;
				tcp::endpoint const ep = s.get_local_endpoint();
				if (aux::is_any(ep.address())) return;
				if (aux::is_v6(ep))
				{
					if (!aux::is_local(ep.address()) && !aux::is_loopback(ep.address()))
						req.ipv6.push_back(ep.address().to_v6());
				}
				else
				{
					if (!aux::is_local(ep.address()) && !aux::is_loopback(ep.address()))
						req.ipv4.push_back(ep.address().to_v4());
				}
			});
		}

		// if we are aborting. we don't want any new peers
		req.num_want = (req.event == event_t::stopped)
			? 0 : settings().get_int(settings_pack::num_want);

// some older versions of clang had a bug where it would fire this warning here
#ifdef __clang__
#pragma clang diagnostic push
#pragma clang diagnostic ignored "-Wmissing-braces"
#endif
		aux::array<bool const, num_protocols, protocol_version> const supports_protocol
		{ {
			m_info_hash.has_v1(),
			m_info_hash.has_v2()
		} };
#ifdef __clang__
#pragma clang diagnostic pop
#endif

		time_point32 const now = aux::time_now32();

		// each listen socket gets its own announce state
		// so that each one should get at least one announce
		std::vector<announce_state> listen_socket_states;

#ifndef TORRENT_DISABLE_LOGGING
		int idx = -1;
		if (should_log())
		{
			debug_log("*** announce: "
				"[ announce_to_all_tiers: %d announce_to_all_trackers: %d num_trackers: %d ]"
				, settings().get_bool(settings_pack::announce_to_all_tiers)
				, settings().get_bool(settings_pack::announce_to_all_trackers)
				, int(m_trackers.size()));
		}
#endif
		for (auto& ae : m_trackers)
		{
#ifndef TORRENT_DISABLE_LOGGING
			++idx;
#endif
			// update the endpoint list by adding entries for new listen sockets
			// and removing entries for non-existent ones
			std::size_t valid_endpoints = 0;
			m_ses.for_each_listen_socket([&](aux::listen_socket_handle const& s) {
				if (s.is_ssl() != is_ssl_torrent())
					return;
				for (auto& aep : ae.endpoints)
				{
					if (aep.socket != s) continue;
					std::swap(ae.endpoints[valid_endpoints], aep);
					valid_endpoints++;
					return;
				}

				ae.endpoints.emplace_back(s, bool(m_complete_sent));
				std::swap(ae.endpoints[valid_endpoints], ae.endpoints.back());
				valid_endpoints++;
			});

			TORRENT_ASSERT(valid_endpoints <= ae.endpoints.size());
			ae.endpoints.erase(ae.endpoints.begin() + int(valid_endpoints), ae.endpoints.end());

			// if trackerid is not specified for tracker use default one, probably set explicitly
			req.trackerid = ae.trackerid.empty() ? m_trackerid : ae.trackerid;
			req.url = ae.url;

			for (auto& aep : ae.endpoints)
			{
				// do not add code which continues to the next endpoint here!
				// listen_socket_states needs to be populated even if none of the endpoints
				// will be announcing for this tracker
				// otherwise the early bail out when neither announce_to_all_trackers
				// nor announce_to_all_tiers is set may be triggered prematurely

				auto aep_state_iter = std::find_if(listen_socket_states.begin(), listen_socket_states.end()
					, [&](announce_state const& s) { return s.socket == aep.socket; });
				if (aep_state_iter == listen_socket_states.end())
				{
					listen_socket_states.emplace_back(aep.socket);
					aep_state_iter = listen_socket_states.end() - 1;
				}
				announce_state& ep_state = *aep_state_iter;

				if (!aep.enabled) continue;

				for (protocol_version const ih : all_versions)
				{
					if (!supports_protocol[ih]) continue;

					auto& state = ep_state.state[ih];
					auto& a = aep.info_hashes[ih];

					// if we haven't sent an event=start to the tracker, there's no
					// point in sending an event=stopped
					if (!a.start_sent && req.event == event_t::stopped)
						continue;

					if (state.done) continue;

#ifndef TORRENT_DISABLE_LOGGING
<<<<<<< HEAD
					if (should_log())
					{
						debug_log("*** tracker: \"%s\" "
							"[ tiers: %d trackers: %d"
							" i->tier: %d tier: %d"
							" working: %d limit: %d"
							" can: %d sent: %d ]"
							, ae.url.c_str(), settings().get_bool(settings_pack::announce_to_all_tiers)
							, settings().get_bool(settings_pack::announce_to_all_trackers)
							, ae.tier, state.tier, a.is_working(), ae.fail_limit
							, a.can_announce(now, is_seed(), ae.fail_limit), state.sent_announce);
					}
=======
				if (should_log())
				{
					debug_log("*** tracker: (%d) [ep: %s ] \"%s\" [ i->tier: %d tier: %d"
						" working: %d limit: %d can: %d sent: %d ]"
						, idx, print_endpoint(aep.local_endpoint).c_str()
						, ae.url.c_str(), ae.tier, state.tier, aep.is_working()
						, ae.fail_limit, aep.can_announce(now, is_seed(), ae.fail_limit), state.sent_announce);
				}
>>>>>>> f099f356
#endif

					if (settings().get_bool(settings_pack::announce_to_all_tiers)
						&& !settings().get_bool(settings_pack::announce_to_all_trackers)
						&& state.sent_announce
						&& ae.tier <= state.tier
						&& state.tier != INT_MAX)
						continue;

					if (ae.tier > state.tier && state.sent_announce
						&& !settings().get_bool(settings_pack::announce_to_all_tiers)) continue;
					if (a.is_working()) { state.tier = ae.tier; state.sent_announce = false; }
					if (!a.can_announce(now, is_seed(), ae.fail_limit))
					{
						// this counts
						if (a.is_working()) state.sent_announce = true;
						continue;
					}

					req.event = e;
					if (req.event == event_t::none)
					{
						if (!a.start_sent) req.event = event_t::started;
						else if (!m_complete_sent
							&& !a.complete_sent
							&& is_seed())
						{
							req.event = event_t::completed;
						}
					}

					req.triggered_manually = a.triggered_manually;
					a.triggered_manually = false;

#if TORRENT_ABI_VERSION == 1
					req.auth = tracker_login();
#endif
					req.key = tracker_key();

#if TORRENT_USE_I2P
					if (is_i2p())
					{
						req.kind |= tracker_request::i2p;
					}
#endif

					req.outgoing_socket = aep.socket;
					req.info_hash = m_torrent_file->info_hash().get(protocol_version(ih));

#ifndef TORRENT_DISABLE_LOGGING
<<<<<<< HEAD
					if (should_log())
					{
						debug_log("==> TRACKER REQUEST \"%s\" event: %s abort: %d ssl: %p "
							"port: %d ssl-port: %d fails: %d upd: %d"
							, req.url.c_str()
							, (req.event == event_t::stopped ? "stopped"
								: req.event == event_t::started ? "started" : "")
							, m_abort
#ifdef TORRENT_SSL_PEERS
							, static_cast<void*>(req.ssl_ctx)
=======
				if (should_log())
				{
					debug_log("==> TRACKER REQUEST \"%s\" event: %s abort: %d ssl: %p "
						"port: %d ssl-port: %d fails: %d upd: %d ep: %s"
						, req.url.c_str()
						, (req.event == tracker_request::stopped ? "stopped"
							: req.event == tracker_request::started ? "started" : "")
						, m_abort
#ifdef TORRENT_USE_OPENSSL
						, static_cast<void*>(req.ssl_ctx)
>>>>>>> f099f356
#else
							, static_cast<void*>(nullptr)
#endif
<<<<<<< HEAD
							, m_ses.listen_port()
							, m_ses.ssl_listen_port()
							, a.fails
							, a.updating);
					}
=======
						, m_ses.listen_port()
						, m_ses.ssl_listen_port()
						, aep.fails
						, aep.updating
						, print_endpoint(aep.local_endpoint).c_str());
				}
>>>>>>> f099f356

					// if we're not logging session logs, don't bother creating an
					// observer object just for logging
					if (m_abort && m_ses.should_log())
					{
						auto tl = std::make_shared<aux::tracker_logger>(m_ses);
						m_ses.queue_tracker_request(req, tl);
					}
					else
#endif
					{
						m_ses.queue_tracker_request(req, shared_from_this());
					}

					a.updating = true;
					a.next_announce = now;
					a.min_announce = now;

					if (m_ses.alerts().should_post<tracker_announce_alert>())
					{
						m_ses.alerts().emplace_alert<tracker_announce_alert>(
							get_handle(), aep.local_endpoint, req.url, req.event);
					}

					state.sent_announce = true;
					if (a.is_working()
						&& !settings().get_bool(settings_pack::announce_to_all_trackers)
						&& !settings().get_bool(settings_pack::announce_to_all_tiers))
					{
						state.done = true;
					}
				}
			}

			if (std::all_of(listen_socket_states.begin(), listen_socket_states.end()
				, [supports_protocol](announce_state const& s) {
					for (protocol_version const ih : all_versions)
					{
						if (supports_protocol[ih] && !s.state[ih].done)
							return false;
					}
					return true;
				}))
				break;
		}
		update_tracker_timer(now);
	}

	void torrent::scrape_tracker(int idx, bool const user_triggered)
	{
		TORRENT_ASSERT(is_single_thread());
#if TORRENT_ABI_VERSION == 1
		m_last_scrape = aux::time_now32();
#endif

		if (m_trackers.empty()) return;

		if (idx < 0 || idx >= int(m_trackers.size())) idx = m_last_working_tracker;
		if (idx < 0) idx = 0;

		tracker_request req;
		if (settings().get_bool(settings_pack::apply_ip_filter_to_trackers)
			&& m_apply_ip_filter)
			req.filter = m_ip_filter;

		req.kind |= tracker_request::scrape_request;
		req.url = m_trackers[idx].url;
		req.private_torrent = m_torrent_file->priv();
#if TORRENT_ABI_VERSION == 1
		req.auth = tracker_login();
#endif
		req.key = tracker_key();
		req.triggered_manually = user_triggered;
		m_torrent_file->info_hash().for_each([&](sha1_hash const& ih, protocol_version)
		{
			req.info_hash = ih;
			m_ses.queue_tracker_request(req, shared_from_this());
		});
	}

	void torrent::tracker_warning(tracker_request const& req, std::string const& msg)
	{
		TORRENT_ASSERT(is_single_thread());

		INVARIANT_CHECK;

		protocol_version const hash_version = req.info_hash == m_info_hash.v1
			? protocol_version::V1 : protocol_version::V2;

		announce_entry* ae = find_tracker(req.url);
		tcp::endpoint local_endpoint;
		if (ae)
		{
			for (auto& aep : ae->endpoints)
			{
				if (aep.socket != req.outgoing_socket) continue;
				local_endpoint = aep.local_endpoint;
				aep.info_hashes[hash_version].message = msg;
#if TORRENT_ABI_VERSION <= 2
#include "libtorrent/aux_/disable_warnings_push.hpp"
				if (hash_version == protocol_version::V1)
					aep.message = msg;
#include "libtorrent/aux_/disable_warnings_pop.hpp"
#endif
				break;
			}
		}

		if (m_ses.alerts().should_post<tracker_warning_alert>())
			m_ses.alerts().emplace_alert<tracker_warning_alert>(get_handle()
				, local_endpoint, req.url, msg);
	}

	void torrent::tracker_scrape_response(tracker_request const& req
		, int const complete, int const incomplete, int const downloaded, int /* downloaders */)
	{
		TORRENT_ASSERT(is_single_thread());

		INVARIANT_CHECK;
		TORRENT_ASSERT(req.kind & tracker_request::scrape_request);

		protocol_version const hash_version = req.info_hash == m_info_hash.v1
			? protocol_version::V1 : protocol_version::V2;

		announce_entry* ae = find_tracker(req.url);
		tcp::endpoint local_endpoint;
		if (ae)
		{
			announce_endpoint* aep = ae->find_endpoint(req.outgoing_socket);
			if (aep)
			{
				local_endpoint = aep->local_endpoint;
				if (incomplete >= 0) aep->info_hashes[hash_version].scrape_incomplete = incomplete;
				if (complete >= 0) aep->info_hashes[hash_version].scrape_complete = complete;
				if (downloaded >= 0) aep->info_hashes[hash_version].scrape_downloaded = downloaded;

#if TORRENT_ABI_VERSION <= 2
#include "libtorrent/aux_/disable_warnings_push.hpp"
				if (hash_version == protocol_version::V1)
				{
					if (incomplete >= 0) aep->scrape_incomplete = incomplete;
					if (complete >= 0) aep->scrape_complete = complete;
					if (downloaded >= 0) aep->scrape_downloaded = downloaded;
				}
#include "libtorrent/aux_/disable_warnings_pop.hpp"
#endif
				update_scrape_state();
			}
		}

		// if this was triggered manually we need to post this unconditionally,
		// since the client expects a response from its action, regardless of
		// whether all tracker events have been enabled by the alert mask
		if (m_ses.alerts().should_post<scrape_reply_alert>()
			|| req.triggered_manually)
		{
			m_ses.alerts().emplace_alert<scrape_reply_alert>(
				get_handle(), local_endpoint, incomplete, complete, req.url);
		}
	}

	void torrent::update_scrape_state()
	{
		// loop over all trackers and find the largest numbers for each scrape field
		// then update the torrent-wide understanding of number of downloaders and seeds
		int complete = -1;
		int incomplete = -1;
		int downloaded = -1;
		for (auto const& t : m_trackers)
		{
			for (auto const& aep : t.endpoints)
			{
				for (protocol_version const ih : all_versions)
				{
					auto& a = aep.info_hashes[ih];
					complete = std::max(a.scrape_complete, complete);
					incomplete = std::max(a.scrape_incomplete, incomplete);
					downloaded = std::max(a.scrape_downloaded, downloaded);
				}
			}
		}

		if ((complete >= 0 && int(m_complete) != complete)
			|| (incomplete >= 0 && int(m_incomplete) != incomplete)
			|| (downloaded >= 0 && int(m_downloaded) != downloaded))
			state_updated();

		if (int(m_complete) != complete
			|| int(m_incomplete) != incomplete
			|| int(m_downloaded) != downloaded)
		{
			m_complete = std::uint32_t(complete);
			m_incomplete = std::uint32_t(incomplete);
			m_downloaded = std::uint32_t(downloaded);

			update_auto_sequential();

			// these numbers are cached in the resume data
			set_need_save_resume();
		}
	}

	void torrent::tracker_response(
		tracker_request const& r
		, address const& tracker_ip // this is the IP we connected to
		, std::list<address> const& tracker_ips // these are all the IPs it resolved to
		, struct tracker_response const& resp)
	{
		TORRENT_ASSERT(is_single_thread());

		INVARIANT_CHECK;
		TORRENT_ASSERT(!(r.kind & tracker_request::scrape_request));

		// if the tracker told us what our external IP address is, record it with
		// out external IP counter (and pass along the IP of the tracker to know
		// who to attribute this vote to)
		if (resp.external_ip != address() && !aux::is_any(tracker_ip))
			m_ses.set_external_address(r.outgoing_socket.get_local_endpoint()
				, resp.external_ip
				, aux::session_interface::source_tracker, tracker_ip);

		time_point32 const now = aux::time_now32();

		protocol_version const v = r.info_hash == torrent_file().info_hash().v1
			? protocol_version::V1 : protocol_version::V2;

		auto const interval = std::max(resp.interval, seconds32(
			settings().get_int(settings_pack::min_announce_interval)));

		announce_entry* ae = find_tracker(r.url);
		tcp::endpoint local_endpoint;
		if (ae)
		{
#if TORRENT_ABI_VERSION == 1
			if (!ae->complete_sent && r.event == event_t::completed)
				ae->complete_sent = true;
#endif
			announce_endpoint* aep = ae->find_endpoint(r.outgoing_socket);
			if (aep)
			{
				auto& a = aep->info_hashes[v];

				local_endpoint = aep->local_endpoint;
				if (resp.incomplete >= 0) a.scrape_incomplete = resp.incomplete;
				if (resp.complete >= 0) a.scrape_complete = resp.complete;
				if (resp.downloaded >= 0) a.scrape_downloaded = resp.downloaded;
				if (!a.start_sent && r.event == event_t::started)
					a.start_sent = true;
				if (!a.complete_sent && r.event == event_t::completed)
				{
					a.complete_sent = true;
					// we successfully reported event=completed to one tracker. Don't
					// send it to any other ones from now on (there may be other
					// announces outstanding right now though)
					m_complete_sent = true;
				}
				ae->verified = true;
				a.next_announce = now + interval;
				a.min_announce = now + resp.min_interval;
				a.updating = false;
				a.fails = 0;
				a.last_error.clear();
				a.message = !resp.warning_message.empty() ? resp.warning_message : std::string();
#if TORRENT_ABI_VERSION <= 2
#include "libtorrent/aux_/disable_warnings_push.hpp"
				if (v == protocol_version::V1)
				{
					aep->last_error.clear();
					aep->message = a.message;
					aep->fails = 0;
				}
#include "libtorrent/aux_/disable_warnings_pop.hpp"
#endif
				int const tracker_index = int(ae - m_trackers.data());
				m_last_working_tracker = std::int8_t(prioritize_tracker(tracker_index));

				if ((!resp.trackerid.empty()) && (ae->trackerid != resp.trackerid))
				{
					ae->trackerid = resp.trackerid;
					if (m_ses.alerts().should_post<trackerid_alert>())
						m_ses.alerts().emplace_alert<trackerid_alert>(get_handle()
							, aep->local_endpoint, r.url, resp.trackerid);
				}

				update_scrape_state();
			}
		}
		update_tracker_timer(now);

#if TORRENT_ABI_VERSION == 1
		if (resp.complete >= 0 && resp.incomplete >= 0)
			m_last_scrape = aux::time_now32();
#endif

#ifndef TORRENT_DISABLE_LOGGING
		if (should_log())
		{
			std::string resolved_to;
			for (auto const& i : tracker_ips)
			{
				resolved_to += i.to_string();
				resolved_to += ", ";
			}
			debug_log("TRACKER RESPONSE [ interval: %d | min-interval: %d | "
				"external ip: %s | resolved to: %s | we connected to: %s ]"
				, interval.count()
				, resp.min_interval.count()
				, print_address(resp.external_ip).c_str()
				, resolved_to.c_str()
				, print_address(tracker_ip).c_str());
		}
#else
		TORRENT_UNUSED(tracker_ips);
#endif

		// for each of the peers we got from the tracker
		for (auto const& i : resp.peers)
		{
			// don't make connections to ourself
			if (i.pid == m_peer_id)
				continue;

#if TORRENT_USE_I2P
			if (r.i2pconn && string_ends_with(i.hostname, ".i2p"))
			{
				// this is an i2p name, we need to use the SAM connection
				// to do the name lookup
				if (string_ends_with(i.hostname, ".b32.i2p"))
				{
					ADD_OUTSTANDING_ASYNC("torrent::on_i2p_resolve");
					r.i2pconn->async_name_lookup(i.hostname.c_str()
						, [self = shared_from_this()] (error_code const& ec, char const* dest)
						{ self->torrent::on_i2p_resolve(ec, dest); });
				}
				else
				{
					torrent_state st = get_peer_list_state();
					need_peer_list();
					if (m_peer_list->add_i2p_peer(i.hostname.c_str (), peer_info::tracker, {}, &st))
						state_updated();
					peers_erased(st.erased);
				}
			}
			else
#endif
			{
				ADD_OUTSTANDING_ASYNC("torrent::on_peer_name_lookup");
				m_ses.get_resolver().async_resolve(i.hostname, resolver_interface::abort_on_shutdown
					, std::bind(&torrent::on_peer_name_lookup, shared_from_this(), _1, _2, i.port, v));
			}
		}

		// there are 2 reasons to allow local IPs to be returned from a
		// non-local tracker
		// 1. retrackers are popular in russia, where an ISP runs a tracker within
		//    the AS (but not on the local network) giving out peers only from the
		//    local network
		// 2. it might make sense to have a tracker extension in the future where
		//    trackers records a peer's internal and external IP, and match up
		//    peers on the same local network

		pex_flags_t flags = v == protocol_version::V2 ? pex_lt_v2 : pex_flags_t(0);

		bool need_update = false;
		for (auto const& i : resp.peers4)
		{
			tcp::endpoint const a(address_v4(i.ip), i.port);
			need_update |= bool(add_peer(a, peer_info::tracker, flags) != nullptr);
		}

		for (auto const& i : resp.peers6)
		{
			tcp::endpoint const a(address_v6(i.ip), i.port);
			need_update |= bool(add_peer(a, peer_info::tracker, flags) != nullptr);
		}

#ifndef TORRENT_DISABLE_LOGGING
		if (should_log() && (!resp.peers4.empty() || !resp.peers6.empty()))
		{
			std::string str;
			for (auto const& peer : resp.peers4)
			{
				str += address_v4(peer.ip).to_string();
				str += ' ';
			}
			for (auto const& peer : resp.peers6)
			{
				str += address_v6(peer.ip).to_string();
				str += ' ';
			}
			debug_log("tracker add_peer() [ %s] connect-candidates: %d"
				, str.c_str(), m_peer_list
				? m_peer_list->num_connect_candidates() : -1);
		}
#endif
		if (need_update) state_updated();

		update_want_peers();

		// post unconditionally if the announce was triggered manually
		if (m_ses.alerts().should_post<tracker_reply_alert>()
			|| r.triggered_manually)
		{
			m_ses.alerts().emplace_alert<tracker_reply_alert>(
				get_handle(), local_endpoint, int(resp.peers.size() + resp.peers4.size())
				+ int(resp.peers6.size())
				, r.url);
		}

		do_connect_boost();

		state_updated();
	}

	void torrent::update_auto_sequential()
	{
		if (!settings().get_bool(settings_pack::auto_sequential))
		{
			m_auto_sequential = false;
			return;
		}

		if (num_peers() - m_num_connecting < 10)
		{
			// there are too few peers. Be conservative and don't assume it's
			// well seeded until we can connect to more peers
			m_auto_sequential = false;
			return;
		}

		// if there are at least 10 seeds, and there are 10 times more
		// seeds than downloaders, enter sequential download mode
		// (for performance)
		int const downloaders = num_downloaders();
		int const seeds = num_seeds();
		m_auto_sequential = downloaders * 10 <= seeds
			&& seeds > 9;
	}

	void torrent::do_connect_boost()
	{
		if (m_connect_boost_counter == 0) return;

		// this is the first tracker response for this torrent
		// instead of waiting one second for session_impl::on_tick()
		// to be called, connect to a few peers immediately
		int conns = std::min(int(m_connect_boost_counter)
			, settings().get_int(settings_pack::connections_limit) - m_ses.num_connections());

		if (conns == 0) return;

		// if we don't know of any peers
		if (!m_peer_list) return;

		while (want_peers() && conns > 0)
		{
			TORRENT_ASSERT(m_connect_boost_counter > 0);
			--conns;
			--m_connect_boost_counter;
			torrent_state st = get_peer_list_state();
			torrent_peer* p = m_peer_list->connect_one_peer(m_ses.session_time(), &st);
			peers_erased(st.erased);
			inc_stats_counter(counters::connection_attempt_loops, st.loop_counter);
			if (p == nullptr)
			{
				update_want_peers();
				continue;
			}

#ifndef TORRENT_DISABLE_LOGGING
			if (should_log())
			{
				external_ip const& external = m_ses.external_address();
				debug_log(" *** FOUND CONNECTION CANDIDATE ["
					" ip: %s rank: %u external: %s t: %d ]"
					, print_endpoint(p->ip()).c_str()
					, p->rank(external, m_ses.listen_port())
					, print_address(external.external_address(p->address())).c_str()
					, int(m_ses.session_time() - p->last_connected));
			}
#endif

			if (!connect_to_peer(p))
			{
				m_peer_list->inc_failcount(p);
				update_want_peers();
			}
			else
			{
				// increase m_ses.m_boost_connections for each connection
				// attempt. This will be deducted from the connect speed
				// the next time session_impl::on_tick() is triggered
				m_ses.inc_boost_connections();
				update_want_peers();
			}
		}

		if (want_peers()) m_ses.prioritize_connections(shared_from_this());
	}

	// this is the entry point for the client to force a re-announce. It's
	// considered a client-initiated announce (as opposed to the regular ones,
	// issued by libtorrent)
	void torrent::force_tracker_request(time_point const t, int const tracker_idx
		, reannounce_flags_t const flags)
	{
		TORRENT_ASSERT_PRECOND((tracker_idx >= 0
			&& tracker_idx < int(m_trackers.size()))
			|| tracker_idx == -1);

		if (is_paused()) return;
		if (tracker_idx == -1)
		{
			for (auto& e : m_trackers)
			{
				for (auto& aep : e.endpoints)
				{
					for (auto& a : aep.info_hashes)
					{
						a.next_announce = (flags & torrent_handle::ignore_min_interval)
							? time_point_cast<seconds32>(t) + seconds32(1)
							: std::max(time_point_cast<seconds32>(t), a.min_announce) + seconds32(1);
						a.min_announce = a.next_announce;
						a.triggered_manually = true;
					}
#if TORRENT_ABI_VERSION <= 2
#include "libtorrent/aux_/disable_warnings_push.hpp"
					aep.next_announce = (flags & torrent_handle::ignore_min_interval)
						? time_point_cast<seconds32>(t) + seconds32(1)
						: std::max(time_point_cast<seconds32>(t), aep.min_announce) + seconds32(1);
					aep.min_announce = aep.next_announce;
#include "libtorrent/aux_/disable_warnings_pop.hpp"
#endif
				}
			}
		}
		else
		{
			if (tracker_idx < 0 || tracker_idx >= int(m_trackers.size()))
				return;
			announce_entry& e = m_trackers[tracker_idx];
			for (auto& aep : e.endpoints)
			{
				for (auto& a : aep.info_hashes)
				{
					a.next_announce = (flags & torrent_handle::ignore_min_interval)
						? time_point_cast<seconds32>(t) + seconds32(1)
						: std::max(time_point_cast<seconds32>(t), a.min_announce) + seconds32(1);
					a.min_announce = a.next_announce;
					a.triggered_manually = true;
				}
#if TORRENT_ABI_VERSION <= 2
#include "libtorrent/aux_/disable_warnings_push.hpp"
				aep.next_announce = (flags & torrent_handle::ignore_min_interval)
					? time_point_cast<seconds32>(t) + seconds32(1)
					: std::max(time_point_cast<seconds32>(t), aep.min_announce) + seconds32(1);
				aep.min_announce = aep.next_announce;
#include "libtorrent/aux_/disable_warnings_pop.hpp"
#endif
			}
		}
		update_tracker_timer(aux::time_now32());
	}

#if TORRENT_ABI_VERSION == 1
	void torrent::set_tracker_login(std::string const& name
		, std::string const& pw)
	{
		m_username = name;
		m_password = pw;
	}
#endif

#if TORRENT_USE_I2P
	void torrent::on_i2p_resolve(error_code const& ec, char const* dest) try
	{
		TORRENT_ASSERT(is_single_thread());

		INVARIANT_CHECK;

		COMPLETE_ASYNC("torrent::on_i2p_resolve");
#ifndef TORRENT_DISABLE_LOGGING
		if (ec && should_log())
			debug_log("i2p_resolve error: %s", ec.message().c_str());
#endif
		if (ec || m_abort || m_ses.is_aborted()) return;

		need_peer_list();
		torrent_state st = get_peer_list_state();
		if (m_peer_list->add_i2p_peer(dest, peer_info::tracker, {}, &st))
			state_updated();
		peers_erased(st.erased);
	}
	catch (...) { handle_exception(); }
#endif

	void torrent::on_peer_name_lookup(error_code const& e
		, std::vector<address> const& host_list, int const port
		, protocol_version const v) try
	{
		TORRENT_ASSERT(is_single_thread());

		INVARIANT_CHECK;

		COMPLETE_ASYNC("torrent::on_peer_name_lookup");

#ifndef TORRENT_DISABLE_LOGGING
		if (e && should_log())
			debug_log("peer name lookup error: %s", e.message().c_str());
#endif

		if (e || m_abort || host_list.empty() || m_ses.is_aborted()) return;

		// TODO: add one peer per IP the hostname resolves to
		tcp::endpoint host(host_list.front(), std::uint16_t(port));

		if (m_ip_filter && m_ip_filter->access(host.address()) & ip_filter::blocked)
		{
#ifndef TORRENT_DISABLE_LOGGING
			if (should_log())
			{
				debug_log("blocked ip from tracker: %s", host.address().to_string().c_str());
			}
#endif
			if (m_ses.alerts().should_post<peer_blocked_alert>())
				m_ses.alerts().emplace_alert<peer_blocked_alert>(get_handle()
					, host, peer_blocked_alert::ip_filter);
			return;
		}

		if (add_peer(host, peer_info::tracker, v == protocol_version::V2 ? pex_lt_v2 : pex_flags_t(0)))
		{
			state_updated();

#ifndef TORRENT_DISABLE_LOGGING
			if (should_log())
			{
				debug_log("name-lookup add_peer() [ %s ] connect-candidates: %d"
					, host.address().to_string().c_str()
					, m_peer_list ? m_peer_list->num_connect_candidates() : -1);
			}
#endif
		}
		update_want_peers();
	}
	catch (...) { handle_exception(); }

	boost::optional<std::int64_t> torrent::bytes_left() const
	{
		// if we don't have the metadata yet, we
		// cannot tell how big the torrent is.
		if (!valid_metadata()) return {};
		TORRENT_ASSERT(m_torrent_file->num_pieces() > 0);
		if (m_seed_mode) return std::int64_t(0);
		if (!has_picker()) return is_seed() ? std::int64_t(0) : m_torrent_file->total_size();

		std::int64_t left
			= m_torrent_file->total_size()
			- std::int64_t(m_picker->num_passed()) * m_torrent_file->piece_length();

		// if we have the last piece, we may have subtracted too much, as it can
		// be smaller than the normal piece size.
		// we have to correct it
		piece_index_t const last_piece = prev(m_torrent_file->end_piece());
		if (m_picker->has_piece_passed(last_piece))
		{
			left += m_torrent_file->piece_length() - m_torrent_file->piece_size(last_piece);
		}

		return left;
	}

	// we assume the last block is never a pad block. Should be a fairly
	// safe assumption, and you just get a few kiB off if it is
	std::int64_t calc_bytes(file_storage const& fs, piece_count const& pc)
	{
		// it's an impossible combination to have 0 pieces, but still have one of them be the last piece
		TORRENT_ASSERT(!(pc.num_pieces == 0 && pc.last_piece == true));

		// if we have 0 pieces, we can't have any pad blocks either
		TORRENT_ASSERT(!(pc.num_pieces == 0 && pc.pad_blocks > 0));

		// if we have all pieces, we must also have the last one
		TORRENT_ASSERT(!(pc.num_pieces == fs.num_pieces() && pc.last_piece == false));
		int const block_size = std::min(default_block_size, fs.piece_length());

		// every block should not be a pad block
		TORRENT_ASSERT(pc.pad_blocks <= std::int64_t(pc.num_pieces) * fs.piece_length() / block_size);

		return std::int64_t(pc.num_pieces) * fs.piece_length()
			- (pc.last_piece ? fs.piece_length() - fs.piece_size(fs.last_piece()) : 0)
			- std::int64_t(pc.pad_blocks) * block_size;
	}

	// fills in total_wanted, total_wanted_done and total_done
// TODO: 3 this could probably be pulled out into a free function
	void torrent::bytes_done(torrent_status& st, status_flags_t const flags) const
	{
		INVARIANT_CHECK;

		st.total_done = 0;
		st.total_wanted_done = 0;
		st.total_wanted = m_torrent_file->total_size();

		TORRENT_ASSERT(st.total_wanted >= m_padding_blocks * default_block_size);
		TORRENT_ASSERT(st.total_wanted >= 0);

		TORRENT_ASSERT(!valid_metadata() || m_torrent_file->num_pieces() > 0);
		if (!valid_metadata()) return;

		TORRENT_ASSERT(st.total_wanted >= std::int64_t(m_torrent_file->piece_length())
			* (m_torrent_file->num_pieces() - 1));

		// if any piece hash fails, we'll be taken out of seed mode
		// and m_seed_mode will be false
		if (m_seed_mode || is_seed())
		{
			st.total_done = m_torrent_file->total_size()
				- m_padding_blocks * default_block_size;
			st.total_wanted_done = st.total_done;
			st.total_wanted = st.total_done;
			return;
		}
		else if (!has_picker())
		{
			st.total_done = 0;
			st.total_wanted_done = 0;
			st.total_wanted = m_torrent_file->total_size()
				- m_padding_blocks * default_block_size;
			return;
		}

		TORRENT_ASSERT(has_picker());

		file_storage const& files = m_torrent_file->files();

		st.total_wanted = calc_bytes(files, m_picker->want());
		st.total_wanted_done = calc_bytes(files, m_picker->have_want());
		st.total_done = calc_bytes(files, m_picker->have());
		st.total = calc_bytes(files, m_picker->all_pieces());

		TORRENT_ASSERT(st.total_done <= calc_bytes(files, m_picker->all_pieces()));
		TORRENT_ASSERT(st.total_wanted <= calc_bytes(files, m_picker->all_pieces()));

		TORRENT_ASSERT(st.total_wanted_done >= 0);
		TORRENT_ASSERT(st.total_wanted >= 0);
		TORRENT_ASSERT(st.total_wanted >= st.total_wanted_done);
		TORRENT_ASSERT(st.total_done >= 0);
		TORRENT_ASSERT(st.total_done >= st.total_wanted_done);

		// this is expensive, we might not want to do it all the time
		if (!(flags & torrent_handle::query_accurate_download_counters)) return;

		// to get higher accuracy of the download progress, include
		// blocks from currently downloading pieces as well
		std::vector<piece_picker::downloading_piece> const dl_queue
			= m_picker->get_download_queue();

		// look at all unfinished pieces and add the completed
		// blocks to our 'done' counter
		for (auto i = dl_queue.begin(); i != dl_queue.end(); ++i)
		{
			piece_index_t const index = i->index;

			// completed pieces are already accounted for
			if (m_picker->have_piece(index)) continue;

			TORRENT_ASSERT(i->finished + i->writing <= m_picker->blocks_in_piece(index));
			TORRENT_ASSERT(i->finished + i->writing >= m_picker->pad_blocks_in_piece(index));

			int const blocks = i->finished + i->writing - m_picker->pad_blocks_in_piece(index);
			TORRENT_ASSERT(blocks >= 0);

			auto const additional_bytes = std::int64_t(blocks) * block_size();
			st.total_done += additional_bytes;
			if (m_picker->piece_priority(index) > dont_download)
				st.total_wanted_done += additional_bytes;
		}
	}

	void torrent::on_piece_verified(aux::vector<sha256_hash> block_hashes
		, piece_index_t const piece
		, sha1_hash const& piece_hash, storage_error const& error) try
	{
		TORRENT_ASSERT(is_single_thread());

		if (m_abort) return;
		if (m_deleted) return;

		m_picker->completed_hash_job(piece);

		boost::tribool passed = boost::indeterminate;
		boost::tribool v2_passed = boost::indeterminate;

		if (settings().get_bool(settings_pack::disable_hash_checks))
		{
			passed = v2_passed = true;
		}
		else if (error)
		{
			passed = v2_passed = false;
		}
		else
		{
			if (torrent_file().info_hash().has_v1())
			{
				passed = sha1_hash(piece_hash) == m_torrent_file->hash_for_piece(piece);
			}

			if (!block_hashes.empty())
			{
				TORRENT_ASSERT(torrent_file().info_hash().has_v2());
				v2_passed = on_blocks_hashed(piece, block_hashes);
			}
		}

		if (!error && ((passed && !v2_passed) || (!passed && v2_passed)))
		{
			set_error(errors::torrent_inconsistent_hashes, torrent_status::error_file_none);
			pause();
			return;
		}

		bool const disk_error = (!passed || !v2_passed) && error;

		if (disk_error) handle_disk_error("piece_verified", error);

#ifndef TORRENT_DISABLE_LOGGING
		if (should_log())
		{
			debug_log("*** PIECE_FINISHED [ p: %d | chk: %s | size: %d ]"
				, static_cast<int>(piece)
				, (passed || v2_passed) ? "passed"
				: disk_error ? "disk failed"
				: (!passed || !v2_passed) ? "failed"
				: "-"
				, m_torrent_file->piece_size(piece));
		}
#endif
		TORRENT_ASSERT(valid_metadata());

		// if we're a seed we don't have a picker
		// and we also don't have to do anything because
		// we already have this piece
		if (!has_picker() && m_have_all) return;

		need_picker();

		TORRENT_ASSERT(!m_picker->have_piece(piece));

		state_updated();

		// even though the piece passed the hash-check
		// it might still have failed being written to disk
		// if so, piece_picker::write_failed() has been
		// called, and the piece is no longer finished.
		// in this case, we have to ignore the fact that
		// it passed the check
		if (!m_picker->is_piece_finished(piece)) return;

		if (disk_error)
		{
			update_gauge();
		}
		else if (passed || v2_passed)
		{
			// the following call may cause picker to become invalid
			// in case we just became a seed
			piece_passed(piece);
			// if we're in seed mode, we just acquired this piece
			// mark it as verified
			if (m_seed_mode) verified(piece);
		}
		else if (!passed || !v2_passed)
		{
			// piece_failed() will restore the piece
			piece_failed(piece);
		}
	}
	catch (...) { handle_exception(); }

	void torrent::add_suggest_piece(piece_index_t const index)
	{
		TORRENT_ASSERT(settings().get_int(settings_pack::suggest_mode)
			== settings_pack::suggest_read_cache);

		// when we care about suggest mode, we keep the piece picker
		// around to track piece availability
		need_picker();
		int const peers = std::max(num_peers(), 1);
		int const availability = m_picker->get_availability(index) * 100 / peers;

		m_suggest_pieces.add_piece(index, availability
			, settings().get_int(settings_pack::max_suggest_pieces));
	}

	// this is called once we have completely downloaded piece
	// 'index', its hash has been verified. It's also called
	// during initial file check when we find a piece whose hash
	// is correct
	void torrent::we_have(piece_index_t const index)
	{
		TORRENT_ASSERT(is_single_thread());
		TORRENT_ASSERT(!has_picker() || m_picker->has_piece_passed(index));

		inc_stats_counter(counters::num_have_pieces);

		// at this point, we have the piece for sure. It has been
		// successfully written to disk. We may announce it to peers
		// (unless it has already been announced through predictive_piece_announce
		// feature).
		bool announce_piece = true;
		auto const it = std::lower_bound(m_predictive_pieces.begin()
			, m_predictive_pieces.end(), index);
		if (it != m_predictive_pieces.end() && *it == index)
		{
			// this means we've already announced the piece
			announce_piece = false;
			m_predictive_pieces.erase(it);
		}

		// make a copy of the peer list since peers
		// may disconnect while looping
		for (auto c : m_connections)
		{
			auto p = c->self();

			// received_piece will check to see if we're still interested
			// in this peer, and if neither of us is interested in the other,
			// disconnect it.
			p->received_piece(index);
			if (p->is_disconnecting()) continue;

			// if we're not announcing the piece, it means we
			// already have, and that we might have received
			// a request for it, and not sending it because
			// we were waiting to receive the piece, now that
			// we have received it, try to send stuff (fill_send_buffer)
			if (announce_piece) p->announce_piece(index);
			else p->fill_send_buffer();
		}

#ifndef TORRENT_DISABLE_EXTENSIONS
		for (auto& ext : m_extensions)
		{
			ext->on_piece_pass(index);
		}
#endif

		// since this piece just passed, we might have
		// become uninterested in some peers where this
		// was the last piece we were interested in
		// update_interest may disconnect the peer and
		// invalidate the iterator
		for (auto p : m_connections)
		{
			TORRENT_INCREMENT(m_iterating_connections);
			// if we're not interested already, no need to check
			if (!p->is_interesting()) continue;
			// if the peer doesn't have the piece we just got, it
			// shouldn't affect our interest
			if (!p->has_piece(index)) continue;
			p->update_interest();
		}

		set_need_save_resume();
		state_updated();

		if (m_ses.alerts().should_post<piece_finished_alert>())
			m_ses.alerts().emplace_alert<piece_finished_alert>(get_handle(), index);

		// update m_file_progress (if we have one)
		m_file_progress.update(m_torrent_file->files(), index
			, [this](file_index_t const file_index)
			{
				if (m_ses.alerts().should_post<file_completed_alert>())
				{
					// this file just completed, post alert
					m_ses.alerts().emplace_alert<file_completed_alert>(
						get_handle(), file_index);
				}
			});

		remove_time_critical_piece(index, true);

		if (is_downloading_state(m_state))
		{
			if (m_state != torrent_status::finished
				&& m_state != torrent_status::seeding
				&& is_finished())
			{
				// torrent finished
				// i.e. all the pieces we're interested in have
				// been downloaded. Release the files (they will open
				// in read only mode if needed)
				finished();
				// if we just became a seed, picker is now invalid, since it
				// is deallocated by the torrent once it starts seeding
			}

			m_last_download = aux::time_now32();

			if (m_share_mode)
				recalc_share_mode();
		}
	}

	boost::tribool torrent::on_blocks_hashed(piece_index_t const piece
		, span<sha256_hash const> const block_hashes)
	{
		boost::tribool ret = boost::indeterminate;
		need_hash_picker();

		int const blocks_in_piece = torrent_file().orig_files().blocks_in_piece2(piece);
		int const blocks_per_piece = torrent_file().orig_files().piece_length() / default_block_size;

		TORRENT_ASSERT(blocks_in_piece == int(block_hashes.size()));

		TORRENT_ALLOCA(block_passed, bool, blocks_in_piece);
		std::fill(block_passed.begin(), block_passed.end(), false);

		for (int i = 0; i < blocks_in_piece; ++i)
		{
			// if there was an enoent or eof error the block hashes array may be incomplete
			// bail if we've hit the end of the valid hashes
			if (block_hashes[i].is_all_zeros())
			{
				ret = false;
				break;
			}
			auto result = get_hash_picker().set_block_hash(piece, i * default_block_size, block_hashes[i]);

			block_passed[i] = result.status == set_block_hash_result::result::success;
			if (result.status == set_block_hash_result::result::success)
			{
				TORRENT_ASSERT(result.first_verified_block <= blocks_in_piece);
				auto const first_block = std::max(0, result.first_verified_block);
				std::fill_n(block_passed.begin() + first_block
					, std::min(blocks_in_piece - first_block, result.num_verified), true);

				using piece_delta = piece_index_t::diff_type;

				// if the hashes for more than one piece have been verified, check for any pieces which
				// were already checked but couldn't be verified and mark them as verified
				for (piece_index_t verified_piece = piece + piece_delta(result.first_verified_block / blocks_per_piece)
					, end = verified_piece + piece_delta(result.num_verified / blocks_per_piece)
					; verified_piece < end; ++verified_piece)
				{
					if (!has_picker()
						|| verified_piece == piece
						|| !m_picker->is_piece_finished(verified_piece)
						|| m_picker->has_piece_passed(verified_piece))
						continue;

					TORRENT_ASSERT(get_hash_picker().piece_verified(verified_piece));
					m_picker->we_have(verified_piece);
					update_gauge();
					we_have(verified_piece);
				}
			}
			else if (result.status == set_block_hash_result::result::block_hash_failed)
			{
				ret = false;
			}
		}

		if (boost::indeterminate(ret) && std::all_of(block_passed.begin(), block_passed.end()
			, [](bool e) { return e; }))
		{
			ret = true;
		}
		return ret;
	}

	// this is called when the piece hash is checked as correct. Note
	// that the piece picker and the torrent won't necessarily consider
	// us to have this piece yet, since it might not have been flushed
	// to disk yet. Only if we have predictive_piece_announce on will
	// we announce this piece to peers at this point.
	void torrent::piece_passed(piece_index_t const index)
	{
//		INVARIANT_CHECK;
		TORRENT_ASSERT(is_single_thread());
		TORRENT_ASSERT(!m_picker->has_piece_passed(index));

#ifndef TORRENT_DISABLE_LOGGING
		if (should_log())
			debug_log("PIECE_PASSED (%d)", num_passed());
#endif

//		std::fprintf(stderr, "torrent::piece_passed piece:%d\n", index);

		TORRENT_ASSERT(index >= piece_index_t(0));
		TORRENT_ASSERT(index < m_torrent_file->end_piece());

		set_need_save_resume();

		inc_stats_counter(counters::num_piece_passed);

		remove_time_critical_piece(index, true);

		if (settings().get_int(settings_pack::suggest_mode)
			== settings_pack::suggest_read_cache)
		{
			// we just got a new piece. Chances are that it's actually the
			// rarest piece (since we're likely to download pieces rarest first)
			// if it's rarer than any other piece that we currently suggest, insert
			// it in the suggest set and pop the last one out
			add_suggest_piece(index);
		}

		// increase the trust point of all peers that sent
		// parts of this piece.
		std::set<torrent_peer*> const peers = [&]
		{
			std::vector<torrent_peer*> const downloaders = m_picker->get_downloaders(index);

			std::set<torrent_peer*> ret;
			// these torrent_peer pointers are owned by m_peer_list and they may be
			// invalidated if a peer disconnects. We cannot keep them across any
			// significant operations, but we should use them right away
			// ignore nullptrs
			std::remove_copy(downloaders.begin(), downloaders.end()
				, std::inserter(ret, ret.begin()), static_cast<torrent_peer*>(nullptr));
			return ret;
		}();

		for (auto p : peers)
		{
			TORRENT_ASSERT(p != nullptr);
			if (p == nullptr) continue;
			TORRENT_ASSERT(p->in_use);
			p->on_parole = false;
			int trust_points = p->trust_points;
			++trust_points;
			if (trust_points > 8) trust_points = 8;
			p->trust_points = trust_points;
			if (p->connection)
			{
				auto* peer = static_cast<peer_connection*>(p->connection);
				TORRENT_ASSERT(peer->m_in_use == 1337);
				peer->received_valid_data(index);
			}
		}

		m_picker->piece_passed(index);
		update_gauge();
		we_have(index);
	}

	// we believe we will complete this piece very soon
	// announce it to peers ahead of time to eliminate the
	// round-trip times involved in announcing it, requesting it
	// and sending it
	// TODO: 2 use chrono type for time duration
	void torrent::predicted_have_piece(piece_index_t const index, int const milliseconds)
	{
		auto const i = std::lower_bound(m_predictive_pieces.begin()
			, m_predictive_pieces.end(), index);
		if (i != m_predictive_pieces.end() && *i == index) return;

		for (auto p : m_connections)
		{
			TORRENT_INCREMENT(m_iterating_connections);
#ifndef TORRENT_DISABLE_LOGGING
			p->peer_log(peer_log_alert::outgoing, "PREDICTIVE_HAVE", "piece: %d expected in %d ms"
				, static_cast<int>(index), milliseconds);
#else
			TORRENT_UNUSED(milliseconds);
#endif
			p->announce_piece(index);
		}

		m_predictive_pieces.insert(i, index);
	}

	// blocks may contain the block indices of the blocks that failed (if this is
	// a v2 torrent).
	void torrent::piece_failed(piece_index_t const index, std::vector<int> blocks)
	{
		// if the last piece fails the peer connection will still
		// think that it has received all of it until this function
		// resets the download queue. So, we cannot do the
		// invariant check here since it assumes:
		// (total_done == m_torrent_file->total_size()) => is_seed()
		INVARIANT_CHECK;
		TORRENT_ASSERT(is_single_thread());

		TORRENT_ASSERT(has_picker());
		TORRENT_ASSERT(index >= piece_index_t(0));
		TORRENT_ASSERT(index < m_torrent_file->end_piece());
		TORRENT_ASSERT(std::is_sorted(blocks.begin(), blocks.end()));

		inc_stats_counter(counters::num_piece_failed);

		auto const it = std::lower_bound(m_predictive_pieces.begin()
			, m_predictive_pieces.end(), index);
		if (it != m_predictive_pieces.end() && *it == index)
		{
			for (auto p : m_connections)
			{
				TORRENT_INCREMENT(m_iterating_connections);
				// send reject messages for
				// potential outstanding requests to this piece
				p->reject_piece(index);
				// let peers that support the dont-have message
				// know that we don't actually have this piece
				p->write_dont_have(index);
			}
			m_predictive_pieces.erase(it);
		}

		if (!torrent_file().info_hash().has_v1() && blocks.empty())
		{
			// This is a v2 only torrent so we can definitely get block
			// level hashes. Don't fail the piece yet, let it sit in the
			// finished state and request block hashes.

			// If this is a hybrid torrent we might be able to get block level
			// hashes, but there is no guarantee that there is a v2 peer to
			// request them from. For now be conservative and re-request
			// the block without waiting for block hashes.

			get_hash_picker().verify_block_hashes(index);
			return;
		}

		// increase the total amount of failed bytes
		if (blocks.empty())
			add_failed_bytes(m_torrent_file->piece_size(index));
		else
			add_failed_bytes(static_cast<int>(blocks.size()) * default_block_size);

#ifndef TORRENT_DISABLE_EXTENSIONS
		for (auto& ext : m_extensions)
		{
			ext->on_piece_failed(index);
		}
#endif

		std::vector<torrent_peer*> const downloaders = m_picker->get_downloaders(index);

		// decrease the trust point of all peers that sent
		// parts of this piece.
		// first, build a set of all peers that participated
		// if we know which blocks failed, just include the peer(s) sending those
		// blocks
		std::set<torrent_peer*> const peers = [&]
		{
			std::set<torrent_peer*> ret;
			if (!blocks.empty() && !downloaders.empty())
			{
				for (auto const b : blocks) ret.insert(downloaders[std::size_t(b)]);
			}
			else
			{
				std::copy(downloaders.begin(), downloaders.end(), std::inserter(ret, ret.begin()));
			}
			return ret;
		}();

#if TORRENT_USE_ASSERTS
			for (auto const& p : downloaders)
			{
				if (p && p->connection)
				{
					auto* peer = static_cast<peer_connection*>(p->connection);
					peer->piece_failed = true;
				}
			}
#endif

		// did we receive this piece from a single peer?
		// if we know exactly which blocks failed the hash, we can also be certain
		// that all peers in the list sent us bad data
		bool const known_bad_peer = peers.size() == 1 || !blocks.empty();

		for (auto p : peers)
		{
			if (p == nullptr) continue;
			TORRENT_ASSERT(p->in_use);
			bool allow_disconnect = true;
			if (p->connection)
			{
				auto* peer = static_cast<peer_connection*>(p->connection);
				TORRENT_ASSERT(peer->m_in_use == 1337);

				// the peer implementation can ask not to be disconnected.
				// this is used for web seeds for instance, to instead of
				// disconnecting, mark the file as not being had.
				allow_disconnect = peer->received_invalid_data(index, known_bad_peer);
			}

			if (settings().get_bool(settings_pack::use_parole_mode))
				p->on_parole = true;

			int hashfails = p->hashfails;
			int trust_points = p->trust_points;

			// we decrease more than we increase, to keep the
			// allowed failed/passed ratio low.
			trust_points -= 2;
			++hashfails;
			if (trust_points < -7) trust_points = -7;
			p->trust_points = trust_points;
			if (hashfails > 255) hashfails = 255;
			p->hashfails = std::uint8_t(hashfails);

			// either, we have received too many failed hashes
			// or this was the only peer that sent us this piece.
			// if we have failed more than 3 pieces from this peer,
			// don't trust it regardless.
			if (p->trust_points <= -7
				|| (known_bad_peer && allow_disconnect))
			{
				// we don't trust this peer anymore
				// ban it.
				if (m_ses.alerts().should_post<peer_ban_alert>())
				{
					peer_id const pid = p->connection
						? p->connection->pid() : peer_id();
					m_ses.alerts().emplace_alert<peer_ban_alert>(
						get_handle(), p->ip(), pid);
				}

				// mark the peer as banned
				ban_peer(p);
				update_want_peers();
				inc_stats_counter(counters::banned_for_hash_failure);

				if (p->connection)
				{
					auto* peer = static_cast<peer_connection*>(p->connection);
#ifndef TORRENT_DISABLE_LOGGING
					if (should_log())
					{
						debug_log("*** BANNING PEER: \"%s\" Too many corrupt pieces"
							, print_endpoint(p->ip()).c_str());
					}
					peer->peer_log(peer_log_alert::info, "BANNING_PEER", "Too many corrupt pieces");
#endif
					peer->disconnect(errors::too_many_corrupt_pieces, operation_t::bittorrent);
				}
			}
		}

		// If m_storage isn't set here, it means we're shutting down
		if (m_storage)
		{
			// it doesn't make much sense to fail to hash a piece
			// without having a storage associated with the torrent.
			// restoring the piece in the piece picker without calling
			// clear piece on the disk thread will make them out of
			// sync, and if we try to write more blocks to this piece
			// the disk thread will barf, because it hasn't been cleared
			TORRENT_ASSERT(m_storage);

			// don't allow picking any blocks from this piece
			// until we're done synchronizing with the disk threads.
			m_picker->lock_piece(index);

			// don't do this until after the plugins have had a chance
			// to read back the blocks that failed, for blame purposes
			// this way they have a chance to hit the cache
			m_ses.disk_thread().async_clear_piece(m_storage, index
				, [self = shared_from_this(), c = std::move(blocks)](piece_index_t const& p)
				{ self->on_piece_sync(p, c); });
		}
		else
		{
			TORRENT_ASSERT(m_abort);
			// it doesn't really matter what we do
			// here, since we're about to destruct the
			// torrent anyway.
			on_piece_sync(index, std::move(blocks));
		}

#if TORRENT_USE_ASSERTS
		for (auto const& p : downloaders)
		{
			if (p && p->connection)
			{
				auto* const peer = static_cast<peer_connection*>(p->connection);
				peer->piece_failed = false;
			}
		}
#endif
	}

	void torrent::peer_is_interesting(peer_connection& c)
	{
		INVARIANT_CHECK;

		// no peer should be interesting if we're finished
		TORRENT_ASSERT(!is_finished());

		if (c.in_handshake()) return;
		c.send_interested();
		if (c.has_peer_choked()
			&& c.allowed_fast().empty())
			return;

		if (request_a_block(*this, c))
			inc_stats_counter(counters::interesting_piece_picks);
		c.send_block_requests();
	}

	void torrent::on_piece_sync(piece_index_t const piece, std::vector<int> const& blocks) try
	{
		// the user may have called force_recheck, which clears
		// the piece picker
		if (!has_picker()) return;

		// unlock the piece and restore it, as if no block was
		// ever downloaded for it.
		m_picker->restore_piece(piece, blocks);

		if (m_ses.alerts().should_post<hash_failed_alert>())
			m_ses.alerts().emplace_alert<hash_failed_alert>(get_handle(), piece);

		// we have to let the piece_picker know that
		// this piece failed the check as it can restore it
		// and mark it as being interesting for download
		TORRENT_ASSERT(!m_picker->have_piece(piece));

		// loop over all peers and re-request potential duplicate
		// blocks to this piece
		for (auto p : m_connections)
		{
			TORRENT_INCREMENT(m_iterating_connections);
			for (auto const& b : p->download_queue())
			{
				if (b.timed_out || b.not_wanted) continue;
				if (b.block.piece_index != piece) continue;
				if (!blocks.empty()
					&& std::find(blocks.begin(), blocks.end(), b.block.block_index) == blocks.end())
					continue;
				m_picker->mark_as_downloading(b.block, p->peer_info_struct()
					, p->picker_options());
			}
			for (auto const& b : p->request_queue())
			{
				if (b.block.piece_index != piece) continue;
				if (!blocks.empty()
					&& std::find(blocks.begin(), blocks.end(), b.block.block_index) == blocks.end())
					continue;
				m_picker->mark_as_downloading(b.block, p->peer_info_struct()
					, p->picker_options());
			}
		}
	}
	catch (...) { handle_exception(); }

	void torrent::peer_has(piece_index_t const index, peer_connection const* peer)
	{
		if (has_picker())
		{
			torrent_peer* pp = peer->peer_info_struct();
			m_picker->inc_refcount(index, pp);
		}
		else
		{
			TORRENT_ASSERT(is_seed() || !m_have_all);
		}
	}

	// when we get a bitfield message, this is called for that piece
	void torrent::peer_has(typed_bitfield<piece_index_t> const& bits
		, peer_connection const* peer)
	{
		if (has_picker())
		{
			TORRENT_ASSERT(bits.size() == torrent_file().num_pieces());
			torrent_peer* pp = peer->peer_info_struct();
			m_picker->inc_refcount(bits, pp);
		}
		else
		{
			TORRENT_ASSERT(is_seed() || !m_have_all);
		}
	}

	void torrent::peer_has_all(peer_connection const* peer)
	{
		if (has_picker())
		{
			torrent_peer* pp = peer->peer_info_struct();
			m_picker->inc_refcount_all(pp);
		}
		else
		{
			TORRENT_ASSERT(is_seed() || !m_have_all);
		}
	}

	void torrent::peer_lost(typed_bitfield<piece_index_t> const& bits
		, peer_connection const* peer)
	{
		if (has_picker())
		{
			TORRENT_ASSERT(bits.size() == torrent_file().num_pieces());
			torrent_peer* pp = peer->peer_info_struct();
			m_picker->dec_refcount(bits, pp);
		}
		else
		{
			TORRENT_ASSERT(is_seed() || !m_have_all);
		}
	}

	void torrent::peer_lost(piece_index_t const index, peer_connection const* peer)
	{
		if (m_picker)
		{
			torrent_peer* pp = peer->peer_info_struct();
			m_picker->dec_refcount(index, pp);
		}
		else
		{
			TORRENT_ASSERT(is_seed() || !m_have_all);
		}
	}

	void torrent::abort()
	{
		TORRENT_ASSERT(is_single_thread());

		if (m_abort) return;

		m_abort = true;
		update_want_peers();
		update_want_tick();
		update_want_scrape();
		update_gauge();
		stop_announcing();

		// remove from download queue
		m_ses.set_queue_position(this, queue_position_t{-1});

		if (m_peer_class > peer_class_t{0})
		{
			remove_class(m_ses.peer_classes(), m_peer_class);
			m_ses.peer_classes().decref(m_peer_class);
			m_peer_class = peer_class_t{0};
		}

		m_inactivity_timer.cancel();

#ifndef TORRENT_DISABLE_LOGGING
		log_to_all_peers("aborting");
#endif

		// disconnect all peers and close all
		// files belonging to the torrents
		disconnect_all(errors::torrent_aborted, operation_t::bittorrent);

		// make sure to destruct the peers immediately
		on_remove_peers();
		TORRENT_ASSERT(m_connections.empty());

		// post a message to the main thread to destruct
		// the torrent object from there
		if (m_storage)
		{
			try {
				m_ses.disk_thread().async_stop_torrent(m_storage
					, std::bind(&torrent::on_torrent_aborted, shared_from_this()));
			}
			catch (std::exception const& e)
			{
				TORRENT_UNUSED(e);
				m_storage.reset();
#ifndef TORRENT_DISABLE_LOGGING
				debug_log("Failed to flush disk cache: %s", e.what());
#endif
				// clients may rely on this alert to be posted, so it's probably a
				// good idea to post it here, even though we failed
				// TODO: 3 should this alert have an error code in it?
				if (alerts().should_post<cache_flushed_alert>())
					alerts().emplace_alert<cache_flushed_alert>(get_handle());
			}
		}
		else
		{
			if (alerts().should_post<cache_flushed_alert>())
				alerts().emplace_alert<cache_flushed_alert>(get_handle());
		}

		// TODO: 2 abort lookups this torrent has made via the
		// session host resolver interface

		if (!m_apply_ip_filter)
		{
			inc_stats_counter(counters::non_filter_torrents, -1);
			m_apply_ip_filter = true;
		}

		m_paused = false;
		m_auto_managed = false;
		update_state_list();
		for (torrent_list_index_t i{}; i != m_links.end_index(); ++i)
		{
			if (!m_links[i].in_list()) continue;
			m_links[i].unlink(m_ses.torrent_list(i), i);
		}
		// don't re-add this torrent to the state-update list
		m_state_subscription = false;
	}

	// this is called when we're destructing non-gracefully. i.e. we're _just_
	// destructing everything.
	void torrent::panic()
	{
		m_storage.reset();
		// if there are any other peers allocated still, we need to clear them
		// now. They can't be cleared later because the allocator will already
		// have been destructed
		if (m_peer_list) m_peer_list->clear();
		m_connections.clear();
		m_outgoing_pids.clear();
		m_peers_to_disconnect.clear();
		m_num_uploads = 0;
		m_num_connecting = 0;
		m_num_connecting_seeds = 0;
	}

	void torrent::set_super_seeding(bool const on)
	{
		if (on == m_super_seeding) return;

		m_super_seeding = on;
		set_need_save_resume();
		state_updated();

		if (m_super_seeding) return;

		// disable super seeding for all peers
		for (auto pc : *this)
		{
			pc->superseed_piece(piece_index_t(-1), piece_index_t(-1));
		}
	}

	// TODO: 3 this should return optional<>. piece index -1 should not be
	// allowed
	piece_index_t torrent::get_piece_to_super_seed(typed_bitfield<piece_index_t> const& bits)
	{
		// return a piece with low availability that is not in
		// the bitfield and that is not currently being super
		// seeded by any peer
		TORRENT_ASSERT(m_super_seeding);

		// do a linear search from the first piece
		int min_availability = 9999;
		std::vector<piece_index_t> avail_vec;
		for (auto const i : m_torrent_file->piece_range())
		{
			if (bits[i]) continue;

			int availability = 0;
			for (auto pc : *this)
			{
				if (pc->super_seeded_piece(i))
				{
					// avoid super-seeding the same piece to more than one
					// peer if we can avoid it. Do this by artificially
					// increase the availability
					availability = 999;
					break;
				}
				if (pc->has_piece(i)) ++availability;
			}
			if (availability > min_availability) continue;
			if (availability == min_availability)
			{
				avail_vec.push_back(i);
				continue;
			}
			TORRENT_ASSERT(availability < min_availability);
			min_availability = availability;
			avail_vec.clear();
			avail_vec.push_back(i);
		}

		if (avail_vec.empty()) return piece_index_t{-1};
		return avail_vec[random(std::uint32_t(avail_vec.size() - 1))];
	}

	void torrent::on_files_deleted(storage_error const& error) try
	{
		TORRENT_ASSERT(is_single_thread());

		if (error)
		{
			if (alerts().should_post<torrent_delete_failed_alert>())
				alerts().emplace_alert<torrent_delete_failed_alert>(get_handle()
					, error.ec, m_torrent_file->info_hash());
		}
		else
		{
			alerts().emplace_alert<torrent_deleted_alert>(get_handle(), m_torrent_file->info_hash());
		}
	}
	catch (...) { handle_exception(); }

	void torrent::on_file_renamed(std::string const& filename
		, file_index_t const file_idx
		, storage_error const& error) try
	{
		TORRENT_ASSERT(is_single_thread());

		if (error)
		{
			if (alerts().should_post<file_rename_failed_alert>())
				alerts().emplace_alert<file_rename_failed_alert>(get_handle()
					, file_idx, error.ec);
		}
		else
		{
			if (alerts().should_post<file_renamed_alert>())
				alerts().emplace_alert<file_renamed_alert>(get_handle()
					, filename, m_torrent_file->files().file_path(file_idx), file_idx);
			m_torrent_file->rename_file(file_idx, filename);
		}
	}
	catch (...) { handle_exception(); }

	void torrent::on_torrent_paused() try
	{
		TORRENT_ASSERT(is_single_thread());

		if (alerts().should_post<torrent_paused_alert>())
			alerts().emplace_alert<torrent_paused_alert>(get_handle());
	}
	catch (...) { handle_exception(); }

#if TORRENT_ABI_VERSION == 1
	std::string torrent::tracker_login() const
	{
		if (m_username.empty() && m_password.empty()) return "";
		return m_username + ":" + m_password;
	}
#endif

	std::uint32_t torrent::tracker_key() const
	{
		auto const self = reinterpret_cast<uintptr_t>(this);
		auto const ses = reinterpret_cast<uintptr_t>(&m_ses);
		std::uint32_t const storage = m_storage
			? static_cast<std::uint32_t>(static_cast<storage_index_t>(m_storage))
			: 0;
		sha1_hash const h = hasher(reinterpret_cast<char const*>(&self), sizeof(self))
			.update(reinterpret_cast<char const*>(&storage), sizeof(storage))
			.update(reinterpret_cast<char const*>(&ses), sizeof(ses))
			.final();
		unsigned char const* ptr = &h[0];
		return aux::read_uint32(ptr);
	}

	void torrent::cancel_non_critical()
	{
		std::set<piece_index_t> time_critical;
		for (auto const& p : m_time_critical_pieces)
			time_critical.insert(p.piece);

		for (auto p : m_connections)
		{
			TORRENT_INCREMENT(m_iterating_connections);
			// for each peer, go through its download and request queue
			// and cancel everything, except pieces that are time critical

			// make a copy of the download queue since we may be cancelling entries
			// from it from within the loop
			std::vector<pending_block> dq = p->download_queue();
			for (auto const& k : dq)
			{
				if (time_critical.count(k.block.piece_index)) continue;
				if (k.not_wanted || k.timed_out) continue;
				p->cancel_request(k.block, true);
			}

			// make a copy of the download queue since we may be cancelling entries
			// from it from within the loop
			std::vector<pending_block> rq = p->request_queue();
			for (auto const& k : rq)
			{
				if (time_critical.count(k.block.piece_index)) continue;
				p->cancel_request(k.block, true);
			}
		}
	}

	void torrent::set_piece_deadline(piece_index_t const piece, int const t
		, deadline_flags_t const flags)
	{
		INVARIANT_CHECK;

		TORRENT_ASSERT_PRECOND(piece >= piece_index_t(0));
		TORRENT_ASSERT_PRECOND(valid_metadata());
		TORRENT_ASSERT_PRECOND(valid_metadata() && piece < m_torrent_file->end_piece());

		if (m_abort || !valid_metadata()
			|| piece < piece_index_t(0)
			|| piece >= m_torrent_file->end_piece())
		{
			// failed
			if (flags & torrent_handle::alert_when_available)
			{
				m_ses.alerts().emplace_alert<read_piece_alert>(
					get_handle(), piece, error_code(boost::system::errc::operation_canceled, generic_category()));
			}
			return;
		}

		time_point const deadline = aux::time_now() + milliseconds(t);

		// if we already have the piece, no need to set the deadline.
		// however, if the user asked to get the piece data back, we still
		// need to read it and post it back to the user
		if (is_seed() || (has_picker() && m_picker->has_piece_passed(piece)))
		{
			if (flags & torrent_handle::alert_when_available)
				read_piece(piece);
			return;
		}

		// if this is the first time critical piece we add. in order to make it
		// react quickly, cancel all the currently outstanding requests
		if (m_time_critical_pieces.empty())
		{
			// defer this by posting it to the end of the message queue.
			// this gives the client a chance to specify multiple time-critical
			// pieces before libtorrent cancels requests
			auto self = shared_from_this();
			post(m_ses.get_context(), [self] { self->wrap(&torrent::cancel_non_critical); });
		}

		for (auto i = m_time_critical_pieces.begin()
			, end(m_time_critical_pieces.end()); i != end; ++i)
		{
			if (i->piece != piece) continue;
			i->deadline = deadline;
			i->flags = flags;

			// resort i since deadline might have changed
			while (std::next(i) != m_time_critical_pieces.end() && i->deadline > std::next(i)->deadline)
			{
				std::iter_swap(i, std::next(i));
				++i;
			}
			while (i != m_time_critical_pieces.begin() && i->deadline < std::prev(i)->deadline)
			{
				std::iter_swap(i, std::prev(i));
				--i;
			}
			// just in case this piece had priority 0
			download_priority_t prev_prio = m_picker->piece_priority(piece);
			m_picker->set_piece_priority(piece, top_priority);
			if (prev_prio == dont_download) update_gauge();
			return;
		}

		need_picker();

		time_critical_piece p;
		p.first_requested = min_time();
		p.last_requested = min_time();
		p.flags = flags;
		p.deadline = deadline;
		p.peers = 0;
		p.piece = piece;
		auto const critical_piece_it = std::upper_bound(m_time_critical_pieces.begin()
			, m_time_critical_pieces.end(), p);
		m_time_critical_pieces.insert(critical_piece_it, p);

		// just in case this piece had priority 0
		download_priority_t prev_prio = m_picker->piece_priority(piece);
		m_picker->set_piece_priority(piece, top_priority);
		if (prev_prio == dont_download) update_gauge();

		piece_picker::downloading_piece pi;
		m_picker->piece_info(piece, pi);
		if (pi.requested == 0) return;
		// this means we have outstanding requests (or queued
		// up requests that haven't been sent yet). Promote them
		// to deadline pieces immediately
		std::vector<torrent_peer*> const downloaders
			= m_picker->get_downloaders(piece);

		int block = 0;
		for (auto i = downloaders.begin()
			, end(downloaders.end()); i != end; ++i, ++block)
		{
			torrent_peer* const tp = *i;
			if (tp == nullptr || tp->connection == nullptr) continue;
			auto* peer = static_cast<peer_connection*>(tp->connection);
			peer->make_time_critical(piece_block(piece, block));
		}
	}

	void torrent::reset_piece_deadline(piece_index_t piece)
	{
		remove_time_critical_piece(piece);
	}

	void torrent::remove_time_critical_piece(piece_index_t const piece, bool const finished)
	{
		for (auto i = m_time_critical_pieces.begin(), end(m_time_critical_pieces.end());
			i != end; ++i)
		{
			if (i->piece != piece) continue;
			if (finished)
			{
				if (i->flags & torrent_handle::alert_when_available)
				{
					read_piece(i->piece);
				}

				// if first_requested is min_time(), it wasn't requested as a critical piece
				// and we shouldn't adjust any average download times
				if (i->first_requested != min_time())
				{
					// update the average download time and average
					// download time deviation
					int const dl_time = aux::numeric_cast<int>(total_milliseconds(aux::time_now() - i->first_requested));

					if (m_average_piece_time == 0)
					{
						m_average_piece_time = dl_time;
					}
					else
					{
						int diff = std::abs(dl_time - m_average_piece_time);
						if (m_piece_time_deviation == 0) m_piece_time_deviation = diff;
						else m_piece_time_deviation = (m_piece_time_deviation * 9 + diff) / 10;

						m_average_piece_time = (m_average_piece_time * 9 + dl_time) / 10;
					}
				}
			}
			else if (i->flags & torrent_handle::alert_when_available)
			{
				// post an empty read_piece_alert to indicate it failed
				alerts().emplace_alert<read_piece_alert>(
					get_handle(), piece, error_code(boost::system::errc::operation_canceled, generic_category()));
			}
			if (has_picker()) m_picker->set_piece_priority(piece, low_priority);
			m_time_critical_pieces.erase(i);
			return;
		}
	}

	void torrent::clear_time_critical()
	{
		for (auto i = m_time_critical_pieces.begin(); i != m_time_critical_pieces.end();)
		{
			if (i->flags & torrent_handle::alert_when_available)
			{
				// post an empty read_piece_alert to indicate it failed
				m_ses.alerts().emplace_alert<read_piece_alert>(
					get_handle(), i->piece, error_code(boost::system::errc::operation_canceled, generic_category()));
			}
			if (has_picker()) m_picker->set_piece_priority(i->piece, low_priority);
			i = m_time_critical_pieces.erase(i);
		}
	}

	// remove time critical pieces where priority is 0
	void torrent::remove_time_critical_pieces(aux::vector<download_priority_t, piece_index_t> const& priority)
	{
		for (auto i = m_time_critical_pieces.begin(); i != m_time_critical_pieces.end();)
		{
			if (priority[i->piece] == dont_download)
			{
				if (i->flags & torrent_handle::alert_when_available)
				{
					// post an empty read_piece_alert to indicate it failed
					alerts().emplace_alert<read_piece_alert>(
						get_handle(), i->piece, error_code(boost::system::errc::operation_canceled, generic_category()));
				}
				i = m_time_critical_pieces.erase(i);
				continue;
			}
			++i;
		}
	}

	void torrent::piece_availability(aux::vector<int, piece_index_t>& avail) const
	{
		INVARIANT_CHECK;

		TORRENT_ASSERT(valid_metadata());
		if (!has_picker())
		{
			avail.clear();
			return;
		}

		m_picker->get_availability(avail);
	}

	void torrent::set_piece_priority(piece_index_t const index
		, download_priority_t const priority)
	{
//		INVARIANT_CHECK;

#ifndef TORRENT_DISABLE_LOGGING
		if (!valid_metadata())
		{
			debug_log("*** SET_PIECE_PRIORITY [ idx: %d prio: %d ignored. "
				"no metadata yet ]", static_cast<int>(index)
				, static_cast<std::uint8_t>(priority));
		}
#endif
		if (!valid_metadata() || is_seed()) return;

		// this call is only valid on torrents with metadata
		if (index < piece_index_t(0) || index >= m_torrent_file->end_piece())
		{
			return;
		}

		need_picker();

		bool const was_finished = is_finished();
		bool const filter_updated = m_picker->set_piece_priority(index, priority);

		update_gauge();

		if (filter_updated)
		{
			update_peer_interest(was_finished);
			if (priority == dont_download) remove_time_critical_piece(index);
		}

	}

	download_priority_t torrent::piece_priority(piece_index_t const index) const
	{
//		INVARIANT_CHECK;

		if (!has_picker()) return default_priority;

		// this call is only valid on torrents with metadata
		TORRENT_ASSERT(valid_metadata());
		if (index < piece_index_t(0) || index >= m_torrent_file->end_piece())
		{
			TORRENT_ASSERT_FAIL();
			return dont_download;
		}

		return m_picker->piece_priority(index);
	}

	void torrent::prioritize_piece_list(std::vector<std::pair<piece_index_t
		, download_priority_t>> const& pieces)
	{
		INVARIANT_CHECK;

		// this call is only valid on torrents with metadata
		TORRENT_ASSERT(valid_metadata());
		if (is_seed()) return;

		need_picker();

		bool filter_updated = false;
		bool const was_finished = is_finished();
		for (auto const& p : pieces)
		{
			static_assert(std::is_unsigned<decltype(p.second)::underlying_type>::value
				, "we need assert p.second >= dont_download");
			TORRENT_ASSERT(p.second <= top_priority);
			TORRENT_ASSERT(p.first >= piece_index_t(0));
			TORRENT_ASSERT(p.first < m_torrent_file->end_piece());

			if (p.first < piece_index_t(0)
				|| p.first >= m_torrent_file->end_piece()
				|| p.second > top_priority)
			{
				static_assert(std::is_unsigned<decltype(p.second)::underlying_type>::value
					, "we need additional condition: p.second < dont_download");
				continue;
			}

			filter_updated |= m_picker->set_piece_priority(p.first, p.second);
		}
		update_gauge();
		if (filter_updated)
		{
			// we need to save this new state
			set_need_save_resume();

			update_peer_interest(was_finished);
		}

		state_updated();
	}

	void torrent::prioritize_pieces(aux::vector<download_priority_t, piece_index_t> const& pieces)
	{
		INVARIANT_CHECK;

		// this call is only valid on torrents with metadata
		TORRENT_ASSERT(valid_metadata());
		if (is_seed()) return;

		if (!valid_metadata())
		{
#ifndef TORRENT_DISABLE_LOGGING
			debug_log("*** PRIORITIZE_PIECES [ ignored. no metadata yet ]");
#endif
			return;
		}

		need_picker();

		piece_index_t index(0);
		bool filter_updated = false;
		bool const was_finished = is_finished();
		for (auto prio : pieces)
		{
			static_assert(std::is_unsigned<decltype(prio)::underlying_type>::value
				, "we need assert prio >= dont_download");
			TORRENT_ASSERT(prio <= top_priority);
			filter_updated |= m_picker->set_piece_priority(index, prio);
			++index;
		}
		update_gauge();
		update_want_tick();

		if (filter_updated)
		{
			// we need to save this new state
			set_need_save_resume();

			update_peer_interest(was_finished);
			remove_time_critical_pieces(pieces);
		}

		state_updated();
		update_state_list();
	}

	void torrent::piece_priorities(aux::vector<download_priority_t, piece_index_t>* pieces) const
	{
		INVARIANT_CHECK;

		// this call is only valid on torrents with metadata
		TORRENT_ASSERT(valid_metadata());
		if (!has_picker())
		{
			pieces->clear();
			pieces->resize(m_torrent_file->num_pieces(), default_priority);
			return;
		}

		TORRENT_ASSERT(m_picker);
		m_picker->piece_priorities(*pieces);
	}

	namespace
	{
		aux::vector<download_priority_t, file_index_t> fix_priorities(
			aux::vector<download_priority_t, file_index_t> input
			, file_storage const* fs)
		{
			if (fs) input.resize(fs->num_files(), default_priority);

			for (file_index_t i : input.range())
			{
				// initialize pad files to priority 0
				if (input[i] > dont_download && fs && fs->pad_file_at(i))
					input[i] = dont_download;
				else if (input[i] > top_priority)
					input[i] = top_priority;
			}

			return input;
		}
	}

	void torrent::on_file_priority(storage_error const& err
		, aux::vector<download_priority_t, file_index_t> prios)
	{
		m_outstanding_file_priority = false;
		COMPLETE_ASYNC("file_priority");
		if (m_file_priority != prios)
		{
			m_file_priority = std::move(prios);
			if (m_share_mode)
				recalc_share_mode();
		}

		if (err)
		{
			// in this case, some file priorities failed to get set
			if (alerts().should_post<file_error_alert>())
				alerts().emplace_alert<file_error_alert>(err.ec
					, resolve_filename(err.file()), err.operation, get_handle());

			set_error(err.ec, err.file());
			pause();
		}
		else if (!m_deferred_file_priorities.empty() && !m_abort)
		{
			auto new_priority = m_file_priority;
			// resize the vector if we have to. The last item in the map has the
			// highest file index.
			auto const max_idx = std::prev(m_deferred_file_priorities.end())->first;
			if (new_priority.end_index() <= max_idx)
			{
				// any unallocated slot is assumed to have the default priority
				new_priority.resize(static_cast<int>(max_idx) + 1, default_priority);
			}
			for (auto const& p : m_deferred_file_priorities)
			{
				file_index_t const index = p.first;
				download_priority_t const prio = p.second;
				new_priority[index] = prio;
			}
			m_deferred_file_priorities.clear();
			prioritize_files(std::move(new_priority));
		}
	}

	void torrent::prioritize_files(aux::vector<download_priority_t, file_index_t> files)
	{
		INVARIANT_CHECK;

		auto new_priority = fix_priorities(std::move(files)
			, valid_metadata() ? &m_torrent_file->files() : nullptr);

		// storage may be NULL during shutdown
		if (m_storage)
		{
			// the update of m_file_priority is deferred until the disk job comes
			// back, but to preserve sanity and consistency, the piece priorities are
			// updated immediately. If, on the off-chance, there's a disk failure, the
			// piece priorities still stay the same, but the file priorities are
			// possibly not fully updated.
			update_piece_priorities(new_priority);

			m_outstanding_file_priority = true;
			ADD_OUTSTANDING_ASYNC("file_priority");
			m_ses.disk_thread().async_set_file_priority(m_storage
				, std::move(new_priority)
				, [self = shared_from_this()] (storage_error const& ec, aux::vector<download_priority_t, file_index_t> p) mutable
				{ self->on_file_priority(ec, std::move(p)); });
		}
		else
		{
			m_file_priority = std::move(new_priority);
		}
	}

	void torrent::set_file_priority(file_index_t const index
		, download_priority_t prio)
	{
		INVARIANT_CHECK;

		// setting file priority on a torrent that doesn't have metadata yet is
		// similar to having passed in file priorities through add_torrent_params.
		// we store the priorities in m_file_priority until we get the metadata
		if (index < file_index_t(0)
			|| (valid_metadata() && index >= m_torrent_file->files().end_file()))
		{
			return;
		}

		prio = aux::clamp(prio, dont_download, top_priority);

		if (m_outstanding_file_priority)
		{
			m_deferred_file_priorities[index] = prio;
			return;
		}

		auto new_priority = m_file_priority;
		if (new_priority.end_index() <= index)
		{
			// any unallocated slot is assumed to have the default priority
			new_priority.resize(static_cast<int>(index) + 1, default_priority);
		}

		new_priority[index] = prio;

		// storage may be nullptr during shutdown
		if (m_storage)
		{
			// the update of m_file_priority is deferred until the disk job comes
			// back, but to preserve sanity and consistency, the piece priorities are
			// updated immediately. If, on the off-chance, there's a disk failure, the
			// piece priorities still stay the same, but the file priorities are
			// possibly not fully updated.
			update_piece_priorities(new_priority);
			m_outstanding_file_priority = true;
			ADD_OUTSTANDING_ASYNC("file_priority");
			m_ses.disk_thread().async_set_file_priority(m_storage
				, std::move(new_priority)
				, [self = shared_from_this()] (storage_error const& ec, aux::vector<download_priority_t, file_index_t> p) mutable
				{ self->on_file_priority(ec, std::move(p)); });
		}
		else
		{
			m_file_priority = std::move(new_priority);
		}
	}

	download_priority_t torrent::file_priority(file_index_t const index) const
	{
		TORRENT_ASSERT_PRECOND(index >= file_index_t(0));
		if (index < file_index_t(0)) return dont_download;

		// if we have metadata, perform additional checks
		if (valid_metadata())
		{
			file_storage const& fs = m_torrent_file->files();
			TORRENT_ASSERT_PRECOND(index < fs.end_file());
			if (index >= fs.end_file()) return dont_download;

			// pad files always have priority 0
			if (fs.pad_file_at(index)) return dont_download;
		}

		// any unallocated slot is assumed to have the default priority
		if (m_file_priority.end_index() <= index) return default_priority;

		return m_file_priority[index];
	}

	void torrent::file_priorities(aux::vector<download_priority_t, file_index_t>* files) const
	{
		INVARIANT_CHECK;

		files->assign(m_file_priority.begin(), m_file_priority.end());

		if (!valid_metadata())
		{
			return;
		}

		files->resize(m_torrent_file->num_files(), default_priority);
	}

	void torrent::update_piece_priorities(
		aux::vector<download_priority_t, file_index_t> const& file_prios)
	{
		INVARIANT_CHECK;

		if (m_torrent_file->num_pieces() == 0) return;

		bool need_update = false;
		std::int64_t position = 0;
		// initialize the piece priorities to 0, then only allow
		// setting higher priorities
		aux::vector<download_priority_t, piece_index_t> pieces(aux::numeric_cast<std::size_t>(
			m_torrent_file->num_pieces()), dont_download);
		file_storage const& fs = m_torrent_file->files();
		for (auto const i : fs.file_range())
		{
			std::int64_t const size = m_torrent_file->files().file_size(i);
			if (size == 0) continue;
			position += size;

			// pad files always have priority 0
			download_priority_t const file_prio
				= fs.pad_file_at(i) ? dont_download
				: i >= file_prios.end_index() ? default_priority
				: file_prios[i];

			if (file_prio == dont_download)
			{
				// the pieces already start out as priority 0, no need to update
				// the pieces vector in this case
				need_update = true;
				continue;
			}

			// mark all pieces of the file with this file's priority
			// but only if the priority is higher than the pieces
			// already set (to avoid problems with overlapping pieces)
			piece_index_t start;
			piece_index_t end;
			std::tie(start, end) = file_piece_range_inclusive(fs, i);

			// if one piece spans several files, we might
			// come here several times with the same start_piece, end_piece
			for (piece_index_t p = start; p < end; ++p)
				pieces[p] = std::max(pieces[p], file_prio);

			need_update = true;
		}
		if (need_update) prioritize_pieces(pieces);
	}

	// this is called when piece priorities have been updated
	// updates the interested flag in peers
	void torrent::update_peer_interest(bool const was_finished)
	{
		for (auto i = begin(); i != end();)
		{
			peer_connection* p = *i;
			// update_interest may disconnect the peer and
			// invalidate the iterator
			++i;
			p->update_interest();
		}

		if (!is_downloading_state(m_state))
		{
#ifndef TORRENT_DISABLE_LOGGING
			debug_log("*** UPDATE_PEER_INTEREST [ skipping, state: %d ]"
				, int(m_state));
#endif
			return;
		}

#ifndef TORRENT_DISABLE_LOGGING
		if (should_log())
		{
			debug_log("*** UPDATE_PEER_INTEREST [ finished: %d was_finished %d ]"
				, is_finished(), was_finished);
		}
#endif

		// the torrent just became finished
		if (!was_finished && is_finished())
		{
			finished();
		}
		else if (was_finished && !is_finished())
		{
			// if we used to be finished, but we aren't anymore
			// we may need to connect to peers again
			resume_download();
		}
	}

	void torrent::replace_trackers(std::vector<announce_entry> const& urls)
	{
		m_trackers.clear();
		std::remove_copy_if(urls.begin(), urls.end(), back_inserter(m_trackers)
			, [](announce_entry const& e) { return e.url.empty(); });

		m_last_working_tracker = -1;
		for (auto& t : m_trackers)
		{
			t.endpoints.clear();
			if (t.source == 0) t.source = announce_entry::source_client;
#if TORRENT_ABI_VERSION == 1
			t.complete_sent = m_complete_sent;
#endif
			for (auto& aep : t.endpoints)
			{
				for (auto& a : aep.info_hashes)
					a.complete_sent = m_complete_sent;
#if TORRENT_ABI_VERSION <= 2
#include "libtorrent/aux_/disable_warnings_push.hpp"
				aep.complete_sent = m_complete_sent;
#include "libtorrent/aux_/disable_warnings_pop.hpp"
#endif
			}
		}

		if (settings().get_bool(settings_pack::prefer_udp_trackers))
			prioritize_udp_trackers();

		if (!m_trackers.empty()) announce_with_tracker();

		set_need_save_resume();
	}

	void torrent::prioritize_udp_trackers()
	{
		// look for udp-trackers
		for (auto i = m_trackers.begin(), end(m_trackers.end()); i != end; ++i)
		{
			if (i->url.substr(0, 6) != "udp://") continue;
			// now, look for trackers with the same hostname
			// that is has higher priority than this one
			// if we find one, swap with the udp-tracker
			error_code ec;
			std::string udp_hostname;
			using std::ignore;
			std::tie(ignore, ignore, udp_hostname, ignore, ignore)
				= parse_url_components(i->url, ec);
			for (auto j = m_trackers.begin(); j != i; ++j)
			{
				std::string hostname;
				std::tie(ignore, ignore, hostname, ignore, ignore)
					= parse_url_components(j->url, ec);
				if (hostname != udp_hostname) continue;
				if (j->url.substr(0, 6) == "udp://") continue;
				using std::swap;
				using std::iter_swap;
				swap(i->tier, j->tier);
				iter_swap(i, j);
				break;
			}
		}
	}

	bool torrent::add_tracker(announce_entry const& url)
	{
		if(auto k = find_tracker(url.url))
		{
			k->source |= url.source;
			return false;
		}
		auto k = std::upper_bound(m_trackers.begin(), m_trackers.end(), url
			, [] (announce_entry const& lhs, announce_entry const& rhs)
			{ return lhs.tier < rhs.tier; });
		if (k - m_trackers.begin() < m_last_working_tracker) ++m_last_working_tracker;
		k = m_trackers.insert(k, url);
		if (k->source == 0) k->source = announce_entry::source_client;
		if (m_announcing && !m_trackers.empty()) announce_with_tracker();
		return true;
	}

	bool torrent::choke_peer(peer_connection& c)
	{
		INVARIANT_CHECK;

		TORRENT_ASSERT(!c.is_choked());
		TORRENT_ASSERT(!c.ignore_unchoke_slots());
		TORRENT_ASSERT(m_num_uploads > 0);
		if (!c.send_choke()) return false;
		--m_num_uploads;
		state_updated();
		return true;
	}

	bool torrent::unchoke_peer(peer_connection& c, bool optimistic)
	{
		INVARIANT_CHECK;

		TORRENT_ASSERT(!m_graceful_pause_mode);
		TORRENT_ASSERT(c.is_choked());
		TORRENT_ASSERT(!c.ignore_unchoke_slots());
		// when we're unchoking the optimistic slots, we might
		// exceed the limit temporarily while we're iterating
		// over the peers
		if (m_num_uploads >= m_max_uploads && !optimistic) return false;
		if (!c.send_unchoke()) return false;
		++m_num_uploads;
		state_updated();
		return true;
	}

	void torrent::trigger_unchoke() noexcept
	{
		m_ses.trigger_unchoke();
	}

	void torrent::trigger_optimistic_unchoke() noexcept
	{
		m_ses.trigger_optimistic_unchoke();
	}

	void torrent::cancel_block(piece_block block)
	{
		INVARIANT_CHECK;

		for (auto p : m_connections)
		{
			TORRENT_INCREMENT(m_iterating_connections);
			p->cancel_request(block);
		}
	}

#ifdef TORRENT_SSL_PEERS
	namespace {
		std::string password_callback(int length, boost::asio::ssl::context::password_purpose p
			, std::string pw)
		{
			TORRENT_UNUSED(length);

			if (p != boost::asio::ssl::context::for_reading) return "";
			return pw;
		}
	}

	// certificate is a filename to a .pem file which is our
	// certificate. The certificate must be signed by the root
	// cert of the torrent file. any peer we connect to or that
	// connect to use must present a valid certificate signed
	// by the torrent root cert as well
	void torrent::set_ssl_cert(std::string const& certificate
		, std::string const& private_key
		, std::string const& dh_params
		, std::string const& passphrase)
	{
		if (!m_ssl_ctx)
		{
			if (alerts().should_post<torrent_error_alert>())
				alerts().emplace_alert<torrent_error_alert>(get_handle()
					, errors::not_an_ssl_torrent, "");
			return;
		}

		using boost::asio::ssl::context;
		error_code ec;
		m_ssl_ctx->set_password_callback(std::bind(&password_callback, _1, _2, passphrase), ec);
		if (ec)
		{
			if (alerts().should_post<torrent_error_alert>())
				alerts().emplace_alert<torrent_error_alert>(get_handle(), ec, "");
		}
		m_ssl_ctx->use_certificate_file(certificate, context::pem, ec);
		if (ec)
		{
			if (alerts().should_post<torrent_error_alert>())
				alerts().emplace_alert<torrent_error_alert>(get_handle(), ec, certificate);
		}
#ifndef TORRENT_DISABLE_LOGGING
		if (should_log())
			debug_log("*** use certificate file: %s", ec.message().c_str());
#endif
		m_ssl_ctx->use_private_key_file(private_key, context::pem, ec);
		if (ec)
		{
			if (alerts().should_post<torrent_error_alert>())
				alerts().emplace_alert<torrent_error_alert>(get_handle(), ec, private_key);
		}
#ifndef TORRENT_DISABLE_LOGGING
		if (should_log())
			debug_log("*** use private key file: %s", ec.message().c_str());
#endif
		m_ssl_ctx->use_tmp_dh_file(dh_params, ec);
		if (ec)
		{
			if (alerts().should_post<torrent_error_alert>())
				alerts().emplace_alert<torrent_error_alert>(get_handle(), ec, dh_params);
		}
#ifndef TORRENT_DISABLE_LOGGING
		if (should_log())
			debug_log("*** use DH file: %s", ec.message().c_str());
#endif
	}

	void torrent::set_ssl_cert_buffer(std::string const& certificate
		, std::string const& private_key
		, std::string const& dh_params)
	{
		if (!m_ssl_ctx) return;

		boost::asio::const_buffer certificate_buf(certificate.c_str(), certificate.size());

		using boost::asio::ssl::context;
		error_code ec;
		m_ssl_ctx->use_certificate(certificate_buf, context::pem, ec);
		if (ec)
		{
			if (alerts().should_post<torrent_error_alert>())
				alerts().emplace_alert<torrent_error_alert>(get_handle(), ec, "[certificate]");
		}

		boost::asio::const_buffer private_key_buf(private_key.c_str(), private_key.size());
		m_ssl_ctx->use_private_key(private_key_buf, context::pem, ec);
		if (ec)
		{
			if (alerts().should_post<torrent_error_alert>())
				alerts().emplace_alert<torrent_error_alert>(get_handle(), ec, "[private key]");
		}

		boost::asio::const_buffer dh_params_buf(dh_params.c_str(), dh_params.size());
		m_ssl_ctx->use_tmp_dh(dh_params_buf, ec);
		if (ec)
		{
			if (alerts().should_post<torrent_error_alert>())
				alerts().emplace_alert<torrent_error_alert>(get_handle(), ec, "[dh params]");
		}
	}

#endif

	void torrent::on_exception(std::exception const&)
	{
		set_error(errors::no_memory, torrent_status::error_file_none);
	}

	void torrent::on_error(error_code const& ec)
	{
		set_error(ec, torrent_status::error_file_none);
	}

	void torrent::remove_connection(peer_connection const* p)
	{
		TORRENT_ASSERT(m_iterating_connections == 0);
		auto const i = sorted_find(m_connections, p);
		if (i != m_connections.end())
			m_connections.erase(i);
	}

	void torrent::remove_peer(std::shared_ptr<peer_connection> p) noexcept
	{
		TORRENT_ASSERT(p);
		TORRENT_ASSERT(is_single_thread());
		TORRENT_ASSERT(std::count(m_peers_to_disconnect.begin()
			, m_peers_to_disconnect.end(), p) == 0);

		auto it = m_outgoing_pids.find(p->our_pid());
		if (it != m_outgoing_pids.end())
		{
			m_outgoing_pids.erase(it);
		}

		// only schedule the peer for actual removal if in fact
		// we can be sure peer_connection will be kept alive until
		// the deferred function is called. If a peer_connection
		// has not associated torrent, the session_impl object may
		// remove it at any time, which may be while the non-owning
		// pointer in m_peers_to_disconnect (if added to it) is
		// waiting for the deferred function to be called.
		//
		// one example of this situation is if for example, this
		// function is called from the attach_peer path and fail to
		// do so because of too many connections.
		bool const is_attached = p->associated_torrent().lock().get() == this;
		if (is_attached)
		{
			std::weak_ptr<torrent> weak_t = shared_from_this();
			TORRENT_ASSERT_VAL(m_peers_to_disconnect.capacity() > m_peers_to_disconnect.size()
				, m_peers_to_disconnect.capacity());
			m_peers_to_disconnect.push_back(p);

			using deferred_handler_type = aux::handler<
				torrent
				, decltype(&torrent::on_remove_peers)
				, &torrent::on_remove_peers
				, &torrent::on_error
				, &torrent::on_exception
				, decltype(m_deferred_handler_storage)
				, &torrent::m_deferred_handler_storage
				>;
			static_assert(sizeof(deferred_handler_type) == sizeof(std::shared_ptr<peer_connection>)
				, "deferred handler does not have the expected size");
			m_deferred_disconnect.post_deferred(m_ses.get_context(), deferred_handler_type(shared_from_this()));
		}
		else
		{
			// if the peer was inserted in m_connections but instructed to
			// be removed from this torrent, just remove it from it, see
			// attach_peer logic.
			remove_connection(p.get());
		}

		torrent_peer* pp = p->peer_info_struct();
		if (ready_for_connections())
		{
			TORRENT_ASSERT(p->associated_torrent().lock().get() == nullptr
				|| p->associated_torrent().lock().get() == this);

			if (has_picker())
			{
				if (p->is_seed())
				{
					m_picker->dec_refcount_all(pp);
				}
				else
				{
					auto const& pieces = p->get_bitfield();
					TORRENT_ASSERT(pieces.count() <= pieces.size());
					m_picker->dec_refcount(pieces, pp);
				}
			}
		}

		if (!p->is_choked() && !p->ignore_unchoke_slots())
		{
			--m_num_uploads;
			trigger_unchoke();
		}

		if (pp)
		{
			if (pp->optimistically_unchoked)
			{
				pp->optimistically_unchoked = false;
				m_stats_counters.inc_stats_counter(
					counters::num_peers_up_unchoked_optimistic, -1);
				trigger_optimistic_unchoke();
			}

			TORRENT_ASSERT(pp->prev_amount_upload == 0);
			TORRENT_ASSERT(pp->prev_amount_download == 0);
			pp->prev_amount_download += aux::numeric_cast<std::uint32_t>(p->statistics().total_payload_download() >> 10);
			pp->prev_amount_upload += aux::numeric_cast<std::uint32_t>(p->statistics().total_payload_upload() >> 10);

			// only decrement the seed count if the peer completed attaching to the torrent
			// otherwise the seed count did not get incremented for this peer
			if (is_attached && pp->seed)
			{
				TORRENT_ASSERT(m_num_seeds > 0);
				--m_num_seeds;
			}

			if (pp->connection && m_peer_list)
			{
				torrent_state st = get_peer_list_state();
				m_peer_list->connection_closed(*p, m_ses.session_time(), &st);
				peers_erased(st.erased);
			}
		}

		p->set_peer_info(nullptr);

		update_want_peers();
		update_want_tick();
	}

	void torrent::on_remove_peers() noexcept
	{
		TORRENT_ASSERT(is_single_thread());
		INVARIANT_CHECK;

#if TORRENT_USE_ASSERTS
		auto const num = m_peers_to_disconnect.size();
#endif
		for (auto const& p : m_peers_to_disconnect)
		{
			TORRENT_ASSERT(p);
			TORRENT_ASSERT(p->associated_torrent().lock().get() == this);

			remove_connection(p.get());
			m_ses.close_connection(p.get());
		}
		TORRENT_ASSERT_VAL(m_peers_to_disconnect.size() == num, m_peers_to_disconnect.size() - num);
		m_peers_to_disconnect.clear();

		if (m_graceful_pause_mode && m_connections.empty())
		{
			// we're in graceful pause mode and this was the last peer we
			// disconnected. This will clear the graceful_pause_mode and post the
			// torrent_paused_alert.
			TORRENT_ASSERT(is_paused());

			// this will post torrent_paused alert
			set_paused(true);
		}

		update_want_peers();
		update_want_tick();
	}

	void torrent::remove_web_seed_iter(std::list<web_seed_t>::iterator web)
	{
		if (web->resolving)
		{
			web->removed = true;
		}
		else
		{
#ifndef TORRENT_DISABLE_LOGGING
			debug_log("removing web seed: \"%s\"", web->url.c_str());
#endif

			auto* peer = static_cast<peer_connection*>(web->peer_info.connection);
			if (peer != nullptr)
			{
				// if we have a connection for this web seed, we also need to
				// disconnect it and clear its reference to the peer_info object
				// that's part of the web_seed_t we're about to remove
				TORRENT_ASSERT(peer->m_in_use == 1337);
				peer->disconnect(boost::asio::error::operation_aborted, operation_t::bittorrent);
				peer->set_peer_info(nullptr);
			}
			if (has_picker()) picker().clear_peer(&web->peer_info);

			m_web_seeds.erase(web);
		}

		update_want_tick();
	}

	void torrent::connect_to_url_seed(std::list<web_seed_t>::iterator web)
	{
		TORRENT_ASSERT(is_single_thread());
		INVARIANT_CHECK;

		TORRENT_ASSERT(!web->resolving);
		if (web->resolving) return;

		if (num_peers() >= int(m_max_connections)
			|| m_ses.num_connections() >= settings().get_int(settings_pack::connections_limit))
			return;

		std::string protocol;
		std::string auth;
		std::string hostname;
		int port;
		std::string path;
		error_code ec;
		std::tie(protocol, auth, hostname, port, path)
			= parse_url_components(web->url, ec);
		if (port == -1)
		{
			port = protocol == "http" ? 80 : 443;
		}

		if (ec)
		{
#ifndef TORRENT_DISABLE_LOGGING
			if (should_log())
				debug_log("failed to parse web seed url: %s", ec.message().c_str());
#endif
			if (m_ses.alerts().should_post<url_seed_alert>())
			{
				m_ses.alerts().emplace_alert<url_seed_alert>(get_handle()
					, web->url, ec);
			}
			// never try it again
			remove_web_seed_iter(web);
			return;
		}

		if (web->peer_info.banned)
		{
#ifndef TORRENT_DISABLE_LOGGING
			debug_log("banned web seed: %s", web->url.c_str());
#endif
			if (m_ses.alerts().should_post<url_seed_alert>())
			{
				m_ses.alerts().emplace_alert<url_seed_alert>(get_handle(), web->url
					, libtorrent::errors::peer_banned);
			}
			// never try it again
			remove_web_seed_iter(web);
			return;
		}

#ifdef TORRENT_USE_OPENSSL
		if (protocol != "http" && protocol != "https")
#else
		if (protocol != "http")
#endif
		{
			if (m_ses.alerts().should_post<url_seed_alert>())
			{
				m_ses.alerts().emplace_alert<url_seed_alert>(get_handle(), web->url, errors::unsupported_url_protocol);
			}
			// never try it again
			remove_web_seed_iter(web);
			return;
		}

		if (hostname.empty())
		{
			if (m_ses.alerts().should_post<url_seed_alert>())
			{
				m_ses.alerts().emplace_alert<url_seed_alert>(get_handle(), web->url
					, errors::invalid_hostname);
			}
			// never try it again
			remove_web_seed_iter(web);
			return;
		}

		if (port == 0)
		{
			if (m_ses.alerts().should_post<url_seed_alert>())
			{
				m_ses.alerts().emplace_alert<url_seed_alert>(get_handle(), web->url
					, errors::invalid_port);
			}
			// never try it again
			remove_web_seed_iter(web);
			return;
		}

		if (m_ses.get_port_filter().access(std::uint16_t(port)) & port_filter::blocked)
		{
			if (m_ses.alerts().should_post<url_seed_alert>())
			{
				m_ses.alerts().emplace_alert<url_seed_alert>(get_handle()
					, web->url, errors::port_blocked);
			}
			// never try it again
			remove_web_seed_iter(web);
			return;
		}

		if (!web->endpoints.empty())
		{
			connect_web_seed(web, web->endpoints.front());
			return;
		}

		aux::proxy_settings const& ps = m_ses.proxy();
		if ((ps.type == settings_pack::http
			|| ps.type == settings_pack::http_pw)
			&& ps.proxy_peer_connections)
		{
#ifndef TORRENT_DISABLE_LOGGING
			debug_log("resolving proxy for web seed: %s", web->url.c_str());
#endif

			std::uint16_t const proxy_port = ps.port;

			// use proxy
			web->resolving = true;
			m_ses.get_resolver().async_resolve(ps.hostname, resolver_interface::abort_on_shutdown
				, [self = shared_from_this(), web, proxy_port](error_code const& e, std::vector<address> const& addrs)
				{ self->wrap(&torrent::on_proxy_name_lookup, e, addrs, web, proxy_port); });
		}
		else if (ps.proxy_hostnames
			&& (ps.type == settings_pack::socks5
				|| ps.type == settings_pack::socks5_pw)
			&& ps.proxy_peer_connections)
		{
			connect_web_seed(web, {address(), std::uint16_t(port)});
		}
		else
		{
#ifndef TORRENT_DISABLE_LOGGING
			debug_log("resolving web seed: \"%s\" %s", hostname.c_str(), web->url.c_str());
#endif

			auto self = shared_from_this();
			web->resolving = true;

			m_ses.get_resolver().async_resolve(hostname, resolver_interface::abort_on_shutdown
				, [self, web, port](error_code const& e, std::vector<address> const& addrs)
				{
					self->wrap(&torrent::on_name_lookup, e, addrs, port, web);
				});
		}
	}

	void torrent::on_proxy_name_lookup(error_code const& e
		, std::vector<address> const& addrs
		, std::list<web_seed_t>::iterator web, int port) try
	{
		TORRENT_ASSERT(is_single_thread());

		INVARIANT_CHECK;

		TORRENT_ASSERT(web->resolving);
#ifndef TORRENT_DISABLE_LOGGING
		debug_log("completed resolve proxy hostname for: %s", web->url.c_str());
		if (e && should_log())
			debug_log("proxy name lookup error: %s", e.message().c_str());
#endif
		web->resolving = false;

		if (web->removed)
		{
#ifndef TORRENT_DISABLE_LOGGING
			debug_log("removed web seed");
#endif
			remove_web_seed_iter(web);
			return;
		}

		if (m_abort) return;

		if (e || addrs.empty())
		{
			if (m_ses.alerts().should_post<url_seed_alert>())
			{
				m_ses.alerts().emplace_alert<url_seed_alert>(get_handle()
					, web->url, e);
			}

			// the name lookup failed for the http host. Don't try
			// this host again
			remove_web_seed_iter(web);
			return;
		}

		if (m_ses.is_aborted()) return;

		if (num_peers() >= int(m_max_connections)
			|| m_ses.num_connections() >= settings().get_int(settings_pack::connections_limit))
			return;

		tcp::endpoint a(addrs[0], std::uint16_t(port));

		std::string hostname;
		error_code ec;
		std::string protocol;
		std::tie(protocol, std::ignore, hostname, port, std::ignore)
			= parse_url_components(web->url, ec);
		if (port == -1) port = protocol == "http" ? 80 : 443;

		if (ec)
		{
			if (m_ses.alerts().should_post<url_seed_alert>())
			{
				m_ses.alerts().emplace_alert<url_seed_alert>(get_handle()
					, web->url, ec);
			}
			remove_web_seed_iter(web);
			return;
		}

		if (m_ip_filter && m_ip_filter->access(a.address()) & ip_filter::blocked)
		{
			if (m_ses.alerts().should_post<peer_blocked_alert>())
				m_ses.alerts().emplace_alert<peer_blocked_alert>(get_handle()
					, a, peer_blocked_alert::ip_filter);
			return;
		}

		auto self = shared_from_this();
		web->resolving = true;
		m_ses.get_resolver().async_resolve(hostname, resolver_interface::abort_on_shutdown
			, [self, web, port](error_code const& err, std::vector<address> const& addr)
			{
				self->wrap(&torrent::on_name_lookup, err, addr, port, web);
			});
	}
	catch (...) { handle_exception(); }

	void torrent::on_name_lookup(error_code const& e
		, std::vector<address> const& addrs
		, int const port
		, std::list<web_seed_t>::iterator web) try
	{
		TORRENT_ASSERT(is_single_thread());

		INVARIANT_CHECK;

		TORRENT_ASSERT(web->resolving);
#ifndef TORRENT_DISABLE_LOGGING
		debug_log("completed resolve: %s", web->url.c_str());
#endif
		web->resolving = false;
		if (web->removed)
		{
#ifndef TORRENT_DISABLE_LOGGING
			debug_log("removed web seed");
#endif
			remove_web_seed_iter(web);
			return;
		}

		if (m_abort) return;

		if (e || addrs.empty())
		{
			if (m_ses.alerts().should_post<url_seed_alert>())
				m_ses.alerts().emplace_alert<url_seed_alert>(get_handle(), web->url, e);
#ifndef TORRENT_DISABLE_LOGGING
			if (should_log())
			{
				debug_log("*** HOSTNAME LOOKUP FAILED: %s: (%d) %s"
					, web->url.c_str(), e.value(), e.message().c_str());
			}
#endif

			// unavailable, retry in `settings_pack::web_seed_name_lookup_retry` seconds
			web->retry = aux::time_now32()
			+ seconds32(settings().get_int(settings_pack::web_seed_name_lookup_retry));
			return;
		}

		for (auto const& addr : addrs)
		{
			// fill in the peer struct's address field
			web->endpoints.emplace_back(addr, std::uint16_t(port));

#ifndef TORRENT_DISABLE_LOGGING
			if (should_log())
				debug_log("  -> %s", print_endpoint(tcp::endpoint(addr, std::uint16_t(port))).c_str());
#endif
		}

		if (num_peers() >= int(m_max_connections)
			|| m_ses.num_connections() >= settings().get_int(settings_pack::connections_limit))
			return;

		connect_web_seed(web, web->endpoints.front());
	}
	catch (...) { handle_exception(); }

	void torrent::connect_web_seed(std::list<web_seed_t>::iterator web, tcp::endpoint a)
	{
		INVARIANT_CHECK;

		TORRENT_ASSERT(is_single_thread());
		if (m_abort) return;

		if (m_ip_filter && m_ip_filter->access(a.address()) & ip_filter::blocked)
		{
			if (m_ses.alerts().should_post<peer_blocked_alert>())
				m_ses.alerts().emplace_alert<peer_blocked_alert>(get_handle()
					, a, peer_blocked_alert::ip_filter);
			return;
		}

		TORRENT_ASSERT(!web->resolving);
		TORRENT_ASSERT(web->peer_info.connection == nullptr);

		if (aux::is_v4(a))
		{
			web->peer_info.addr = a.address().to_v4();
			web->peer_info.port = a.port();
		}

		if (is_paused()) return;
		if (m_ses.is_aborted()) return;
		if (is_upload_only()) return;

		// this web seed may have redirected all files to other URLs, leaving it
		// having no file left, and there's no longer any point in connecting to
		// it.
		if (!web->have_files.empty()
			&& web->have_files.none_set()) return;

		void* userdata = nullptr;
#ifdef TORRENT_USE_OPENSSL
		const bool ssl = string_begins_no_case("https://", web->url.c_str());
		if (ssl)
		{
#ifdef TORRENT_SSL_PEERS
			userdata = m_ssl_ctx.get();
#endif
			if (!userdata) userdata = m_ses.ssl_ctx();
		}
#endif
		aux::socket_type s = instantiate_connection(m_ses.get_context()
			, m_ses.proxy(), userdata, nullptr, true, false);

		if (boost::get<http_stream>(&s))
		{
			// the web seed connection will talk immediately to
			// the proxy, without requiring CONNECT support
			boost::get<http_stream>(s).set_no_connect(true);
		}

		std::string hostname;
		error_code ec;
		using std::ignore;
		std::tie(ignore, ignore, hostname, ignore, ignore)
			= parse_url_components(web->url, ec);
		if (ec)
		{
			if (m_ses.alerts().should_post<url_seed_alert>())
				m_ses.alerts().emplace_alert<url_seed_alert>(get_handle(), web->url, ec);
			return;
		}

		bool const is_ip = aux::is_ip_address(hostname);
		if (is_ip) a.address(make_address(hostname, ec));
		bool const proxy_hostnames = settings().get_bool(settings_pack::proxy_hostnames)
			&& !is_ip;

		if (proxy_hostnames
			&& (boost::get<socks5_stream>(&s)
#ifdef TORRENT_USE_OPENSSL
				|| boost::get<ssl_stream<socks5_stream>>(&s)
#endif
				))
		{
			// we're using a socks proxy and we're resolving
			// hostnames through it
			socks5_stream& str =
#ifdef TORRENT_USE_OPENSSL
				ssl ? boost::get<ssl_stream<socks5_stream>>(s).next_layer() :
#endif
			boost::get<socks5_stream>(s);

			str.set_dst_name(hostname);
		}

		setup_ssl_hostname(s, hostname, ec);
		if (ec)
		{
			if (m_ses.alerts().should_post<url_seed_alert>())
				m_ses.alerts().emplace_alert<url_seed_alert>(get_handle(), web->url, ec);
			return;
		}

		peer_connection_args pack{
			&m_ses
			, &settings()
			, &m_ses.stats_counters()
			, &m_ses.disk_thread()
			, &m_ses.get_context()
			, shared_from_this()
			, std::move(s)
			, a
			, &web->peer_info
			, aux::generate_peer_id(settings())
		};

		std::shared_ptr<peer_connection> c;
		if (web->type == web_seed_entry::url_seed)
		{
			c = std::make_shared<web_peer_connection>(pack, *web);
		}
		else if (web->type == web_seed_entry::http_seed)
		{
			c = std::make_shared<http_seed_connection>(pack, *web);
		}
		if (!c) return;

#if TORRENT_USE_ASSERTS
		c->m_in_constructor = false;
#endif

#ifndef TORRENT_DISABLE_EXTENSIONS
		for (auto const& ext : m_extensions)
		{
			std::shared_ptr<peer_plugin>
				pp(ext->new_connection(peer_connection_handle(c->self())));
			if (pp) c->add_extension(pp);
		}
#endif

		TORRENT_ASSERT(!c->m_in_constructor);
		// add the newly connected peer to this torrent's peer list
		TORRENT_ASSERT(m_iterating_connections == 0);

		// we don't want to have to allocate memory to disconnect this peer, so
		// make sure there's enough memory allocated in the deferred_disconnect
		// list up-front
		m_peers_to_disconnect.reserve(m_connections.size() + 1);

		sorted_insert(m_connections, c.get());
		update_want_peers();
		update_want_tick();
		m_ses.insert_peer(c);

		if (web->peer_info.seed)
		{
			TORRENT_ASSERT(m_num_seeds < 0xffff);
			++m_num_seeds;
		}

		TORRENT_ASSERT(!web->peer_info.connection);
		web->peer_info.connection = c.get();
#if TORRENT_USE_ASSERTS
		web->peer_info.in_use = true;
#endif

		c->add_stat(std::int64_t(web->peer_info.prev_amount_download) << 10
			, std::int64_t(web->peer_info.prev_amount_upload) << 10);
		web->peer_info.prev_amount_download = 0;
		web->peer_info.prev_amount_upload = 0;
#ifndef TORRENT_DISABLE_LOGGING
		if (should_log())
		{
			debug_log("web seed connection started: [%s] %s"
				, print_endpoint(a).c_str(), web->url.c_str());
		}
#endif

		c->start();

		if (c->is_disconnecting()) return;

#ifndef TORRENT_DISABLE_LOGGING
		debug_log("START queue peer [%p] (%d)", static_cast<void*>(c.get())
			, num_peers());
#endif
	}

	hash_request torrent::pick_hashes(peer_connection* peer)
	{
		need_hash_picker();
		if (!m_hash_picker) return {};
		return m_hash_picker->pick_hashes(peer->get_bitfield());
	}

	std::vector<sha256_hash> torrent::get_hashes(hash_request const& req) const
	{
		TORRENT_ASSERT(m_torrent_file->is_valid());
		if (!m_torrent_file->is_valid()) return {};
		TORRENT_ASSERT(validate_hash_request(req, m_torrent_file->files()));

		auto const& f = m_torrent_file->file_merkle_tree(req.file);

		// given the full size of the tree, half of it, rounded up, are leaf nodes
		int const base_layer_idx = merkle_num_layers(
			aux::numeric_cast<int>((f.size() + 1) / 2))
			- req.base;
		int const base_start_idx = merkle_to_flat_index(base_layer_idx, req.index);

		int layer_start_idx = base_start_idx;

		std::vector<sha256_hash> ret;

		for (int i = 0; i < req.count; ++i)
		{
			if (f[layer_start_idx + i].is_all_zeros())
				return {};
			ret.push_back(f[layer_start_idx + i]);
		}

		// the number of layers up the tree which can be computed from the base layer hashes
		// subtract one because the base layer doesn't count
		int const base_tree_layers = merkle_num_layers(merkle_num_leafs(req.count)) - 1;
		int const proof_layers = req.proof_layers;

		for (int i = 0; i < proof_layers; ++i)
		{
			layer_start_idx = merkle_get_parent(layer_start_idx);

			// if this assert fire, the requester set proof_layers too high
			// and it wasn't correctly validated
			TORRENT_ASSERT(layer_start_idx > 0);

			if (i >= base_tree_layers)
			{
				int const sibling = merkle_get_sibling(layer_start_idx);

				if (f[layer_start_idx].is_all_zeros()
					|| f[sibling].is_all_zeros())
					return {};

				ret.push_back(f[sibling]);
			}
		}

		return ret;
	}

	bool torrent::add_hashes(hash_request const& req, span<sha256_hash> hashes)
	{
		need_hash_picker();
		if (!m_hash_picker) return true;
		add_hashes_result result = m_hash_picker->add_hashes(req, hashes);
		TORRENT_ASSERT(!(!result.hash_failed.empty() && result.valid));
		for (auto& p : result.hash_failed)
		{
			if (torrent_file().info_hash().has_v1() && have_piece(p.first))
			{
				set_error(errors::torrent_inconsistent_hashes, torrent_status::error_file_none);
				pause();
				return result.valid;
			}

			TORRENT_ASSERT(!have_piece(p.first));

			// the piece may not have been downloaded in this session
			// it should be open for downloading so nothing needs to be done here
			if (!m_picker || !m_picker->is_downloading(p.first)) continue;
			piece_failed(p.first, std::move(p.second));
		}
		for (piece_index_t p : result.hash_passed)
		{
			if (torrent_file().info_hash().has_v1() && !have_piece(p))
			{
				set_error(errors::torrent_inconsistent_hashes, torrent_status::error_file_none);
				pause();
				return result.valid;
			}

			if (m_picker && m_picker->is_downloading(p) && m_picker->is_piece_finished(p)
				&& !m_picker->is_hashing(p))
			{
				piece_passed(p);
			}
		}
		return result.valid;
	}

	void torrent::hashes_rejected(hash_request const& req)
	{
		if (!m_hash_picker) return;
		m_hash_picker->hashes_rejected(req);
		// we need to poke all of the v2 peers in case there are no other
		// outstanding hash requests
		for (auto peer : m_connections)
		{
			if (peer->type() != connection_type::bittorrent) continue;
			auto* const btpeer = static_cast<bt_peer_connection*>(peer);
			btpeer->maybe_send_hash_request();
		}
	}

	void torrent::verify_block_hashes(piece_index_t index)
	{
		need_hash_picker();
		if (!m_hash_picker) return;
#ifndef TORRENT_DISABLE_LOGGING
		if (should_log())
		{
			debug_log("Piece %d hash failure, requesting block hashes", int(index));
		}
#endif
		m_hash_picker->verify_block_hashes(index);
	}

	std::shared_ptr<const torrent_info> torrent::get_torrent_copy()
	{
		if (!m_torrent_file->is_valid()) return {};
		return m_torrent_file;
	}

	void torrent::write_resume_data(add_torrent_params& ret) const
	{
		ret.version = LIBTORRENT_VERSION_NUM;
		ret.storage_mode = storage_mode();
		ret.total_uploaded = m_total_uploaded;
		ret.total_downloaded = m_total_downloaded;

		// cast to seconds in case that internal values doesn't have ratio<1>
		ret.active_time = static_cast<int>(total_seconds(active_time()));
		ret.finished_time = static_cast<int>(total_seconds(finished_time()));
		ret.seeding_time = static_cast<int>(total_seconds(seeding_time()));
		ret.last_seen_complete = m_last_seen_complete;
		ret.last_upload = std::time_t(total_seconds(m_last_upload.time_since_epoch()));
		ret.last_download = std::time_t(total_seconds(m_last_download.time_since_epoch()));

		ret.num_complete = m_complete;
		ret.num_incomplete = m_incomplete;
		ret.num_downloaded = m_downloaded;

		ret.flags = torrent_flags_t{};
		if (m_sequential_download) ret.flags |= torrent_flags::sequential_download;
		if (m_seed_mode ) ret.flags |= torrent_flags::seed_mode;
		if (m_super_seeding ) ret.flags |= torrent_flags::super_seeding;
		if (is_torrent_paused()) ret.flags |= torrent_flags::paused;
		if (m_auto_managed ) ret.flags |= torrent_flags::auto_managed;
		if (m_stop_when_ready) ret.flags |= torrent_flags::stop_when_ready;

		ret.added_time = m_added_time;
		ret.completed_time = m_completed_time;

		ret.save_path = m_save_path;

		ret.info_hash = torrent_file().info_hash();

		if (valid_metadata())
		{
			if (m_magnet_link || (m_save_resume_flags & torrent_handle::save_info_dict))
			{
				ret.ti = m_torrent_file;
			}
		}

		// if this torrent is a seed, we won't have a piece picker
		// if we don't have anything, we may also not have a picker
		// in either case; there will be no half-finished pieces.
		if (has_picker())
		{
			int const num_blocks_per_piece = torrent_file().piece_length() / block_size();

			std::vector<piece_picker::downloading_piece> const q
				= m_picker->get_download_queue();

			// info for each unfinished piece
			for (auto const& dp : q)
			{
				if (dp.finished == 0) continue;

				bitfield bitmask;
				bitmask.resize(num_blocks_per_piece, false);

				auto const info = m_picker->blocks_for_piece(dp);
				for (int i = 0; i < int(info.size()); ++i)
				{
					if (info[i].state == piece_picker::block_info::state_finished)
						bitmask.set_bit(i);
				}
				ret.unfinished_pieces.emplace(dp.index, std::move(bitmask));
			}
		}

		// save trackers
		for (auto const& tr : m_trackers)
		{
			ret.trackers.push_back(tr.url);
			ret.tracker_tiers.push_back(tr.tier);
		}

		// save web seeds
		for (auto const& ws : m_web_seeds)
		{
			if (ws.removed || ws.ephemeral) continue;
			if (ws.type == web_seed_entry::url_seed)
				ret.url_seeds.push_back(ws.url);
			else if (ws.type == web_seed_entry::http_seed)
				ret.http_seeds.push_back(ws.url);
		}

		// write have bitmask
		// the pieces string has one byte per piece. Each
		// byte is a bitmask representing different properties
		// for the piece
		// bit 0: set if we have the piece
		// bit 1: set if we have verified the piece (in seed mode)
		bool const is_checking = state() == torrent_status::checking_files;

		// if we are checking, only save the have_pieces bitfield up to the piece
		// we have actually checked. This allows us to resume the checking when we
		// load this torrent up again. If we have not completed checking nor is
		// currently checking, don't save any pieces from the have_pieces
		// bitfield.
		piece_index_t const max_piece
			= is_checking ? m_num_checked_pieces
			: m_files_checked ? m_torrent_file->end_piece()
			: piece_index_t(0);

		TORRENT_ASSERT(ret.have_pieces.empty());
		if (max_piece > piece_index_t(0))
		{
			if (is_seed())
			{
				ret.have_pieces.resize(static_cast<int>(max_piece), true);
			}
			else if (has_picker())
			{
				ret.have_pieces.resize(static_cast<int>(max_piece), false);
				for (auto const i : ret.have_pieces.range())
					if (m_picker->have_piece(i)) ret.have_pieces.set_bit(i);
			}

			if (m_seed_mode)
				ret.verified_pieces = m_verified;
		}

		// write renamed files
		if (&m_torrent_file->files() != &m_torrent_file->orig_files()
			&& m_torrent_file->files().num_files() == m_torrent_file->orig_files().num_files())
		{
			file_storage const& fs = m_torrent_file->files();
			file_storage const& orig_fs = m_torrent_file->orig_files();
			for (auto const i : fs.file_range())
			{
				if (fs.file_path(i) != orig_fs.file_path(i))
					ret.renamed_files[i] = fs.file_path(i);
			}
		}

		// write local peers
		std::vector<torrent_peer const*> deferred_peers;
		if (m_peer_list)
		{
			for (auto p : *m_peer_list)
			{
#if TORRENT_USE_I2P
				if (p->is_i2p_addr) continue;
#endif
				if (p->banned)
				{
					ret.banned_peers.push_back(p->ip());
					continue;
				}

				// we cannot save remote connection
				// since we don't know their listen port
				// unless they gave us their listen port
				// through the extension handshake
				// so, if the peer is not connectable (i.e. we
				// don't know its listen port) or if it has
				// been banned, don't save it.
				if (!p->connectable) continue;

				// don't save peers that don't work
				if (int(p->failcount) > 0) continue;

				// don't save peers that appear to send corrupt data
				if (int(p->trust_points) < 0) continue;

				if (p->last_connected == 0)
				{
					// we haven't connected to this peer. It might still
					// be useful to save it, but only save it if we
					// don't have enough peers that we actually did connect to
					if (int(deferred_peers.size()) < 100)
						deferred_peers.push_back(p);
					continue;
				}

				ret.peers.push_back(p->ip());
			}
		}

		// if we didn't save 100 peers, fill in with second choice peers
		if (int(ret.peers.size()) < 100)
		{
			aux::random_shuffle(deferred_peers);
			for (auto const p : deferred_peers)
			{
				ret.peers.push_back(p->ip());
				if (int(ret.peers.size()) >= 100) break;
			}
		}

		ret.upload_limit = upload_limit();
		ret.download_limit = download_limit();
		ret.max_connections = max_connections();
		ret.max_uploads = max_uploads();

		// piece priorities and file priorities are mutually exclusive. If there
		// are file priorities set, don't save piece priorities.
		// when in seed mode (i.e. the client promises that we have all files)
		// it does not make sense to save file priorities.
		if (!m_file_priority.empty() && !m_seed_mode)
		{
			// write file priorities
			ret.file_priorities = m_file_priority;
		}

		if (has_picker())
		{
			// write piece priorities
			// but only if they are not set to the default
			bool default_prio = true;
			for (auto const i : m_torrent_file->piece_range())
			{
				if (m_picker->piece_priority(i) == default_priority) continue;
				default_prio = false;
				break;
			}

			if (!default_prio)
			{
				ret.piece_priorities.clear();
				ret.piece_priorities.reserve(static_cast<std::size_t>(m_torrent_file->num_pieces()));

				for (auto const i : m_torrent_file->piece_range())
					ret.piece_priorities.push_back(m_picker->piece_priority(i));
			}
		}

		if (m_torrent_file->info_hash().has_v2())
		{
			ret.merkle_trees.clear();
			ret.merkle_trees.reserve(m_torrent_file->merkle_trees().size());
			for (auto const& t : m_torrent_file->merkle_trees())
				ret.merkle_trees.emplace_back(t.begin(), t.end());
			if (has_hash_picker())
			{
				auto const& leafs = get_hash_picker().verified_leafs();
				ret.verified_leaf_hashes.clear();
				ret.verified_leaf_hashes.reserve(leafs.size());
				for (auto const& l : leafs)
					ret.verified_leaf_hashes.emplace_back(l);
			}
			else if (!m_have_all)
			{
				ret.verified_leaf_hashes.reserve(m_torrent_file->files().num_files());
				for (file_index_t f(0); f != m_torrent_file->files().end_file(); ++f)
				{
					if (m_torrent_file->files().pad_file_at(f))
					{
						ret.verified_leaf_hashes.emplace_back();
						continue;
					}
					ret.verified_leaf_hashes.emplace_back(m_torrent_file->files().file_num_blocks(f), false);
				}
			}
		}
	}

#if TORRENT_ABI_VERSION == 1
	void torrent::get_full_peer_list(std::vector<peer_list_entry>* v) const
	{
		v->clear();
		if (!m_peer_list) return;

		v->reserve(aux::numeric_cast<std::size_t>(m_peer_list->num_peers()));
		for (auto p : *m_peer_list)
		{
			peer_list_entry e;
			e.ip = p->ip();
			e.flags = p->banned ? peer_list_entry::banned : 0;
			e.failcount = p->failcount;
			e.source = p->source;
			v->push_back(e);
		}
	}
#endif

	void torrent::get_peer_info(std::vector<peer_info>* v)
	{
		v->clear();
		for (auto const peer : *this)
		{
			TORRENT_ASSERT(peer->m_in_use == 1337);

			// incoming peers that haven't finished the handshake should
			// not be included in this list
			if (peer->associated_torrent().expired()) continue;

			v->emplace_back();
			peer_info& p = v->back();

			peer->get_peer_info(p);
		}
	}

	void torrent::get_download_queue(std::vector<partial_piece_info>* queue) const
	{
		TORRENT_ASSERT(is_single_thread());
		queue->clear();
		std::vector<block_info>& blk = m_ses.block_info_storage();
		blk.clear();

		if (!valid_metadata() || !has_picker()) return;
		piece_picker const& p = picker();
		std::vector<piece_picker::downloading_piece> q
			= p.get_download_queue();
		if (q.empty()) return;

		const int blocks_per_piece = m_picker->blocks_in_piece(piece_index_t(0));
		blk.resize(q.size() * aux::numeric_cast<std::size_t>(blocks_per_piece));

		int counter = 0;
		for (auto i = q.begin(); i != q.end(); ++i, ++counter)
		{
			partial_piece_info pi;
			pi.blocks_in_piece = p.blocks_in_piece(i->index);
			pi.finished = int(i->finished);
			pi.writing = int(i->writing);
			pi.requested = int(i->requested);
#if TORRENT_ABI_VERSION == 1
			pi.piece_state = partial_piece_info::none;
#endif
			TORRENT_ASSERT(counter * blocks_per_piece + pi.blocks_in_piece <= int(blk.size()));
			pi.blocks = &blk[std::size_t(counter * blocks_per_piece)];
			int const piece_size = torrent_file().piece_size(i->index);
			int idx = -1;
			for (auto const& info : m_picker->blocks_for_piece(*i))
			{
				++idx;
				block_info& bi = pi.blocks[idx];
				bi.state = info.state;
				bi.block_size = idx < pi.blocks_in_piece - 1
					? aux::numeric_cast<std::uint32_t>(block_size())
					: aux::numeric_cast<std::uint32_t>(piece_size - (idx * block_size()));
				bool const complete = bi.state == block_info::writing
					|| bi.state == block_info::finished;
				if (info.peer == nullptr)
				{
					bi.set_peer(tcp::endpoint());
					bi.bytes_progress = complete ? bi.block_size : 0;
				}
				else
				{
					torrent_peer* tp = info.peer;
					TORRENT_ASSERT(tp->in_use);
					if (tp->connection)
					{
						auto* peer = static_cast<peer_connection*>(tp->connection);
						TORRENT_ASSERT(peer->m_in_use);
						bi.set_peer(peer->remote());
						if (bi.state == block_info::requested)
						{
							auto pbp = peer->downloading_piece_progress();
							if (pbp.piece_index == i->index && pbp.block_index == idx)
							{
								bi.bytes_progress = aux::numeric_cast<std::uint32_t>(pbp.bytes_downloaded);
								TORRENT_ASSERT(bi.bytes_progress <= bi.block_size);
							}
							else
							{
								bi.bytes_progress = 0;
							}
						}
						else
						{
							bi.bytes_progress = complete ? bi.block_size : 0;
						}
					}
					else
					{
						bi.set_peer(tp->ip());
						bi.bytes_progress = complete ? bi.block_size : 0;
					}
				}

				pi.blocks[idx].num_peers = info.num_peers;
			}
			pi.piece_index = i->index;
			queue->push_back(pi);
		}

	}

#if defined TORRENT_SSL_PEERS
	struct hostname_visitor
	{
		explicit hostname_visitor(std::string const& h) : hostname_(h) {}
		template <typename T>
		void operator()(T&) {}
		template <typename T>
		void operator()(ssl_stream<T>& s) { s.set_host_name(hostname_); }
		std::string const& hostname_;
	};

	struct ssl_native_handle_visitor
	{
		template <typename T>
		SSL* operator()(T&) { return nullptr; }
		template <typename T>
		SSL* operator()(ssl_stream<T>& s) { return s.native_handle(); }
	};
#endif

	bool torrent::connect_to_peer(torrent_peer* peerinfo, bool const ignore_limit)
	{
		TORRENT_ASSERT(is_single_thread());
		INVARIANT_CHECK;
		TORRENT_UNUSED(ignore_limit);

		TORRENT_ASSERT(peerinfo);
		TORRENT_ASSERT(peerinfo->connection == nullptr);

		if (m_abort) return false;

		peerinfo->last_connected = m_ses.session_time();
#if TORRENT_USE_ASSERTS
		if (!settings().get_bool(settings_pack::allow_multiple_connections_per_ip))
		{
			// this asserts that we don't have duplicates in the peer_list's peer list
			peer_iterator i_ = std::find_if(m_connections.begin(), m_connections.end()
				, [peerinfo] (peer_connection const* p)
				{ return !p->is_disconnecting() && p->remote() == peerinfo->ip(); });
#if TORRENT_USE_I2P
			TORRENT_ASSERT(i_ == m_connections.end()
				|| (*i_)->type() != connection_type::bittorrent
				|| peerinfo->is_i2p_addr);
#else
			TORRENT_ASSERT(i_ == m_connections.end()
				|| (*i_)->type() != connection_type::bittorrent);
#endif
		}
#endif // TORRENT_USE_ASSERTS

		TORRENT_ASSERT(want_peers() || ignore_limit);
		TORRENT_ASSERT(m_ses.num_connections()
			< settings().get_int(settings_pack::connections_limit) || ignore_limit);

		tcp::endpoint a(peerinfo->ip());
		TORRENT_ASSERT(!m_apply_ip_filter
			|| !m_ip_filter
			|| (m_ip_filter->access(peerinfo->address()) & ip_filter::blocked) == 0);

		// this is where we determine if we open a regular TCP connection
		// or a uTP connection. If the utp_socket_manager pointer is not passed in
		// we'll instantiate a TCP connection
		aux::utp_socket_manager* sm = nullptr;

#if TORRENT_USE_I2P
		if (peerinfo->is_i2p_addr)
		{
			if (m_ses.i2p_proxy().hostname.empty())
			{
				// we have an i2p torrent, but we're not connected to an i2p
				// SAM proxy.
				if (alerts().should_post<i2p_alert>())
					alerts().emplace_alert<i2p_alert>(errors::no_i2p_router);
				return false;
			}
		}
		else
#endif
		{
			if (settings().get_bool(settings_pack::enable_outgoing_utp)
				&& (!settings().get_bool(settings_pack::enable_outgoing_tcp)
					|| peerinfo->supports_utp
					|| peerinfo->confirmed_supports_utp))
			{
				sm = m_ses.utp_socket_manager();
			}

			// don't make a TCP connection if it's disabled
			if (sm == nullptr && !settings().get_bool(settings_pack::enable_outgoing_tcp))
			{
#ifndef TORRENT_DISABLE_LOGGING
				if (should_log())
				{
					debug_log("discarding peer \"%s\": TCP connections disabled "
						"[ supports-utp: %d ]", peerinfo->to_string().c_str()
						, peerinfo->supports_utp);
				}
#endif
				return false;
			}
		}

		// TODO: come up with a better way of doing this, instead of an
		// immediately invoked lambda expression.
		aux::socket_type s = [&] {

#if TORRENT_USE_I2P
		if (peerinfo->is_i2p_addr)
		{
			// It's not entirely obvious why this peer connection is not marked as
			// one. The main feature of a peer connection is that whether or not we
			// proxy it is configurable. When we use i2p, we want to always prox
			// everything via i2p.
			aux::socket_type ret = instantiate_connection(m_ses.get_context()
				, m_ses.i2p_proxy(), nullptr, nullptr, false, false);
			boost::get<i2p_stream>(ret).set_destination(static_cast<i2p_peer*>(peerinfo)->dest());
			boost::get<i2p_stream>(ret).set_command(i2p_stream::cmd_connect);
			boost::get<i2p_stream>(ret).set_session_id(m_ses.i2p_session());
			return ret;
		}
		else
#endif
		{
			void* userdata = nullptr;
#ifdef TORRENT_SSL_PEERS
			if (is_ssl_torrent())
			{
				userdata = m_ssl_ctx.get();
				// if we're creating a uTP socket, since this is SSL now, make sure
				// to pass in the corresponding utp socket manager
				if (sm) sm = m_ses.ssl_utp_socket_manager();
			}
#endif

			aux::socket_type ret = instantiate_connection(m_ses.get_context()
				, m_ses.proxy(), userdata, sm, true, false);

#if defined TORRENT_SSL_PEERS
			if (is_ssl_torrent())
			{
				// for ssl sockets, set the hostname
				std::string const host_name = aux::to_hex(
					m_torrent_file->info_hash().get(peerinfo->protocol()));

				boost::apply_visitor(hostname_visitor{host_name}, ret);
			}
#endif
			return ret;
		}
		}();

		peer_id const our_pid = aux::generate_peer_id(settings());
		peer_connection_args pack{
			&m_ses
			, &settings()
			, &m_ses.stats_counters()
			, &m_ses.disk_thread()
			, &m_ses.get_context()
			, shared_from_this()
			, std::move(s)
			, a
			, peerinfo
			, our_pid
		};

		auto c = std::make_shared<bt_peer_connection>(pack);

#if TORRENT_USE_ASSERTS
		c->m_in_constructor = false;
#endif

		c->add_stat(std::int64_t(peerinfo->prev_amount_download) << 10
			, std::int64_t(peerinfo->prev_amount_upload) << 10);
		peerinfo->prev_amount_download = 0;
		peerinfo->prev_amount_upload = 0;

#ifndef TORRENT_DISABLE_EXTENSIONS
		for (auto const& ext : m_extensions)
		{
			std::shared_ptr<peer_plugin> pp(ext->new_connection(
					peer_connection_handle(c->self())));
			if (pp) c->add_extension(pp);
		}
#endif

		// add the newly connected peer to this torrent's peer list
		TORRENT_ASSERT(m_iterating_connections == 0);

		// we don't want to have to allocate memory to disconnect this peer, so
		// make sure there's enough memory allocated in the deferred_disconnect
		// list up-front
		m_peers_to_disconnect.reserve(m_connections.size() + 1);

		sorted_insert(m_connections, c.get());
		TORRENT_TRY
		{
			m_outgoing_pids.insert(our_pid);
			m_ses.insert_peer(c);
			need_peer_list();
			m_peer_list->set_connection(peerinfo, c.get());
			if (peerinfo->seed)
			{
				TORRENT_ASSERT(m_num_seeds < 0xffff);
				++m_num_seeds;
			}
			update_want_peers();
			update_want_tick();
			c->start();

			if (c->is_disconnecting()) return false;
		}
		TORRENT_CATCH (std::exception const&)
		{
			TORRENT_ASSERT(m_iterating_connections == 0);
			c->disconnect(errors::no_error, operation_t::bittorrent, peer_connection_interface::failure);
			return false;
		}

		if (m_share_mode)
			recalc_share_mode();

		return peerinfo->connection != nullptr;
	}

	bool torrent::set_metadata(span<char const> metadata_buf)
	{
		TORRENT_ASSERT(is_single_thread());
		INVARIANT_CHECK;

		if (m_torrent_file->is_valid()) return false;

		if (m_torrent_file->info_hash().has_v1())
		{
			sha1_hash const info_hash = hasher(metadata_buf).final();
			if (info_hash != m_torrent_file->info_hash().v1)
			{
				// check if the v1 hash is a truncated v2 hash
				sha256_hash const info_hash2 = hasher256(metadata_buf).final();
				if (sha1_hash(info_hash2.data()) != m_torrent_file->info_hash().v1)
				{
					if (alerts().should_post<metadata_failed_alert>())
					{
						alerts().emplace_alert<metadata_failed_alert>(get_handle()
							, errors::mismatching_info_hash);
					}
					return false;
				}
			}
		}
		if (m_torrent_file->info_hash().has_v2())
		{
			// we don't have to worry about computing the v2 hash twice because
			// if the v1 hash was a truncated v2 hash then the torrent_file should
			// not have a v2 hash and we shouldn't get here
			sha256_hash const info_hash = hasher256(metadata_buf).final();
			if (info_hash != m_torrent_file->info_hash().v2)
			{
				if (alerts().should_post<metadata_failed_alert>())
				{
					alerts().emplace_alert<metadata_failed_alert>(get_handle()
						, errors::mismatching_info_hash);
				}
				return false;
			}
		}

		// the torrent's info hash might change
		// e.g. it could be a hybrid torrent which we only had one of the hashes for
		// so remove the existing entry
		info_hash_t const old_ih = m_torrent_file->info_hash();

		error_code ec;
		bdecode_node const metadata = bdecode(metadata_buf, ec);
		if (ec || !m_torrent_file->parse_info_section(metadata, ec))
		{
			update_gauge();
			// this means the metadata is correct, since we
			// verified it against the info-hash, but we
			// failed to parse it. Pause the torrent
			if (alerts().should_post<metadata_failed_alert>())
			{
				alerts().emplace_alert<metadata_failed_alert>(get_handle(), ec);
			}
			set_error(errors::invalid_swarm_metadata, torrent_status::error_file_none);
			pause();
			return false;
		}

		// now, we might already have this torrent in the session.
		m_torrent_file->info_hash().for_each([&](sha1_hash const& ih, protocol_version)
		{
			auto t = m_ses.find_torrent(info_hash_t(ih)).lock();
			if (t && t != shared_from_this())
			{
				// TODO: if the existing torrent doesn't have metadata, insert
				// the metadata we just downloaded into it.

				set_error(errors::duplicate_torrent, torrent_status::error_file_metadata);
				abort();
			}
		});

		if (m_abort) return false;

		m_info_hash = m_torrent_file->info_hash();

		m_ses.update_torrent_info_hash(shared_from_this(), old_ih);

		update_gauge();

		if (m_ses.alerts().should_post<metadata_received_alert>())
		{
			m_ses.alerts().emplace_alert<metadata_received_alert>(
				get_handle());
		}

		// for v2 torrents the root hashes need to be copied to the merkle trees
		if (m_torrent_file->info_hash().has_v2())
		{
			auto& merkle_trees = m_torrent_file->merkle_trees();
			for (file_index_t f(0); f != m_torrent_file->files().end_file(); ++f)
			{
				merkle_trees[f][0] = m_torrent_file->files().root(f);
			}
		}

		// we have to initialize the torrent before we start
		// disconnecting redundant peers, otherwise we'll think
		// we're a seed, because we have all 0 pieces
		init();

		inc_stats_counter(counters::num_total_pieces_added
			, m_torrent_file->num_pieces());

		// disconnect redundant peers
		for (auto p : m_connections)
			p->disconnect_if_redundant();

		set_need_save_resume();

		return true;
	}

	namespace {

	bool connecting_time_compare(peer_connection const* lhs, peer_connection const* rhs)
	{
		bool const lhs_connecting = lhs->is_connecting() && !lhs->is_disconnecting();
		bool const rhs_connecting = rhs->is_connecting() && !rhs->is_disconnecting();
		if (lhs_connecting != rhs_connecting) return (int(lhs_connecting) < int(rhs_connecting));

		// a lower value of connected_time means it's been waiting
		// longer. This is a less-than comparison, so if lhs has
		// waited longer than rhs, we should return false.
		return lhs->connected_time() > rhs->connected_time();
	}

	} // anonymous namespace

	bool torrent::attach_peer(peer_connection* p) try
	{
//		INVARIANT_CHECK;

#ifdef TORRENT_SSL_PEERS
		if (is_ssl_torrent())
		{
			// if this is an SSL torrent, don't allow non SSL peers on it
			aux::socket_type& s = p->get_socket();

			SSL* const ssl_conn = boost::apply_visitor(ssl_native_handle_visitor{}, s);

			if (ssl_conn == nullptr)
			{
				// don't allow non SSL peers on SSL torrents
				p->disconnect(errors::requires_ssl_connection, operation_t::bittorrent);
				return false;
			}

			if (!m_ssl_ctx)
			{
				// we don't have a valid cert, don't accept any connection!
				p->disconnect(errors::invalid_ssl_cert, operation_t::ssl_handshake);
				return false;
			}

			if (SSL_get_SSL_CTX(ssl_conn) != m_ssl_ctx->native_handle())
			{
				// if the SSL_CTX associated with this connection is
				// not the one belonging to this torrent, the SSL handshake
				// connected to one torrent, and the BitTorrent protocol
				// to a different one. This is probably an attempt to circumvent
				// access control. Don't allow it.
				p->disconnect(errors::invalid_ssl_cert, operation_t::bittorrent);
				return false;
			}
		}
#else // TORRENT_SSL_PEERS
		if (is_ssl_torrent())
		{
			// Don't accidentally allow seeding of SSL torrents, just
			// because libtorrent wasn't built with SSL support
			p->disconnect(errors::requires_ssl_connection, operation_t::ssl_handshake);
			return false;
		}
#endif // TORRENT_SSL_PEERS

		TORRENT_ASSERT(p != nullptr);
		TORRENT_ASSERT(!p->is_outgoing());

		m_has_incoming = true;

		if (m_apply_ip_filter
			&& m_ip_filter
			&& m_ip_filter->access(p->remote().address()) & ip_filter::blocked)
		{
			if (m_ses.alerts().should_post<peer_blocked_alert>())
				m_ses.alerts().emplace_alert<peer_blocked_alert>(get_handle()
					, p->remote(), peer_blocked_alert::ip_filter);
			p->disconnect(errors::banned_by_ip_filter, operation_t::bittorrent);
			return false;
		}

		if (!is_downloading_state(m_state) && valid_metadata())
		{
			p->disconnect(errors::torrent_not_ready, operation_t::bittorrent);
			return false;
		}

		if (!m_ses.has_connection(p))
		{
			p->disconnect(errors::peer_not_constructed, operation_t::bittorrent);
			return false;
		}

		if (m_ses.is_aborted())
		{
			p->disconnect(errors::session_closing, operation_t::bittorrent);
			return false;
		}

		int connection_limit_factor = 0;
		for (int i = 0; i < p->num_classes(); ++i)
		{
			peer_class_t pc = p->class_at(i);
			if (m_ses.peer_classes().at(pc) == nullptr) continue;
			int f = m_ses.peer_classes().at(pc)->connection_limit_factor;
			if (connection_limit_factor < f) connection_limit_factor = f;
		}
		if (connection_limit_factor == 0) connection_limit_factor = 100;

		std::int64_t const limit = std::int64_t(m_max_connections) * 100 / connection_limit_factor;

		bool maybe_replace_peer = false;

		if (m_connections.end_index() >= limit)
		{
			// if more than 10% of the connections are outgoing
			// connection attempts that haven't completed yet,
			// disconnect one of them and let this incoming
			// connection through.
			if (m_num_connecting > m_max_connections / 10)
			{
				// find one of the connecting peers and disconnect it
				// find any peer that's connecting (i.e. a half-open TCP connection)
				// that's also not disconnecting
				// disconnect the peer that's been waiting to establish a connection
				// the longest
				auto i = std::max_element(begin(), end(), &connecting_time_compare);

				if (i == end() || !(*i)->is_connecting() || (*i)->is_disconnecting())
				{
					// this seems odd, but we might as well handle it
					p->disconnect(errors::too_many_connections, operation_t::bittorrent);
					return false;
				}
				(*i)->disconnect(errors::too_many_connections, operation_t::bittorrent);

				// if this peer was let in via connections slack,
				// it has done its duty of causing the disconnection
				// of another peer
				p->peer_disconnected_other();
			}
			else
			{
				maybe_replace_peer = true;
			}
		}

#ifndef TORRENT_DISABLE_EXTENSIONS
		for (auto& ext : m_extensions)
		{
			std::shared_ptr<peer_plugin> pp(ext->new_connection(
					peer_connection_handle(p->self())));
			if (pp) p->add_extension(pp);
		}
#endif
		torrent_state st = get_peer_list_state();
		need_peer_list();
		if (!m_peer_list->new_connection(*p, m_ses.session_time(), &st))
		{
			peers_erased(st.erased);
#ifndef TORRENT_DISABLE_LOGGING
			if (should_log())
			{
				debug_log("CLOSING CONNECTION \"%s\" peer list full "
					"connections: %d limit: %d"
					, print_endpoint(p->remote()).c_str()
					, num_peers()
					, m_max_connections);
			}
#endif
			p->disconnect(errors::too_many_connections, operation_t::bittorrent);
			return false;
		}
		peers_erased(st.erased);

		m_peers_to_disconnect.reserve(m_connections.size() + 1);
		m_connections.reserve(m_connections.size() + 1);

#if TORRENT_USE_ASSERTS
		error_code ec;
		TORRENT_ASSERT(p->remote() == p->get_socket().remote_endpoint(ec) || ec);
#endif

		TORRENT_ASSERT(p->peer_info_struct() != nullptr);

		// we need to do this after we've added the peer to the peer_list
		// since that's when the peer is assigned its peer_info object,
		// which holds the rank
		if (maybe_replace_peer)
		{
			// now, find the lowest rank peer and disconnect that
			// if it's lower rank than the incoming connection
			peer_connection* peer = find_lowest_ranking_peer();

			// TODO: 2 if peer is a really good peer, maybe we shouldn't disconnect it
			// perhaps this logic should be disabled if we have too many idle peers
			// (with some definition of idle)
			if (peer != nullptr && peer->peer_rank() < p->peer_rank())
			{
#ifndef TORRENT_DISABLE_LOGGING
				if (should_log())
				{
					debug_log("CLOSING CONNECTION \"%s\" peer list full (low peer rank) "
						"connections: %d limit: %d"
						, print_endpoint(peer->remote()).c_str()
						, num_peers()
						, m_max_connections);
				}
#endif
				peer->disconnect(errors::too_many_connections, operation_t::bittorrent);
				p->peer_disconnected_other();
			}
			else
			{
#ifndef TORRENT_DISABLE_LOGGING
				if (should_log())
				{
					debug_log("CLOSING CONNECTION \"%s\" peer list full (low peer rank) "
						"connections: %d limit: %d"
						, print_endpoint(p->remote()).c_str()
						, num_peers()
						, m_max_connections);
				}
#endif
				p->disconnect(errors::too_many_connections, operation_t::bittorrent);
				// we have to do this here because from the peer's point of view
				// it wasn't really attached to the torrent, but we do need
				// to let peer_list know we're removing it
				remove_peer(p->self());
				return false;
			}
		}

#if TORRENT_USE_INVARIANT_CHECKS
		if (m_peer_list) m_peer_list->check_invariant();
#endif

		if (m_share_mode)
			recalc_share_mode();

		// once we add the peer to our m_connections list, we can't throw an
		// exception. That will end up violating an invariant between the session,
		// torrent and peers
		TORRENT_ASSERT(sorted_find(m_connections, p) == m_connections.end());
		TORRENT_ASSERT(m_iterating_connections == 0);
		sorted_insert(m_connections, p);
		update_want_peers();
		update_want_tick();

		if (p->peer_info_struct() && p->peer_info_struct()->seed)
		{
			TORRENT_ASSERT(m_num_seeds < 0xffff);
			++m_num_seeds;
		}

#ifndef TORRENT_DISABLE_LOGGING
		if (should_log()) try
		{
			debug_log("ATTACHED CONNECTION \"%s\" connections: %d limit: %d num-peers: %d"
				, print_endpoint(p->remote()).c_str(), num_peers()
				, m_max_connections
				, num_peers());
		}
		catch (std::exception const&) {}
#endif

		return true;
	}
	catch (...)
	{
		p->disconnect(errors::torrent_not_ready, operation_t::bittorrent);
		// from the peer's point of view it was never really added to the torrent.
		// So we need to clean it up here before propagating the error
		remove_peer(p->self());
		return false;
	}

	bool torrent::want_tick() const
	{
		if (m_abort) return false;

		if (num_peers() > 0) return true;

		// we might want to connect web seeds
		if (!is_finished() && !m_web_seeds.empty() && m_files_checked)
			return true;

		if (m_stat.low_pass_upload_rate() > 0 || m_stat.low_pass_download_rate() > 0)
			return true;

		// if we don't get ticks we won't become inactive
		if (!m_paused && !m_inactive) return true;

		return false;
	}

	void torrent::update_want_tick()
	{
		update_list(aux::session_interface::torrent_want_tick, want_tick());
	}

	// this function adjusts which lists this torrent is part of (checking,
	// seeding or downloading)
	void torrent::update_state_list()
	{
		bool is_checking = false;
		bool is_downloading = false;
		bool is_seeding = false;

		if (is_auto_managed() && !has_error())
		{
			if (m_state == torrent_status::checking_files
				|| m_state == torrent_status::allocating)
			{
				is_checking = true;
			}
			else if (m_state == torrent_status::downloading_metadata
				|| m_state == torrent_status::downloading
				|| m_state == torrent_status::finished
				|| m_state == torrent_status::seeding)
			{
				// torrents that are started (not paused) and
				// inactive are not part of any list. They will not be touched because
				// they are inactive
				if (is_finished())
					is_seeding = true;
				else
					is_downloading = true;
			}
		}

		update_list(aux::session_interface::torrent_downloading_auto_managed
			, is_downloading);
		update_list(aux::session_interface::torrent_seeding_auto_managed
			, is_seeding);
		update_list(aux::session_interface::torrent_checking_auto_managed
			, is_checking);
	}

	// returns true if this torrent is interested in connecting to more peers
	bool torrent::want_peers() const
	{
		// if all our connection slots are taken, we can't connect to more
		if (num_peers() >= int(m_max_connections)) return false;

		// if we're paused, obviously we're not connecting to peers
		if (is_paused() || m_abort || m_graceful_pause_mode) return false;

		if ((m_state == torrent_status::checking_files
			|| m_state == torrent_status::checking_resume_data)
			&& valid_metadata())
			return false;

		// if we don't know of any more potential peers to connect to, there's
		// no point in trying
		if (!m_peer_list || m_peer_list->num_connect_candidates() == 0)
			return false;

		// if the user disabled outgoing connections for seeding torrents,
		// don't make any
		if (!settings().get_bool(settings_pack::seeding_outgoing_connections)
			&& (m_state == torrent_status::seeding
				|| m_state == torrent_status::finished))
			return false;

		return true;
	}

	bool torrent::want_peers_download() const
	{
		return (m_state == torrent_status::downloading
			|| m_state == torrent_status::downloading_metadata)
			&& want_peers();
	}

	bool torrent::want_peers_finished() const
	{
		return (m_state == torrent_status::finished
			|| m_state == torrent_status::seeding)
			&& want_peers();
	}

	void torrent::update_want_peers()
	{
		update_list(aux::session_interface::torrent_want_peers_download, want_peers_download());
		update_list(aux::session_interface::torrent_want_peers_finished, want_peers_finished());
	}

	void torrent::update_want_scrape()
	{
		update_list(aux::session_interface::torrent_want_scrape
			, m_paused && m_auto_managed && !m_abort);
	}

	namespace {

#ifndef TORRENT_DISABLE_LOGGING
	char const* list_name(torrent_list_index_t const idx)
	{
#define TORRENT_LIST_NAME(n) case static_cast<int>(aux::session_interface:: n): return #n
		switch (static_cast<int>(idx))
		{
			TORRENT_LIST_NAME(torrent_state_updates);
			TORRENT_LIST_NAME(torrent_want_tick);
			TORRENT_LIST_NAME(torrent_want_peers_download);
			TORRENT_LIST_NAME(torrent_want_peers_finished);
			TORRENT_LIST_NAME(torrent_want_scrape);
			TORRENT_LIST_NAME(torrent_downloading_auto_managed);
			TORRENT_LIST_NAME(torrent_seeding_auto_managed);
			TORRENT_LIST_NAME(torrent_checking_auto_managed);
			default: TORRENT_ASSERT_FAIL_VAL(idx);
		}
#undef TORRENT_LIST_NAME
		return "";
	}
#endif // TORRENT_DISABLE_LOGGING

	} // anonymous namespace

	void torrent::update_list(torrent_list_index_t const list, bool in)
	{
		link& l = m_links[list];
		aux::vector<torrent*>& v = m_ses.torrent_list(list);

		if (in)
		{
			if (l.in_list()) return;
			l.insert(v, this);
		}
		else
		{
			if (!l.in_list()) return;
			l.unlink(v, list);
		}

#ifndef TORRENT_DISABLE_LOGGING
		if (should_log())
			debug_log("*** UPDATE LIST [ %s : %d ]", list_name(list), int(in));
#endif
	}

	void torrent::disconnect_all(error_code const& ec, operation_t op)
	{
		TORRENT_ASSERT(m_iterating_connections == 0);
		for (auto const& p : m_connections)
		{
			TORRENT_INCREMENT(m_iterating_connections);
			TORRENT_ASSERT(p->associated_torrent().lock().get() == this);
			p->disconnect(ec, op);
		}

		update_want_peers();
		update_want_tick();
	}

	namespace {

	// this returns true if lhs is a better disconnect candidate than rhs
	bool compare_disconnect_peer(peer_connection const* lhs, peer_connection const* rhs)
	{
		// prefer to disconnect peers that are already disconnecting
		if (lhs->is_disconnecting() != rhs->is_disconnecting())
			return lhs->is_disconnecting();

		// prefer to disconnect peers we're not interested in
		if (lhs->is_interesting() != rhs->is_interesting())
			return rhs->is_interesting();

		// prefer to disconnect peers that are not seeds
		if (lhs->is_seed() != rhs->is_seed())
			return rhs->is_seed();

		// prefer to disconnect peers that are on parole
		if (lhs->on_parole() != rhs->on_parole())
			return lhs->on_parole();

		// prefer to disconnect peers that send data at a lower rate
		std::int64_t lhs_transferred = lhs->statistics().total_payload_download();
		std::int64_t rhs_transferred = rhs->statistics().total_payload_download();

		time_point const now = aux::time_now();
		std::int64_t const lhs_time_connected = total_seconds(now - lhs->connected_time());
		std::int64_t const rhs_time_connected = total_seconds(now - rhs->connected_time());

		lhs_transferred /= lhs_time_connected + 1;
		rhs_transferred /= (rhs_time_connected + 1);
		if (lhs_transferred != rhs_transferred)
			return lhs_transferred < rhs_transferred;

		// prefer to disconnect peers that chokes us
		if (lhs->is_choked() != rhs->is_choked())
			return lhs->is_choked();

		return lhs->last_received() < rhs->last_received();
	}

	} // anonymous namespace

	int torrent::disconnect_peers(int const num, error_code const& ec)
	{
		INVARIANT_CHECK;

#if TORRENT_USE_ASSERTS
		// make sure we don't have any dangling pointers
		for (auto p : m_connections)
		{
			TORRENT_INCREMENT(m_iterating_connections);
			TORRENT_ASSERT(m_ses.has_peer(p));
		}
#endif
		aux::vector<peer_connection*> to_disconnect;
		to_disconnect.resize(num);
		auto end = std::partial_sort_copy(m_connections.begin(), m_connections.end()
			, to_disconnect.begin(), to_disconnect.end(), compare_disconnect_peer);
		for (auto p : aux::range(to_disconnect.begin(), end))
		{
			TORRENT_ASSERT(p->associated_torrent().lock().get() == this);
			p->disconnect(ec, operation_t::bittorrent);
		}
		return static_cast<int>(end - to_disconnect.begin());
	}

	// called when torrent is finished (all interesting
	// pieces have been downloaded)
	void torrent::finished()
	{
		update_state_list();

		INVARIANT_CHECK;

		TORRENT_ASSERT(is_finished());

		set_state(torrent_status::finished);
		set_queue_position(no_pos);

		m_became_finished = aux::time_now32();

		// we have to call completed() before we start
		// disconnecting peers, since there's an assert
		// to make sure we're cleared the piece picker
		if (is_seed()) completed();

		send_upload_only();
		state_updated();

		if (m_completed_time == 0)
			m_completed_time = time(nullptr);

		// disconnect all seeds
		if (settings().get_bool(settings_pack::close_redundant_connections))
		{
			// TODO: 1 should disconnect all peers that have the pieces we have
			// not just seeds. It would be pretty expensive to check all pieces
			// for all peers though
			std::vector<peer_connection*> seeds;
			for (auto const p : m_connections)
			{
				TORRENT_INCREMENT(m_iterating_connections);
				TORRENT_ASSERT(p->associated_torrent().lock().get() == this);
				if (p->upload_only())
				{
#ifndef TORRENT_DISABLE_LOGGING
					p->peer_log(peer_log_alert::info, "SEED", "CLOSING CONNECTION");
#endif
					seeds.push_back(p);
				}
			}
			for (auto& p : seeds)
				p->disconnect(errors::torrent_finished, operation_t::bittorrent
					, peer_connection_interface::normal);
		}

		if (m_abort) return;

		update_want_peers();

		if (m_storage)
		{
			// we need to keep the object alive during this operation
			m_ses.disk_thread().async_release_files(m_storage
				, std::bind(&torrent::on_cache_flushed, shared_from_this(), false));
		}

		// this torrent just completed downloads, which means it will fall
		// under a different limit with the auto-manager. Make sure we
		// update auto-manage torrents in that case
		if (m_auto_managed)
			m_ses.trigger_auto_manage();
	}

	// this is called when we were finished, but some files were
	// marked for downloading, and we are no longer finished
	void torrent::resume_download()
	{
		// the invariant doesn't hold here, because it expects the torrent
		// to be in downloading state (which it will be set to shortly)
//		INVARIANT_CHECK;

		TORRENT_ASSERT(m_state != torrent_status::checking_resume_data
			&& m_state != torrent_status::checking_files
			&& m_state != torrent_status::allocating);

		// we're downloading now, which means we're no longer in seed mode
		if (m_seed_mode)
			leave_seed_mode(seed_mode_t::check_files);

		TORRENT_ASSERT(!is_finished());
		set_state(torrent_status::downloading);
		set_queue_position(last_pos);

		m_completed_time = 0;

#ifndef TORRENT_DISABLE_LOGGING
		debug_log("*** RESUME_DOWNLOAD");
#endif
		send_upload_only();
		update_want_tick();
		update_state_list();
	}

	void torrent::maybe_done_flushing()
	{
		if (!has_picker()) return;

		if (m_picker->is_seeding())
		{
			// no need for the piece picker anymore
			// when we're suggesting read cache pieces, we
			// still need the piece picker, to keep track
			// of availability counts for pieces
			if (settings().get_int(settings_pack::suggest_mode)
				!= settings_pack::suggest_read_cache)
			{
				m_picker.reset();
				m_hash_picker.reset();
				m_file_progress.clear();
			}
			m_have_all = true;
		}
		update_gauge();
	}

	// called when torrent is complete. i.e. all pieces downloaded
	// not necessarily flushed to disk
	void torrent::completed()
	{
		maybe_done_flushing();

		set_state(torrent_status::seeding);
		m_became_seed = aux::time_now32();

		if (!m_announcing) return;

		time_point32 const now = aux::time_now32();
		for (auto& t : m_trackers)
		{
			for (auto& aep : t.endpoints)
			{
				if (!aep.enabled) continue;
				for (auto& a : aep.info_hashes)
				{
					if (a.complete_sent) continue;
					a.next_announce = now;
					a.min_announce = now;
				}
#if TORRENT_ABI_VERSION <= 2
#include "libtorrent/aux_/disable_warnings_push.hpp"
				if (!aep.complete_sent)
				{
					aep.next_announce = now;
					aep.min_announce = now;
				}
#include "libtorrent/aux_/disable_warnings_pop.hpp"
#endif
			}
		}
		announce_with_tracker();
	}

	// this will move the tracker with the given index
	// to a prioritized position in the list (move it towards
	// the beginning) and return the new index to the tracker.
	int torrent::prioritize_tracker(int index)
	{
		INVARIANT_CHECK;

		TORRENT_ASSERT(index >= 0);
		TORRENT_ASSERT(index < int(m_trackers.size()));
		if (index >= int(m_trackers.size())) return -1;

		while (index > 0 && m_trackers[index].tier == m_trackers[index - 1].tier)
		{
			using std::swap;
			swap(m_trackers[index], m_trackers[index - 1]);
			if (m_last_working_tracker == index) --m_last_working_tracker;
			else if (m_last_working_tracker == index - 1) ++m_last_working_tracker;
			--index;
		}
		return index;
	}

	int torrent::deprioritize_tracker(int index)
	{
		INVARIANT_CHECK;

		TORRENT_ASSERT(index >= 0);
		TORRENT_ASSERT(index < int(m_trackers.size()));
		if (index >= int(m_trackers.size())) return -1;

		while (index < int(m_trackers.size()) - 1 && m_trackers[index].tier == m_trackers[index + 1].tier)
		{
			using std::swap;
			swap(m_trackers[index], m_trackers[index + 1]);
			if (m_last_working_tracker == index) ++m_last_working_tracker;
			else if (m_last_working_tracker == index + 1) --m_last_working_tracker;
			++index;
		}
		return index;
	}

	void torrent::files_checked()
	{
		TORRENT_ASSERT(is_single_thread());
		TORRENT_ASSERT(m_torrent_file->is_valid());

		if (m_abort)
		{
#ifndef TORRENT_DISABLE_LOGGING
			debug_log("files_checked(), paused");
#endif
			return;
		}

		// calling pause will also trigger the auto managed
		// recalculation
		// if we just got here by downloading the metadata,
		// just keep going, no need to disconnect all peers just
		// to restart the torrent in a second
		if (m_auto_managed)
		{
			// if this is an auto managed torrent, force a recalculation
			// of which torrents to have active
			m_ses.trigger_auto_manage();
		}

		if (!is_seed())
		{
			// turn off super seeding if we're not a seed
			if (m_super_seeding)
			{
				m_super_seeding = false;
				set_need_save_resume();
				state_updated();
			}

			if (m_state != torrent_status::finished && is_finished())
				finished();
		}
		else
		{
			// we just added this torrent as a seed, or force-rechecked it, and we
			// have all of it. Assume that we sent the event=completed when we
			// finished downloading it, and don't send any more.
			m_complete_sent = true;
			for (auto& t : m_trackers)
			{
#if TORRENT_ABI_VERSION == 1
				t.complete_sent = true;
#endif
				for (auto& aep : t.endpoints)
				{
					for (auto& a : aep.info_hashes)
						a.complete_sent = true;
#if TORRENT_ABI_VERSION <= 2
#include "libtorrent/aux_/disable_warnings_push.hpp"
					aep.complete_sent = true;
#include "libtorrent/aux_/disable_warnings_pop.hpp"
#endif
				}
			}

			if (m_state != torrent_status::finished
				&& m_state != torrent_status::seeding)
				finished();
		}

		// we might be finished already, in which case we should
		// not switch to downloading mode. If all files are
		// filtered, we're finished when we start.
		if (m_state != torrent_status::finished
			&& m_state != torrent_status::seeding
			&& !m_seed_mode)
		{
			set_state(torrent_status::downloading);
		}

		INVARIANT_CHECK;

		if (m_ses.alerts().should_post<torrent_checked_alert>())
		{
			m_ses.alerts().emplace_alert<torrent_checked_alert>(
				get_handle());
		}

#ifndef TORRENT_DISABLE_EXTENSIONS
		for (auto& ext : m_extensions)
		{
			ext->on_files_checked();
		}
#endif

		bool const notify_initialized = !m_connections_initialized;
		m_connections_initialized = true;
		m_files_checked = true;

		update_want_tick();

		for (auto pc : m_connections)
		{
			TORRENT_INCREMENT(m_iterating_connections);
			// all peer connections have to initialize themselves now that the metadata
			// is available
			if (notify_initialized)
			{
				if (pc->is_disconnecting()) continue;
				pc->on_metadata_impl();
				if (pc->is_disconnecting()) continue;
				pc->init();
			}

#ifndef TORRENT_DISABLE_LOGGING
			pc->peer_log(peer_log_alert::info, "ON_FILES_CHECKED");
#endif
			if (pc->is_interesting() && !pc->has_peer_choked())
			{
				if (request_a_block(*this, *pc))
				{
					inc_stats_counter(counters::unchoke_piece_picks);
					pc->send_block_requests();
				}
			}
		}

		start_announcing();

		maybe_connect_web_seeds();
	}

	alert_manager& torrent::alerts() const
	{
		TORRENT_ASSERT(is_single_thread());
		return m_ses.alerts();
	}

	bool torrent::is_seed() const
	{
		if (!valid_metadata()) return false;
		if (m_seed_mode) return true;
		if (m_have_all) return true;
		if (m_picker && m_picker->num_passed() == m_picker->num_pieces()) return true;
		return m_state == torrent_status::seeding;
	}

	bool torrent::is_finished() const
	{
		if (is_seed()) return true;
		return valid_metadata() && has_picker() && m_picker->is_finished();
	}

	bool torrent::is_inactive() const
	{
		if (!settings().get_bool(settings_pack::dont_count_slow_torrents))
			return false;
		return m_inactive;
	}

	std::string torrent::save_path() const
	{
		return m_save_path;
	}

	void torrent::rename_file(file_index_t const index, std::string name)
	{
		INVARIANT_CHECK;

		file_storage const& fs = m_torrent_file->files();
		TORRENT_ASSERT(index >= file_index_t(0));
		TORRENT_ASSERT(index < fs.end_file());
		TORRENT_UNUSED(fs);

		// storage may be nullptr during shutdown
		if (!m_storage)
		{
			if (alerts().should_post<file_rename_failed_alert>())
				alerts().emplace_alert<file_rename_failed_alert>(get_handle()
					, index, errors::session_is_closing);
			return;
		}

		m_ses.disk_thread().async_rename_file(m_storage, index, std::move(name)
			, std::bind(&torrent::on_file_renamed, shared_from_this(), _1, _2, _3));
	}

	void torrent::move_storage(std::string const& save_path, move_flags_t const flags)
	{
		TORRENT_ASSERT(is_single_thread());
		INVARIANT_CHECK;

		if (m_abort)
		{
			if (alerts().should_post<storage_moved_failed_alert>())
				alerts().emplace_alert<storage_moved_failed_alert>(get_handle()
					, boost::asio::error::operation_aborted
					, "", operation_t::unknown);
			return;
		}

		// if we don't have metadata yet, we don't know anything about the file
		// structure and we have to assume we don't have any file.
		if (!valid_metadata())
		{
			if (alerts().should_post<storage_moved_alert>())
				alerts().emplace_alert<storage_moved_alert>(get_handle(), save_path, m_save_path);
#if TORRENT_USE_UNC_PATHS
			std::string path = canonicalize_path(save_path);
#else
			std::string const& path = save_path;
#endif
			m_save_path = complete(path);
			return;
		}

		// storage may be nullptr during shutdown
		if (m_storage)
		{
#if TORRENT_USE_UNC_PATHS
			std::string path = canonicalize_path(save_path);
#else
			std::string path = save_path;
#endif
			m_ses.disk_thread().async_move_storage(m_storage, std::move(path), flags
				, std::bind(&torrent::on_storage_moved, shared_from_this(), _1, _2, _3));
			m_moving_storage = true;
		}
		else
		{
			if (alerts().should_post<storage_moved_alert>())
				alerts().emplace_alert<storage_moved_alert>(get_handle(), save_path, m_save_path);

#if TORRENT_USE_UNC_PATHS
			m_save_path = canonicalize_path(save_path);
#else

			m_save_path = save_path;
#endif
			set_need_save_resume();
		}
	}

	void torrent::on_storage_moved(status_t const status, std::string const& path
		, storage_error const& error) try
	{
		TORRENT_ASSERT(is_single_thread());

		m_moving_storage = false;
		if (status == status_t::no_error
			|| status == status_t::need_full_check)
		{
			if (alerts().should_post<storage_moved_alert>())
				alerts().emplace_alert<storage_moved_alert>(get_handle(), path, m_save_path);
			m_save_path = path;
			set_need_save_resume();
			if (status == status_t::need_full_check)
				force_recheck();
		}
		else
		{
			if (alerts().should_post<storage_moved_failed_alert>())
				alerts().emplace_alert<storage_moved_failed_alert>(get_handle(), error.ec
					, resolve_filename(error.file()), error.operation);
		}
	}
	catch (...) { handle_exception(); }

	torrent_handle torrent::get_handle()
	{
		TORRENT_ASSERT(is_single_thread());
		return torrent_handle(shared_from_this());
	}

	aux::session_settings const& torrent::settings() const
	{
		TORRENT_ASSERT(is_single_thread());
		return m_ses.settings();
	}

#if TORRENT_USE_INVARIANT_CHECKS
	void torrent::check_invariant() const
	{
		TORRENT_ASSERT(m_connections.size() >= m_outgoing_pids.size());

		// the piece picker and the file progress states are supposed to be
		// created in sync
		TORRENT_ASSERT(has_picker() == !m_file_progress.empty());
		TORRENT_ASSERT(current_stats_state() == int(m_current_gauge_state + counters::num_checking_torrents)
			|| m_current_gauge_state == no_gauge_state);

		TORRENT_ASSERT(m_sequence_number == no_pos
			|| m_ses.verify_queue_position(this, m_sequence_number));

		for (auto const& i : m_time_critical_pieces)
		{
			TORRENT_ASSERT(!is_seed());
			TORRENT_ASSERT(!has_picker() || !m_picker->have_piece(i.piece));
		}

		switch (current_stats_state())
		{
			case counters::num_error_torrents: TORRENT_ASSERT(has_error()); break;
			case counters::num_checking_torrents:
#if TORRENT_ABI_VERSION == 1
				TORRENT_ASSERT(state() == torrent_status::checking_files
					|| state() == torrent_status::queued_for_checking);
#else
				TORRENT_ASSERT(state() == torrent_status::checking_files);
#endif
				break;
			case counters::num_seeding_torrents: TORRENT_ASSERT(is_seed()); break;
			case counters::num_upload_only_torrents: TORRENT_ASSERT(is_upload_only()); break;
			case counters::num_stopped_torrents: TORRENT_ASSERT(!is_auto_managed()
				&& (m_paused || m_graceful_pause_mode));
				break;
			case counters::num_queued_seeding_torrents:
				TORRENT_ASSERT((m_paused || m_graceful_pause_mode) && is_seed()); break;
		}

		if (m_torrent_file)
		{
			TORRENT_ASSERT(m_info_hash.v1 == m_torrent_file->info_hash().v1);
			TORRENT_ASSERT(m_info_hash.v2 == m_torrent_file->info_hash().v2);
		}

		for (torrent_list_index_t i{}; i != m_links.end_index(); ++i)
		{
			if (!m_links[i].in_list()) continue;
			int const index = m_links[i].index;

			TORRENT_ASSERT(index >= 0);
			TORRENT_ASSERT(index < int(m_ses.torrent_list(i).size()));
		}

		TORRENT_ASSERT(want_peers_download() == m_links[aux::session_interface::torrent_want_peers_download].in_list());
		TORRENT_ASSERT(want_peers_finished() == m_links[aux::session_interface::torrent_want_peers_finished].in_list());
		TORRENT_ASSERT(want_tick() == m_links[aux::session_interface::torrent_want_tick].in_list());
		TORRENT_ASSERT((m_paused && m_auto_managed && !m_abort) == m_links[aux::session_interface::torrent_want_scrape].in_list());

		bool is_checking = false;
		bool is_downloading = false;
		bool is_seeding = false;

		if (is_auto_managed() && !has_error())
		{
			if (m_state == torrent_status::checking_files
				|| m_state == torrent_status::allocating)
			{
				is_checking = true;
			}
			else if (m_state == torrent_status::downloading_metadata
				|| m_state == torrent_status::downloading
				|| m_state == torrent_status::finished
				|| m_state == torrent_status::seeding)
			{
				if (is_finished())
					is_seeding = true;
				else
					is_downloading = true;
			}
		}

		TORRENT_ASSERT(m_links[aux::session_interface::torrent_checking_auto_managed].in_list()
			== is_checking);
		TORRENT_ASSERT(m_links[aux::session_interface::torrent_downloading_auto_managed].in_list()
			== is_downloading);
		TORRENT_ASSERT(m_links[aux::session_interface::torrent_seeding_auto_managed].in_list()
			== is_seeding);

		if (m_seed_mode)
		{
			TORRENT_ASSERT(is_seed());
		}

		TORRENT_ASSERT(is_single_thread());
		// this fires during disconnecting peers
		if (is_paused()) TORRENT_ASSERT(num_peers() == 0 || m_graceful_pause_mode);

		int seeds = 0;
		int num_uploads = 0;
		int num_connecting = 0;
		int num_connecting_seeds = 0;
		std::map<piece_block, int> num_requests;
		for (peer_connection const* peer : *this)
		{
			peer_connection const& p = *peer;

			if (p.is_connecting()) ++num_connecting;

			if (p.is_connecting() && p.peer_info_struct()->seed)
				++num_connecting_seeds;

			if (p.peer_info_struct() && p.peer_info_struct()->seed)
				++seeds;

			for (auto const& j : p.request_queue())
			{
				if (!j.not_wanted && !j.timed_out) ++num_requests[j.block];
			}

			for (auto const& j : p.download_queue())
			{
				if (!j.not_wanted && !j.timed_out) ++num_requests[j.block];
			}

			if (!p.is_choked() && !p.ignore_unchoke_slots()) ++num_uploads;
			torrent* associated_torrent = p.associated_torrent().lock().get();
			if (associated_torrent != this && associated_torrent != nullptr)
				TORRENT_ASSERT_FAIL();
		}
		TORRENT_ASSERT_VAL(num_uploads == int(m_num_uploads), int(m_num_uploads) - num_uploads);
		TORRENT_ASSERT_VAL(seeds == int(m_num_seeds), int(m_num_seeds) - seeds);
		TORRENT_ASSERT_VAL(num_connecting == int(m_num_connecting), int(m_num_connecting) - num_connecting);
		TORRENT_ASSERT_VAL(num_connecting_seeds == int(m_num_connecting_seeds)
			, int(m_num_connecting_seeds) - num_connecting_seeds);
		TORRENT_ASSERT_VAL(int(m_num_uploads) <= num_peers(), m_num_uploads - num_peers());
		TORRENT_ASSERT_VAL(int(m_num_seeds) <= num_peers(), m_num_seeds - num_peers());
		TORRENT_ASSERT_VAL(int(m_num_connecting) <= num_peers(), int(m_num_connecting) - num_peers());
		TORRENT_ASSERT_VAL(int(m_num_connecting_seeds) <= num_peers(), int(m_num_connecting_seeds) - num_peers());
		TORRENT_ASSERT_VAL(int(m_num_connecting) + int(m_num_seeds) >= int(m_num_connecting_seeds)
			, int(m_num_connecting_seeds) - (int(m_num_connecting) + int(m_num_seeds)));
		TORRENT_ASSERT_VAL(int(m_num_connecting) + int(m_num_seeds) - int(m_num_connecting_seeds) <= num_peers()
			, num_peers() - (int(m_num_connecting) + int(m_num_seeds) - int(m_num_connecting_seeds)));

		if (has_picker())
		{
			for (std::map<piece_block, int>::iterator i = num_requests.begin()
				, end(num_requests.end()); i != end; ++i)
			{
				piece_block b = i->first;
				int count = i->second;
				int picker_count = m_picker->num_peers(b);
				// if we're no longer downloading the piece
				// (for instance, it may be fully downloaded and waiting
				// for the hash check to return), the piece picker always
				// returns 0 requests, regardless of how many peers may still
				// have the block in their queue
				if (!m_picker->is_downloaded(b) && m_picker->is_downloading(b.piece_index))
				{
					if (picker_count != count)
					{
						std::fprintf(stderr, "picker count discrepancy: "
							"picker: %d != peerlist: %d\n", picker_count, count);

						for (const_peer_iterator j = this->begin(); j != this->end(); ++j)
						{
							peer_connection const& p = *(*j);
							std::fprintf(stderr, "peer: %s\n", print_endpoint(p.remote()).c_str());
							for (auto const& k : p.request_queue())
							{
								std::fprintf(stderr, "  rq: (%d, %d) %s %s %s\n"
									, static_cast<int>(k.block.piece_index)
									, k.block.block_index, k.not_wanted ? "not-wanted" : ""
									, k.timed_out ? "timed-out" : "", k.busy ? "busy": "");
							}
							for (auto const& k : p.download_queue())
							{
								std::fprintf(stderr, "  dq: (%d, %d) %s %s %s\n"
									, static_cast<int>(k.block.piece_index)
									, k.block.block_index, k.not_wanted ? "not-wanted" : ""
									, k.timed_out ? "timed-out" : "", k.busy ? "busy": "");
							}
						}
						TORRENT_ASSERT_FAIL();
					}
				}
			}
		}

		if (valid_metadata())
		{
			TORRENT_ASSERT(m_abort || m_error || !m_picker || m_picker->num_pieces() == m_torrent_file->num_pieces());
		}
		else
		{
			TORRENT_ASSERT(m_abort || m_error || !m_picker || m_picker->num_pieces() == 0);
		}

#ifdef TORRENT_EXPENSIVE_INVARIANT_CHECKS
		// make sure we haven't modified the peer object
		// in a way that breaks the sort order
		if (m_peer_list && m_peer_list->begin() != m_peer_list->end())
		{
			auto i = m_peer_list->begin();
			auto p = i++;
			auto end(m_peer_list->end());
			peer_address_compare cmp;
			for (; i != end; ++i, ++p)
			{
				TORRENT_ASSERT(!cmp(*i, *p));
			}
		}
#endif

/*
		if (m_picker && !m_abort)
		{
			// make sure that pieces that have completed the download
			// of all their blocks are in the disk io thread's queue
			// to be checked.
			std::vector<piece_picker::downloading_piece> dl_queue
				= m_picker->get_download_queue();
			for (std::vector<piece_picker::downloading_piece>::const_iterator i =
				dl_queue.begin(); i != dl_queue.end(); ++i)
			{
				const int blocks_per_piece = m_picker->blocks_in_piece(i->index);

				bool complete = true;
				for (int j = 0; j < blocks_per_piece; ++j)
				{
					if (i->info[j].state == piece_picker::block_info::state_finished)
						continue;
					complete = false;
					break;
				}
				TORRENT_ASSERT(complete);
			}
		}
*/
		if (m_files_checked && valid_metadata())
		{
			TORRENT_ASSERT(block_size() > 0);
		}
	}
#endif

	void torrent::set_sequential_download(bool const sd)
	{
		TORRENT_ASSERT(is_single_thread());
		if (m_sequential_download == sd) return;
		m_sequential_download = sd;
#ifndef TORRENT_DISABLE_LOGGING
		debug_log("*** set-sequential-download: %d", sd);
#endif

		set_need_save_resume();

		state_updated();
	}

	void torrent::queue_up()
	{
		// finished torrents may not change their queue positions, as it's set to
		// -1
		if (m_abort || is_finished()) return;

		set_queue_position(queue_position() == queue_position_t{0}
			? queue_position() : prev(queue_position()));
	}

	void torrent::queue_down()
	{
		set_queue_position(next(queue_position()));
	}

	void torrent::set_queue_position(queue_position_t const p)
	{
		TORRENT_ASSERT(is_single_thread());

		// finished torrents may not change their queue positions, as it's set to
		// -1
		if ((m_abort || is_finished()) && p != no_pos) return;

		TORRENT_ASSERT((p == no_pos) == is_finished()
			|| (!m_auto_managed && p == no_pos)
			|| (m_abort && p == no_pos)
			|| (!m_added && p == no_pos));
		if (p == m_sequence_number) return;

		TORRENT_ASSERT(p >= no_pos);

		state_updated();

		m_ses.set_queue_position(this, p);
	}

	void torrent::set_max_uploads(int limit, bool const state_update)
	{
		TORRENT_ASSERT(is_single_thread());
		TORRENT_ASSERT(limit >= -1);
		if (limit <= 0) limit = (1 << 24) - 1;
		if (int(m_max_uploads)!= limit && state_update) state_updated();
		m_max_uploads = aux::numeric_cast<std::uint32_t>(limit);
#ifndef TORRENT_DISABLE_LOGGING
		if (should_log() && state_update)
			debug_log("*** set-max-uploads: %d", m_max_uploads);
#endif

		if (state_update)
			set_need_save_resume();
	}

	void torrent::set_max_connections(int limit, bool const state_update)
	{
		TORRENT_ASSERT(is_single_thread());
		TORRENT_ASSERT(limit >= -1);
		if (limit <= 0) limit = (1 << 24) - 1;
		if (int(m_max_connections) != limit && state_update) state_updated();
		m_max_connections = aux::numeric_cast<std::uint32_t>(limit);
		update_want_peers();

#ifndef TORRENT_DISABLE_LOGGING
		if (should_log() && state_update)
			debug_log("*** set-max-connections: %d", m_max_connections);
#endif

		if (num_peers() > int(m_max_connections))
		{
			disconnect_peers(num_peers() - m_max_connections
				, errors::too_many_connections);
		}

		if (state_update)
			set_need_save_resume();
	}

	void torrent::set_upload_limit(int const limit)
	{
		set_limit_impl(limit, peer_connection::upload_channel);
		set_need_save_resume();
#ifndef TORRENT_DISABLE_LOGGING
		debug_log("*** set-upload-limit: %d", limit);
#endif
	}

	void torrent::set_download_limit(int const limit)
	{
		set_limit_impl(limit, peer_connection::download_channel);
		set_need_save_resume();
#ifndef TORRENT_DISABLE_LOGGING
		debug_log("*** set-download-limit: %d", limit);
#endif
	}

	void torrent::set_limit_impl(int limit, int const channel, bool const state_update)
	{
		TORRENT_ASSERT(is_single_thread());
		TORRENT_ASSERT(limit >= -1);
		if (limit <= 0) limit = 0;

		if (m_peer_class == peer_class_t{0})
		{
			if (limit == 0) return;
			setup_peer_class();
		}

		struct peer_class* tpc = m_ses.peer_classes().at(m_peer_class);
		TORRENT_ASSERT(tpc);
		if (tpc->channel[channel].throttle() != limit && state_update)
			state_updated();
		tpc->channel[channel].throttle(limit);
	}

	void torrent::setup_peer_class()
	{
		TORRENT_ASSERT(m_peer_class == peer_class_t{0});
		m_peer_class = m_ses.peer_classes().new_peer_class(name());
		add_class(m_ses.peer_classes(), m_peer_class);
	}

	int torrent::limit_impl(int const channel) const
	{
		TORRENT_ASSERT(is_single_thread());

		if (m_peer_class == peer_class_t{0}) return -1;
		int limit = m_ses.peer_classes().at(m_peer_class)->channel[channel].throttle();
		if (limit == std::numeric_limits<int>::max()) limit = -1;
		return limit;
	}

	int torrent::upload_limit() const
	{
		return limit_impl(peer_connection::upload_channel);
	}

	int torrent::download_limit() const
	{
		return limit_impl(peer_connection::download_channel);
	}

	bool torrent::delete_files(remove_flags_t const options)
	{
		TORRENT_ASSERT(is_single_thread());

#ifndef TORRENT_DISABLE_LOGGING
		log_to_all_peers("deleting files");
#endif

		disconnect_all(errors::torrent_removed, operation_t::bittorrent);
		stop_announcing();

		// storage may be nullptr during shutdown
		if (m_storage)
		{
			TORRENT_ASSERT(m_storage);
			m_ses.disk_thread().async_delete_files(m_storage, options
				, std::bind(&torrent::on_files_deleted, shared_from_this(), _1));
			m_deleted = true;
			return true;
		}
		return false;
	}

	void torrent::clear_error()
	{
		TORRENT_ASSERT(is_single_thread());
		if (!m_error) return;
		bool const checking_files = should_check_files();
		m_ses.trigger_auto_manage();
		m_error.clear();
		m_error_file = torrent_status::error_file_none;

		update_gauge();
		state_updated();
		update_want_peers();
		update_state_list();

		// if the error happened during initialization, try again now
		if (!m_torrent_initialized && valid_metadata()) init();
		if (!checking_files && should_check_files())
			start_checking();
	}
	std::string torrent::resolve_filename(file_index_t const file) const
	{
		if (file == torrent_status::error_file_none) return "";
		if (file == torrent_status::error_file_ssl_ctx) return "SSL Context";
		if (file == torrent_status::error_file_exception) return "exception";
		if (file == torrent_status::error_file_partfile) return "partfile";
		if (file == torrent_status::error_file_metadata) return "metadata";

		if (m_storage && file >= file_index_t(0))
		{
			file_storage const& st = m_torrent_file->files();
			return st.file_path(file, m_save_path);
		}
		else
		{
			return m_save_path;
		}
	}

	void torrent::set_error(error_code const& ec, file_index_t const error_file)
	{
		TORRENT_ASSERT(is_single_thread());
		m_error = ec;
		m_error_file = error_file;

		update_gauge();

		if (alerts().should_post<torrent_error_alert>())
			alerts().emplace_alert<torrent_error_alert>(get_handle(), ec
				, resolve_filename(error_file));

#ifndef TORRENT_DISABLE_LOGGING
		if (ec)
		{
			char buf[1024];
			std::snprintf(buf, sizeof(buf), "error %s: %s", ec.message().c_str()
				, resolve_filename(error_file).c_str());
			log_to_all_peers(buf);
		}
#endif

		state_updated();
		update_state_list();
	}

	void torrent::auto_managed(bool a)
	{
		TORRENT_ASSERT(is_single_thread());
		INVARIANT_CHECK;

		if (m_auto_managed == a) return;
		bool const checking_files = should_check_files();
		m_auto_managed = a;
		update_gauge();
		update_want_scrape();
		update_state_list();

		state_updated();

		// we need to save this new state as well
		set_need_save_resume();

		// recalculate which torrents should be
		// paused
		m_ses.trigger_auto_manage();

		if (!checking_files && should_check_files())
		{
			start_checking();
		}
	}

	namespace {

	std::uint16_t clamped_subtract_u16(int const a, int const b)
	{
		if (a < b) return 0;
		return std::uint16_t(a - b);
	}

	} // anonymous namespace

	// this is called every time the session timer takes a step back. Since the
	// session time is meant to fit in 16 bits, it only covers a range of
	// about 18 hours. This means every few hours the whole epoch of this
	// clock is shifted forward. All timestamp in this clock must then be
	// shifted backwards to remain the same. Anything that's shifted back
	// beyond the new epoch is clamped to 0 (to represent the oldest timestamp
	// currently representable by the session_time)
	void torrent::step_session_time(int const seconds)
	{
		if (m_peer_list)
		{
			for (auto pe : *m_peer_list)
			{
				pe->last_optimistically_unchoked
					= clamped_subtract_u16(pe->last_optimistically_unchoked, seconds);
				pe->last_connected = clamped_subtract_u16(pe->last_connected, seconds);
			}
		}
	}

	// the higher seed rank, the more important to seed
	int torrent::seed_rank(aux::session_settings const& s) const
	{
		TORRENT_ASSERT(is_single_thread());
		enum flags
		{
			seed_ratio_not_met = 0x40000000,
			no_seeds           = 0x20000000,
			recently_started   = 0x10000000,
			prio_mask          = 0x0fffffff
		};

		if (!is_finished()) return 0;

		int scale = 1000;
		if (!is_seed()) scale = 500;

		int ret = 0;

		seconds32 const act_time = active_time();
		seconds32 const fin_time = finished_time();
		seconds32 const download_time = act_time - fin_time;

		// if we haven't yet met the seed limits, set the seed_ratio_not_met
		// flag. That will make this seed prioritized
		// downloaded may be 0 if the torrent is 0-sized
		std::int64_t const downloaded = std::max(m_total_downloaded, m_torrent_file->total_size());
		if (fin_time < seconds(s.get_int(settings_pack::seed_time_limit))
			&& (download_time.count() > 1
				&& fin_time * 100 / download_time < s.get_int(settings_pack::seed_time_ratio_limit))
			&& downloaded > 0
			&& m_total_uploaded * 100 / downloaded < s.get_int(settings_pack::share_ratio_limit))
			ret |= seed_ratio_not_met;

		// if this torrent is running, and it was started less
		// than 30 minutes ago, give it priority, to avoid oscillation
		if (!is_paused() && act_time < minutes(30))
			ret |= recently_started;

		// if we have any scrape data, use it to calculate
		// seed rank
		int seeds = 0;
		int downloaders = 0;

		if (m_complete != 0xffffff) seeds = m_complete;
		else seeds = m_peer_list ? m_peer_list->num_seeds() : 0;

		if (m_incomplete != 0xffffff) downloaders = m_incomplete;
		else downloaders = m_peer_list ? m_peer_list->num_peers() - m_peer_list->num_seeds() : 0;

		if (seeds == 0)
		{
			ret |= no_seeds;
			ret |= downloaders & prio_mask;
		}
		else
		{
			ret |= ((1 + downloaders) * scale / seeds) & prio_mask;
		}

		return ret;
	}

	// this is an async operation triggered by the client
	// TODO: add a flag to ignore stats, and only care about resume data for
	// content. For unchanged files, don't trigger a load of the metadata
	// just to save an empty resume data file
	void torrent::save_resume_data(resume_data_flags_t const flags)
	{
		TORRENT_ASSERT(is_single_thread());
		INVARIANT_CHECK;

		if (!valid_metadata())
		{
			alerts().emplace_alert<save_resume_data_failed_alert>(get_handle()
				, errors::no_metadata);
			return;
		}

		if ((flags & torrent_handle::only_if_modified) && !m_need_save_resume_data)
		{
			alerts().emplace_alert<save_resume_data_failed_alert>(get_handle()
				, errors::resume_data_not_modified);
			return;
		}

		m_need_save_resume_data = false;
		m_save_resume_flags = flags;
		state_updated();

		if ((flags & torrent_handle::flush_disk_cache) && m_storage)
			m_ses.disk_thread().async_release_files(m_storage);

		state_updated();

		add_torrent_params atp;
		write_resume_data(atp);
		alerts().emplace_alert<save_resume_data_alert>(std::move(atp), get_handle());
	}

	bool torrent::should_check_files() const
	{
		TORRENT_ASSERT(is_single_thread());
		return m_state == torrent_status::checking_files
			&& !m_paused
			&& !has_error()
			&& !m_abort
			&& !m_session_paused;
	}

	void torrent::flush_cache()
	{
		TORRENT_ASSERT(is_single_thread());

		// storage may be nullptr during shutdown
		if (!m_storage)
		{
			TORRENT_ASSERT(m_abort);
			return;
		}
		m_ses.disk_thread().async_release_files(m_storage
			, std::bind(&torrent::on_cache_flushed, shared_from_this(), true));
	}

	void torrent::on_cache_flushed(bool const manually_triggered) try
	{
		TORRENT_ASSERT(is_single_thread());

		if (m_ses.is_aborted()) return;

		if (manually_triggered || alerts().should_post<cache_flushed_alert>())
			alerts().emplace_alert<cache_flushed_alert>(get_handle());
	}
	catch (...) { handle_exception(); }

	void torrent::on_torrent_aborted()
	{
		TORRENT_ASSERT(is_single_thread());

		// there should be no more disk activity for this torrent now, we can
		// release the disk io handle
		m_storage.reset();
	}

	bool torrent::is_paused() const
	{
		return m_paused || m_session_paused;
	}

	void torrent::pause(pause_flags_t const flags)
	{
		TORRENT_ASSERT(is_single_thread());
		INVARIANT_CHECK;

		if (!m_paused)
		{
			// we need to save this new state
			set_need_save_resume();
		}

		set_paused(true, flags | torrent_handle::clear_disk_cache);
	}

	void torrent::do_pause(pause_flags_t const flags)
	{
		TORRENT_ASSERT(is_single_thread());
		if (!is_paused()) return;

		// this torrent may be about to consider itself inactive. If so, we want
		// to prevent it from doing so, since it's being paused unconditionally
		// now. An illustrative example of this is a torrent that completes
		// downloading when active_seeds = 0. It completes, it gets paused and it
		// should not come back to life again.
		if (m_pending_active_change)
		{
			m_inactivity_timer.cancel();
		}

#ifndef TORRENT_DISABLE_EXTENSIONS
		for (auto& ext : m_extensions)
		{
			if (ext->on_pause()) return;
		}
#endif

		m_connect_boost_counter
			= static_cast<std::uint8_t>(settings().get_int(settings_pack::torrent_connect_boost));
		m_inactive = false;

		update_state_list();
		update_want_tick();

		const time_point now = aux::time_now();

		m_active_time +=
			duration_cast<seconds32>(now - m_started);

		if (is_seed()) m_seeding_time +=
			duration_cast<seconds32>(now - m_became_seed);

		if (is_finished()) m_finished_time +=
			duration_cast<seconds32>(now - m_became_finished);

		m_announce_to_dht = false;
		m_announce_to_trackers = false;
		m_announce_to_lsd = false;

		state_updated();
		update_want_peers();
		update_want_scrape();
		update_gauge();
		update_state_list();

#ifndef TORRENT_DISABLE_LOGGING
		log_to_all_peers("pausing");
#endif

		// when checking and being paused in graceful pause mode, we
		// post the paused alert when the last outstanding disk job completes
		if (m_state == torrent_status::checking_files)
		{
			if (m_checking_piece == m_num_checked_pieces)
			{
				if (alerts().should_post<torrent_paused_alert>())
					alerts().emplace_alert<torrent_paused_alert>(get_handle());
			}
			disconnect_all(errors::torrent_paused, operation_t::bittorrent);
			return;
		}

		if (!m_graceful_pause_mode)
		{
			// this will make the storage close all
			// files and flush all cached data
			if (m_storage && (flags & torrent_handle::clear_disk_cache))
			{
				// the torrent_paused alert will be posted from on_torrent_paused
				m_ses.disk_thread().async_stop_torrent(m_storage
					, [self = shared_from_this()] { self->on_torrent_paused(); });
			}
			else
			{
				if (alerts().should_post<torrent_paused_alert>())
					alerts().emplace_alert<torrent_paused_alert>(get_handle());
			}

			disconnect_all(errors::torrent_paused, operation_t::bittorrent);
		}
		else
		{
			// disconnect all peers with no outstanding data to receive
			// and choke all remaining peers to prevent responding to new
			// requests
			for (auto p : m_connections)
			{
				TORRENT_INCREMENT(m_iterating_connections);
				TORRENT_ASSERT(p->associated_torrent().lock().get() == this);

				if (p->is_disconnecting()) continue;

				if (p->outstanding_bytes() > 0)
				{
#ifndef TORRENT_DISABLE_LOGGING
					p->peer_log(peer_log_alert::info, "CHOKING_PEER", "torrent graceful paused");
#endif
					// remove any un-sent requests from the queue
					p->clear_request_queue();
					// don't accept new requests from the peer
					p->choke_this_peer();
					continue;
				}

				// since we're currently in graceful pause mode, the last peer to
				// disconnect (assuming all peers end up begin disconnected here)
				// will post the torrent_paused_alert
#ifndef TORRENT_DISABLE_LOGGING
				p->peer_log(peer_log_alert::info, "CLOSING_CONNECTION", "torrent_paused");
#endif
				p->disconnect(errors::torrent_paused, operation_t::bittorrent);
			}
		}

		stop_announcing();
	}

#ifndef TORRENT_DISABLE_LOGGING
	void torrent::log_to_all_peers(char const* message)
	{
		TORRENT_ASSERT(is_single_thread());

		bool const log_peers = !m_connections.empty()
			&& m_connections.front()->should_log(peer_log_alert::info);

		if (log_peers)
		{
			for (auto const p : m_connections)
			{
				TORRENT_INCREMENT(m_iterating_connections);
				p->peer_log(peer_log_alert::info, "TORRENT", "%s", message);
			}
		}

		debug_log("%s", message);
	}
#endif

	// add or remove a url that will be attempted for
	// finding the file(s) in this torrent.
	web_seed_t* torrent::add_web_seed(std::string const& url
		, web_seed_entry::type_t const type
		, std::string const& auth
		, web_seed_entry::headers_t const& extra_headers
		, web_seed_flag_t const flags)
	{
		web_seed_t ent(url, type, auth, extra_headers);
		ent.ephemeral = bool(flags & ephemeral);

		// don't add duplicates
		auto const it = std::find(m_web_seeds.begin(), m_web_seeds.end(), ent);
		if (it != m_web_seeds.end()) return &*it;
		m_web_seeds.push_back(ent);
		set_need_save_resume();
		return &m_web_seeds.back();
	}

	void torrent::set_session_paused(bool const b)
	{
		if (m_session_paused == b) return;
		bool const paused_before = is_paused();
		m_session_paused = b;

		if (paused_before == is_paused()) return;

		if (b) do_pause();
		else do_resume();
	}

	void torrent::set_paused(bool const b, pause_flags_t flags)
	{
		TORRENT_ASSERT(is_single_thread());

		// if there are no peers, there is no point in a graceful pause mode. In
		// fact, the promise to post the torrent_paused_alert exactly once is
		// maintained by the last peer to be disconnected in graceful pause mode,
		// if there are no peers, we must not enter graceful pause mode, and post
		// the torrent_paused_alert immediately instead.
		if (num_peers() == 0)
			flags &= ~torrent_handle::graceful_pause;

		if (m_paused == b)
		{
			// there is one special case here. If we are
			// currently in graceful pause mode, and we just turned into regular
			// paused mode, we need to actually pause the torrent properly
			if (m_paused == true
				&& m_graceful_pause_mode == true
				&& !(flags & torrent_handle::graceful_pause))
			{
				m_graceful_pause_mode = false;
				update_gauge();
				do_pause();
			}
			return;
		}

		bool const paused_before = is_paused();

		m_paused = b;

		// the session may still be paused, in which case
		// the effective state of the torrent did not change
		if (paused_before == is_paused()) return;

		m_graceful_pause_mode = bool(flags & torrent_handle::graceful_pause);

		if (b) do_pause(flags & torrent_handle::clear_disk_cache);
		else do_resume();
	}

	void torrent::resume()
	{
		TORRENT_ASSERT(is_single_thread());
		INVARIANT_CHECK;

		if (!m_paused
			&& m_announce_to_dht
			&& m_announce_to_trackers
			&& m_announce_to_lsd) return;

		m_announce_to_dht = true;
		m_announce_to_trackers = true;
		m_announce_to_lsd = true;
		m_paused = false;
		if (!m_session_paused) m_graceful_pause_mode = false;

		update_gauge();

		// we need to save this new state
		set_need_save_resume();

		do_resume();
	}

	void torrent::do_resume()
	{
		TORRENT_ASSERT(is_single_thread());
		if (is_paused())
		{
			update_want_tick();
			return;
		}

#ifndef TORRENT_DISABLE_EXTENSIONS
		for (auto& ext : m_extensions)
		{
			if (ext->on_resume()) return;
		}
#endif

		if (alerts().should_post<torrent_resumed_alert>())
			alerts().emplace_alert<torrent_resumed_alert>(get_handle());

		m_started = aux::time_now32();
		if (is_seed()) m_became_seed = m_started;
		if (is_finished()) m_became_finished = m_started;

		clear_error();

		if (m_state == torrent_status::checking_files)
		{
			if (m_auto_managed) m_ses.trigger_auto_manage();
			if (should_check_files()) start_checking();
		}

		state_updated();
		update_want_peers();
		update_want_tick();
		update_want_scrape();
		update_gauge();

		if (should_check_files()) start_checking();

		if (m_state == torrent_status::checking_files) return;

		start_announcing();

		do_connect_boost();
	}

	namespace
	{
		struct timer_state
		{
			explicit timer_state(aux::listen_socket_handle const& s)
				: socket(s) {}

			aux::listen_socket_handle socket;

			struct state_t
			{
				int tier = INT_MAX;
				bool found_working = false;
				bool done = false;
			};
			aux::array<state_t, num_protocols, protocol_version> state;
		};
	}

	void torrent::update_tracker_timer(time_point32 const now)
	{
		TORRENT_ASSERT(is_single_thread());
		if (!m_announcing)
		{
#ifndef TORRENT_DISABLE_LOGGING
			debug_log("*** update tracker timer: not announcing");
#endif
			return;
		}

#ifdef __clang__
#pragma clang diagnostic push
#pragma clang diagnostic ignored "-Wmissing-braces"
#endif
		aux::array<bool const, num_protocols, protocol_version> const supports_protocol{
		{
			m_info_hash.has_v1(),
			m_info_hash.has_v2()
		}};
#ifdef __clang__
#pragma clang diagnostic pop
#endif

		time_point32 next_announce = time_point32::max();

		std::vector<timer_state> listen_socket_states;

#ifndef TORRENT_DISABLE_LOGGING
		int idx = -1;
		if (should_log())
		{
			debug_log("*** update_tracker_timer: "
				"[ announce_to_all_tiers: %d announce_to_all_trackers: %d num_trackers: %d ]"
				, settings().get_bool(settings_pack::announce_to_all_tiers)
				, settings().get_bool(settings_pack::announce_to_all_trackers)
				, int(m_trackers.size()));
		}
#endif
		for (auto const& t : m_trackers)
		{
#ifndef TORRENT_DISABLE_LOGGING
			++idx;
#endif
			for (auto const& aep : t.endpoints)
			{
				auto aep_state_iter = std::find_if(listen_socket_states.begin(), listen_socket_states.end()
					, [&](timer_state const& s) { return s.socket == aep.socket; });
				if (aep_state_iter == listen_socket_states.end())
				{
					listen_socket_states.emplace_back(aep.socket);
					aep_state_iter = listen_socket_states.end() - 1;
				}
				timer_state& ep_state = *aep_state_iter;

				if (!aep.enabled) continue;
				for (protocol_version const ih : all_versions)
				{
					if (!supports_protocol[ih]) continue;

					auto& state = ep_state.state[ih];
					auto& a = aep.info_hashes[ih];

					if (state.done) continue;

				if (settings().get_bool(settings_pack::announce_to_all_tiers)
					&& state.found_working
					&& t.tier <= state.tier
					&& state.tier != INT_MAX)
					continue;

				if (t.tier > state.tier && !settings().get_bool(settings_pack::announce_to_all_tiers)) break;
				if (aep.is_working()) { state.tier = t.tier; state.found_working = false; }
				if (aep.fails >= t.fail_limit && t.fail_limit != 0) continue;
				if (!aep.enabled) continue;

#ifndef TORRENT_DISABLE_LOGGING
<<<<<<< HEAD
					if (should_log())
					{
						debug_log("*** tracker: \"%s\" "
							"[ tiers: %d trackers: %d"
							" found: %d i->tier: %d tier: %d"
							" working: %d fails: %d limit: %d upd: %d ]"
							, t.url.c_str(), settings().get_bool(settings_pack::announce_to_all_tiers)
							, settings().get_bool(settings_pack::announce_to_all_trackers), state.found_working
							, t.tier, state.tier, a.is_working(), a.fails, t.fail_limit
							, a.updating);
					}
#endif

					if (settings().get_bool(settings_pack::announce_to_all_tiers)
						&& state.found_working
						&& t.tier <= state.tier
						&& state.tier != INT_MAX)
						continue;

					if (t.tier > state.tier && !settings().get_bool(settings_pack::announce_to_all_tiers)) break;
					if (a.is_working()) { state.tier = t.tier; state.found_working = false; }
					if (a.fails >= t.fail_limit && t.fail_limit != 0) continue;
					if (a.updating)
					{
						state.found_working = true;
					}
					else
					{
						time_point32 const next_tracker_announce = std::max(a.next_announce, a.min_announce);
						if (next_tracker_announce < next_announce
							&& (!state.found_working || a.is_working()))
							next_announce = next_tracker_announce;
					}
					if (a.is_working()) state.found_working = true;
					if (state.found_working
						&& !settings().get_bool(settings_pack::announce_to_all_trackers)
						&& !settings().get_bool(settings_pack::announce_to_all_tiers))
						state.done = true;
				}
=======
				if (should_log())
				{
					debug_log("*** tracker: (%d) [ep: %s ] \"%s\" [ found: %d i->tier: %d tier: %d"
						" working: %d fails: %d limit: %d upd: %d ]"
						, idx, print_endpoint(aep.local_endpoint).c_str(), t.url.c_str()
						, state.found_working, t.tier, state.tier, aep.is_working()
						, aep.fails, t.fail_limit, aep.updating);
				}
#endif

				if (aep.updating)
				{
					state.found_working = true;
				}
				else
				{
					time_point32 const next_tracker_announce = std::max(aep.next_announce, aep.min_announce);
					if (next_tracker_announce < next_announce
						&& (!state.found_working || aep.is_working()))
						next_announce = next_tracker_announce;
				}
				if (aep.is_working()) state.found_working = true;
				if (state.found_working
					&& !settings().get_bool(settings_pack::announce_to_all_trackers)
					&& !settings().get_bool(settings_pack::announce_to_all_tiers))
					state.done = true;
>>>>>>> f099f356
			}

			if (std::all_of(listen_socket_states.begin(), listen_socket_states.end()
				, [supports_protocol](timer_state const& s) {
					for (protocol_version const ih : all_versions)
					{
						if (supports_protocol[ih] && !s.state[ih].done)
							return false;
					}
					return true;
				}))
				break;
		}

		if (next_announce <= now) next_announce = now;

#ifndef TORRENT_DISABLE_LOGGING
		debug_log("*** update tracker timer: next_announce < now %d"
			" m_waiting_tracker: %d next_announce_in: %d"
			, next_announce <= now, m_waiting_tracker
			, int(total_seconds(next_announce - now)));
#endif

		// don't re-issue the timer if it's the same expiration time as last time
		// if m_waiting_tracker is 0, expires_at() is undefined
		if (m_waiting_tracker && m_tracker_timer.expiry() == next_announce) return;

		m_tracker_timer.expires_at(next_announce);
		ADD_OUTSTANDING_ASYNC("tracker::on_tracker_announce");
		++m_waiting_tracker;
		m_tracker_timer.async_wait([self = shared_from_this()](error_code const& e)
			{ self->wrap(&torrent::on_tracker_announce, e); });
	}

	void torrent::start_announcing()
	{
		TORRENT_ASSERT(is_single_thread());
		TORRENT_ASSERT(state() != torrent_status::checking_files);
		if (is_paused())
		{
#ifndef TORRENT_DISABLE_LOGGING
			debug_log("start_announcing(), paused");
#endif
			return;
		}
		// if we don't have metadata, we need to announce
		// before checking files, to get peers to
		// request the metadata from
		if (!m_files_checked && valid_metadata())
		{
#ifndef TORRENT_DISABLE_LOGGING
			debug_log("start_announcing(), files not checked (with valid metadata)");
#endif
			return;
		}
		if (m_announcing) return;

		m_announcing = true;

#ifndef TORRENT_DISABLE_DHT
		if ((!m_peer_list || m_peer_list->num_peers() < 50) && m_ses.dht())
		{
			// we don't have any peers, prioritize
			// announcing this torrent with the DHT
			m_ses.prioritize_dht(shared_from_this());
		}
#endif

		if (!m_trackers.empty())
		{
			// tell the tracker that we're back
			for (auto& t : m_trackers) t.reset();
		}

		// reset the stats, since from the tracker's
		// point of view, this is a new session
		m_total_failed_bytes = 0;
		m_total_redundant_bytes = 0;
		m_stat.clear();

		update_want_tick();

		announce_with_tracker();

		lsd_announce();
	}

	void torrent::stop_announcing()
	{
		TORRENT_ASSERT(is_single_thread());
		if (!m_announcing) return;

		m_tracker_timer.cancel();

		m_announcing = false;

		time_point32 const now = aux::time_now32();
		for (auto& t : m_trackers)
		{
			for (auto& aep : t.endpoints)
			{
				for (auto& a : aep.info_hashes)
				{
					a.next_announce = now;
					a.min_announce = now;
				}
#if TORRENT_ABI_VERSION <= 2
#include "libtorrent/aux_/disable_warnings_push.hpp"
				aep.next_announce = now;
				aep.min_announce = now;
#include "libtorrent/aux_/disable_warnings_pop.hpp"
#endif
			}
		}
		announce_with_tracker(event_t::stopped);
	}

	seconds32 torrent::finished_time() const
	{
		if(!is_finished() || is_paused())
			return m_finished_time;

		return m_finished_time + duration_cast<seconds32>(
			aux::time_now() - m_became_finished);
	}

	seconds32 torrent::active_time() const
	{
		if(is_paused())
			return m_active_time;

		// m_active_time does not account for the current "session", just the
		// time before we last started this torrent. To get the current time, we
		// need to add the time since we started it
		return m_active_time + duration_cast<seconds32>(
			aux::time_now() - m_started);
	}

	seconds32 torrent::seeding_time() const
	{
		if(!is_seed() || is_paused())
			return m_seeding_time;
		// m_seeding_time does not account for the current "session", just the
		// time before we last started this torrent. To get the current time, we
		// need to add the time since we started it
		return m_seeding_time + duration_cast<seconds32>(
			aux::time_now() - m_became_seed);
	}

	seconds32 torrent::upload_mode_time() const
	{
		if(!m_upload_mode)
			return seconds32(0);

		return aux::time_now32() - m_upload_mode_time;
	}

	void torrent::second_tick(int const tick_interval_ms)
	{
		TORRENT_ASSERT(want_tick());
		TORRENT_ASSERT(is_single_thread());
		INVARIANT_CHECK;

		auto self = shared_from_this();

#ifndef TORRENT_DISABLE_EXTENSIONS
		for (auto const& ext : m_extensions)
		{
			ext->tick();
		}

		if (m_abort) return;
#endif

		// if we're in upload only mode and we're auto-managed
		// leave upload mode every 10 minutes hoping that the error
		// condition has been fixed
		if (m_upload_mode && m_auto_managed && upload_mode_time() >=
			seconds(settings().get_int(settings_pack::optimistic_disk_retry)))
		{
			set_upload_mode(false);
		}

		if (is_paused() && !m_graceful_pause_mode)
		{
			// let the stats fade out to 0
			// check the rate before ticking the stats so that the last update is sent
			// with the rate equal to zero
			if (m_stat.low_pass_upload_rate() > 0 || m_stat.low_pass_download_rate() > 0)
				state_updated();
			m_stat.second_tick(tick_interval_ms);
			// if the rate is 0, there's no update because of network transfers
			if (!(m_stat.low_pass_upload_rate() > 0 || m_stat.low_pass_download_rate() > 0))
				update_want_tick();

			return;
		}

		if (settings().get_bool(settings_pack::rate_limit_ip_overhead))
		{
			int const up_limit = upload_limit();
			int const down_limit = download_limit();

			if (down_limit > 0
				&& m_stat.download_ip_overhead() >= down_limit
				&& alerts().should_post<performance_alert>())
			{
				alerts().emplace_alert<performance_alert>(get_handle()
					, performance_alert::download_limit_too_low);
			}

			if (up_limit > 0
				&& m_stat.upload_ip_overhead() >= up_limit
				&& alerts().should_post<performance_alert>())
			{
				alerts().emplace_alert<performance_alert>(get_handle()
					, performance_alert::upload_limit_too_low);
			}
		}

		// ---- TIME CRITICAL PIECES ----

#if TORRENT_DEBUG_STREAMING > 0
		std::vector<partial_piece_info> queue;
		get_download_queue(&queue);

		std::vector<peer_info> peer_list;
		get_peer_info(peer_list);

		std::sort(queue.begin(), queue.end(), [](partial_piece_info const& lhs, partial_piece_info const& rhs)
			{ return lhs.piece_index < rhs.piece_index;; });

		std::printf("average piece download time: %.2f s (+/- %.2f s)\n"
			, m_average_piece_time / 1000.f
			, m_piece_time_deviation / 1000.f);
		for (auto& i : queue)
		{
			extern void print_piece(libtorrent::partial_piece_info* pp
				, std::vector<libtorrent::peer_info> const& peers
				, std::vector<time_critical_piece> const& time_critical);

			print_piece(&i, peer_list, m_time_critical_pieces);
		}
#endif // TORRENT_DEBUG_STREAMING

		if (!m_time_critical_pieces.empty() && !upload_mode())
		{
			request_time_critical_pieces();
		}

		// ---- WEB SEEDS ----

		maybe_connect_web_seeds();

		m_swarm_last_seen_complete = m_last_seen_complete;
		for (auto p : m_connections)
		{
			TORRENT_INCREMENT(m_iterating_connections);

			// look for the peer that saw a seed most recently
			m_swarm_last_seen_complete = std::max(p->last_seen_complete(), m_swarm_last_seen_complete);

			// updates the peer connection's ul/dl bandwidth
			// resource requests
			p->second_tick(tick_interval_ms);
		}
		if (m_ses.alerts().should_post<stats_alert>())
			m_ses.alerts().emplace_alert<stats_alert>(get_handle(), tick_interval_ms, m_stat);

		m_total_uploaded += m_stat.last_payload_uploaded();
		m_total_downloaded += m_stat.last_payload_downloaded();
		m_stat.second_tick(tick_interval_ms);

		// these counters are saved in the resume data, since they updated
		// we need to save the resume data too
		m_need_save_resume_data = true;

		// if the rate is 0, there's no update because of network transfers
		if (m_stat.low_pass_upload_rate() > 0 || m_stat.low_pass_download_rate() > 0)
			state_updated();

		// this section determines whether the torrent is active or not. When it
		// changes state, it may also trigger the auto-manage logic to reconsider
		// which torrents should be queued and started. There is a low pass
		// filter in order to avoid flapping (auto_manage_startup).
		bool is_inactive = is_inactive_internal();

		if (settings().get_bool(settings_pack::dont_count_slow_torrents))
		{
			if (is_inactive != m_inactive && !m_pending_active_change)
			{
				int const delay = settings().get_int(settings_pack::auto_manage_startup);
				m_inactivity_timer.expires_after(seconds(delay));
				m_inactivity_timer.async_wait([self](error_code const& ec) {
					self->wrap(&torrent::on_inactivity_tick, ec); });
				m_pending_active_change = true;
			}
			else if (is_inactive == m_inactive
				&& m_pending_active_change)
			{
				m_inactivity_timer.cancel();
			}
		}

		update_want_tick();
	}

	bool torrent::is_inactive_internal() const
	{
		if (is_finished())
			return m_stat.upload_payload_rate()
				< settings().get_int(settings_pack::inactive_up_rate);
		else
			return m_stat.download_payload_rate()
				< settings().get_int(settings_pack::inactive_down_rate);
	}

	void torrent::on_inactivity_tick(error_code const& ec) try
	{
		m_pending_active_change = false;

		if (ec) return;

		bool const is_inactive = is_inactive_internal();
		if (is_inactive == m_inactive) return;

		m_inactive = is_inactive;

		update_state_list();
		update_want_tick();

		if (settings().get_bool(settings_pack::dont_count_slow_torrents))
			m_ses.trigger_auto_manage();
	}
	catch (...) { handle_exception(); }

	namespace {
		int zero_or(int const val, int const def_val)
		{ return (val <= 0) ? def_val : val; }
	}

	void torrent::maybe_connect_web_seeds()
	{
		if (m_abort) return;

		// if we have everything we want we don't need to connect to any web-seed
		if (m_web_seeds.empty()
			|| is_finished()
			|| !m_files_checked
			|| num_peers() >= int(m_max_connections)
			|| m_ses.num_connections() >= settings().get_int(settings_pack::connections_limit))
		{
			return;
		}

		// when set to unlimited, use 100 as the limit
		int limit = zero_or(settings().get_int(settings_pack::max_web_seed_connections)
			, 100);

		auto const now = aux::time_now32();

		// keep trying web-seeds if there are any
		// first find out which web seeds we are connected to
		for (auto i = m_web_seeds.begin(); i != m_web_seeds.end() && limit > 0;)
		{
			auto const w = i++;
			if (w->removed || w->retry > now || !w->interesting)
				continue;

			--limit;
			if (w->peer_info.connection || w->resolving)
				continue;

			connect_to_url_seed(w);
		}
	}

	void torrent::recalc_share_mode()
	{
		TORRENT_ASSERT(share_mode());
		if (is_seed()) return;

		int const pieces_in_torrent = m_torrent_file->num_pieces();
		int num_seeds = 0;
		int num_peers = 0;
		int num_downloaders = 0;
		int missing_pieces = 0;
		int num_interested = 0;
		for (auto const p : m_connections)
		{
			TORRENT_INCREMENT(m_iterating_connections);
			if (p->is_connecting()) continue;
			if (p->is_disconnecting()) continue;
			++num_peers;
			if (p->is_seed())
			{
				++num_seeds;
				continue;
			}

			if (p->share_mode()) continue;
			if (p->upload_only()) continue;

			if (p->is_peer_interested()) ++num_interested;

			++num_downloaders;
			missing_pieces += pieces_in_torrent - p->num_have_pieces();
		}

		if (num_peers == 0) return;

		if (num_seeds * 100 / num_peers > 50
			&& (num_peers * 100 / m_max_connections > 90
				|| num_peers > 20))
		{
			// we are connected to more than 50% seeds (and we're beyond
			// 90% of the max number of connections). That will
			// limit our ability to upload. We need more downloaders.
			// disconnect some seeds so that we don't have more than 50%
			int const to_disconnect = num_seeds - num_peers / 2;
			aux::vector<peer_connection*> seeds;
			seeds.reserve(num_seeds);
			std::copy_if(m_connections.begin(), m_connections.end(), std::back_inserter(seeds)
				, [](peer_connection const* p) { return p->is_seed(); });

			aux::random_shuffle(seeds);
			TORRENT_ASSERT(to_disconnect <= seeds.end_index());
			for (auto const& p : span<peer_connection*>(seeds).first(to_disconnect))
				p->disconnect(errors::upload_upload_connection, operation_t::bittorrent);
		}

		if (num_downloaders == 0) return;

		// assume that the seeds are about as fast as us. During the time
		// we can download one piece, and upload one piece, each seed
		// can upload two pieces.
		missing_pieces -= 2 * num_seeds;

		if (missing_pieces <= 0) return;

		// missing_pieces represents our opportunity to download pieces
		// and share them more than once each

		// now, download at least one piece, otherwise download one more
		// piece if our downloaded (and downloading) pieces is less than 50%
		// of the uploaded bytes
		int const num_downloaded_pieces = std::max(m_picker->have().num_pieces
			, m_picker->want().num_pieces);

		if (std::int64_t(num_downloaded_pieces) * m_torrent_file->piece_length()
			* settings().get_int(settings_pack::share_mode_target) > m_total_uploaded
			&& num_downloaded_pieces > 0)
			return;

		// don't have more pieces downloading in parallel than 5% of the total
		// number of pieces we have downloaded
		if (m_picker->get_download_queue_size() > num_downloaded_pieces / 20)
			return;

		// one more important property is that there are enough pieces
		// that more than one peer wants to download
		// make sure that there are enough downloaders for the rarest
		// piece. Go through all pieces, figure out which one is the rarest
		// and how many peers that has that piece

		aux::vector<piece_index_t> rarest_pieces;

		int const num_pieces = m_torrent_file->num_pieces();
		int rarest_rarity = INT_MAX;
		for (piece_index_t i(0); i < piece_index_t(num_pieces); ++i)
		{
			piece_picker::piece_stats_t ps = m_picker->piece_stats(i);
			if (ps.peer_count == 0) continue;
			if (ps.priority == 0 && (ps.have || ps.downloading))
			{
				m_picker->set_piece_priority(i, default_priority);
				continue;
			}
			// don't count pieces we already have or are trying to download
			if (ps.priority > 0 || ps.have) continue;
			if (ps.peer_count > rarest_rarity) continue;
			if (ps.peer_count == rarest_rarity)
			{
				rarest_pieces.push_back(i);
				continue;
			}

			rarest_pieces.clear();
			rarest_rarity = ps.peer_count;
			rarest_pieces.push_back(i);
		}

		update_gauge();
		update_want_peers();

		// now, rarest_pieces is a list of all pieces that are the rarest ones.
		// and rarest_rarity is the number of peers that have the rarest pieces

		// if there's only a single peer that doesn't have the rarest piece
		// it's impossible for us to download one piece and upload it
		// twice. i.e. we cannot get a positive share ratio
		if (num_peers - rarest_rarity
			< settings().get_int(settings_pack::share_mode_target))
			return;

		// now, pick one of the rarest pieces to download
		int const pick = int(random(aux::numeric_cast<std::uint32_t>(rarest_pieces.end_index() - 1)));
		bool const was_finished = is_finished();
		m_picker->set_piece_priority(rarest_pieces[pick], default_priority);
		update_gauge();
		update_peer_interest(was_finished);
		update_want_peers();
	}

	void torrent::sent_bytes(int const bytes_payload, int const bytes_protocol)
	{
		m_stat.sent_bytes(bytes_payload, bytes_protocol);
		m_ses.sent_bytes(bytes_payload, bytes_protocol);
	}

	void torrent::received_bytes(int const bytes_payload, int const bytes_protocol)
	{
		m_stat.received_bytes(bytes_payload, bytes_protocol);
		m_ses.received_bytes(bytes_payload, bytes_protocol);
	}

	void torrent::trancieve_ip_packet(int const bytes, bool const ipv6)
	{
		m_stat.trancieve_ip_packet(bytes, ipv6);
		m_ses.trancieve_ip_packet(bytes, ipv6);
	}

	void torrent::sent_syn(bool const ipv6)
	{
		m_stat.sent_syn(ipv6);
		m_ses.sent_syn(ipv6);
	}

	void torrent::received_synack(bool const ipv6)
	{
		m_stat.received_synack(ipv6);
		m_ses.received_synack(ipv6);
	}

#if TORRENT_DEBUG_STREAMING > 0
	char const* esc(char const* code)
	{
		// this is a silly optimization
		// to avoid copying of strings
		int const num_strings = 200;
		static char buf[num_strings][20];
		static int round_robin = 0;
		char* ret = buf[round_robin];
		++round_robin;
		if (round_robin >= num_strings) round_robin = 0;
		ret[0] = '\033';
		ret[1] = '[';
		int i = 2;
		int j = 0;
		while (code[j]) ret[i++] = code[j++];
		ret[i++] = 'm';
		ret[i++] = 0;
		return ret;
	}

	int peer_index(libtorrent::tcp::endpoint addr
		, std::vector<libtorrent::peer_info> const& peers)
	{
		std::vector<peer_info>::const_iterator i = std::find_if(peers.begin()
			, peers.end(), std::bind(&peer_info::ip, _1) == addr);
		if (i == peers.end()) return -1;

		return i - peers.begin();
	}

	void print_piece(libtorrent::partial_piece_info* pp
		, std::vector<libtorrent::peer_info> const& peers
		, std::vector<time_critical_piece> const& time_critical)
	{
		time_point const now = clock_type::now();

		float deadline = 0.f;
		float last_request = 0.f;
		int timed_out = -1;

		int piece = pp->piece_index;
		std::vector<time_critical_piece>::const_iterator i
			= std::find_if(time_critical.begin(), time_critical.end()
				, std::bind(&time_critical_piece::piece, _1) == piece);
		if (i != time_critical.end())
		{
			deadline = total_milliseconds(i->deadline - now) / 1000.f;
			if (i->last_requested == min_time())
				last_request = -1;
			else
				last_request = total_milliseconds(now - i->last_requested) / 1000.f;
			timed_out = i->timed_out;
		}

		int num_blocks = pp->blocks_in_piece;

		std::printf("%5d: [", piece);
		for (int j = 0; j < num_blocks; ++j)
		{
			int index = pp ? peer_index(pp->blocks[j].peer(), peers) % 36 : -1;
			char chr = '+';
			if (index >= 0)
				chr = (index < 10)?'0' + index:'A' + index - 10;

			char const* color = "";
			char const* multi_req = "";

			if (pp->blocks[j].num_peers > 1)
				multi_req = esc("1");

			if (pp->blocks[j].bytes_progress > 0
				&& pp->blocks[j].state == block_info::requested)
			{
				color = esc("33;7");
				chr = '0' + (pp->blocks[j].bytes_progress * 10 / pp->blocks[j].block_size);
			}
			else if (pp->blocks[j].state == block_info::finished) color = esc("32;7");
			else if (pp->blocks[j].state == block_info::writing) color = esc("36;7");
			else if (pp->blocks[j].state == block_info::requested) color = esc("0");
			else { color = esc("0"); chr = ' '; }

			std::printf("%s%s%c%s", color, multi_req, chr, esc("0"));
		}
		std::printf("%s]", esc("0"));
		if (deadline != 0.f)
			std::printf(" deadline: %f last-req: %f timed_out: %d\n"
				, deadline, last_request, timed_out);
		else
			std::printf("\n");
	}
#endif // TORRENT_DEBUG_STREAMING

	namespace {

	struct busy_block_t
	{
		int peers;
		int index;
		bool operator<(busy_block_t const& rhs) const { return peers < rhs.peers; }
	};

	void pick_busy_blocks(piece_picker const* picker
		, piece_index_t const piece
		, int const blocks_in_piece
		, int const timed_out
		, std::vector<piece_block>& interesting_blocks
		, piece_picker::downloading_piece const& pi)
	{
		// if there aren't any free blocks in the piece, and the piece is
		// old enough, we may switch into busy mode for this piece. In this
		// case busy_blocks and busy_count are set to contain the eligible
		// busy blocks we may pick
		// first, figure out which blocks are eligible for picking
		// in "busy-mode"
		TORRENT_ALLOCA(busy_blocks, busy_block_t, blocks_in_piece);
		int busy_count = 0;

		// pick busy blocks from the piece
		int idx = -1;
		for (auto const& info : picker->blocks_for_piece(pi))
		{
			++idx;
			// only consider blocks that have been requested
			// and we're still waiting for them
			if (info.state != piece_picker::block_info::state_requested)
				continue;

			piece_block b(piece, idx);

			// only allow a single additional request per block, in order
			// to spread it out evenly across all stalled blocks
			if (int(info.num_peers) > timed_out)
				continue;

			busy_blocks[busy_count].peers = info.num_peers;
			busy_blocks[busy_count].index = idx;
			++busy_count;

#if TORRENT_DEBUG_STREAMING > 1
			std::printf(" [%d (%d)]", b.block_index, info.num_peers);
#endif
		}
#if TORRENT_DEBUG_STREAMING > 1
		std::printf("\n");
#endif

		busy_blocks = busy_blocks.first(busy_count);

		// then sort blocks by the number of peers with requests
		// to the blocks (request the blocks with the fewest peers
		// first)
		std::sort(busy_blocks.begin(), busy_blocks.end());

		// then insert them into the interesting_blocks vector
		for (auto const& block : busy_blocks)
			interesting_blocks.emplace_back(piece, block.index);
	}

	void pick_time_critical_block(std::vector<peer_connection*>& peers
		, std::vector<peer_connection*>& ignore_peers
		, std::set<peer_connection*>& peers_with_requests
		, piece_picker::downloading_piece const& pi
		, time_critical_piece* i
		, piece_picker const* picker
		, int const blocks_in_piece
		, int const timed_out)
	{
		std::vector<piece_block> interesting_blocks;
		std::vector<piece_block> backup1;
		std::vector<piece_block> backup2;
		std::vector<piece_index_t> ignore;

		time_point const now = aux::time_now();

		// loop until every block has been requested from this piece (i->piece)
		do
		{
			// if this peer's download time exceeds 2 seconds, we're done.
			// We don't want to build unreasonably long request queues
			if (!peers.empty() && peers[0]->download_queue_time() > milliseconds(2000))
			{
#if TORRENT_DEBUG_STREAMING > 1
				std::printf("queue time: %d ms, done\n"
					, int(total_milliseconds(peers[0]->download_queue_time())));
#endif
				break;
			}

			// pick the peer with the lowest download_queue_time that has i->piece
			auto p = std::find_if(peers.begin(), peers.end()
				, std::bind(&peer_connection::has_piece, _1, i->piece));

			// obviously we'll have to skip it if we don't have a peer that has
			// this piece
			if (p == peers.end())
			{
#if TORRENT_DEBUG_STREAMING > 1
				std::printf("out of peers, done\n");
#endif
				break;
			}
			peer_connection& c = **p;

			interesting_blocks.clear();
			backup1.clear();
			backup2.clear();

			// specifically request blocks with no affinity towards fast or slow
			// pieces. If we would, the picked block might end up in one of
			// the backup lists
			picker->add_blocks(i->piece, c.get_bitfield(), interesting_blocks
				, backup1, backup2, blocks_in_piece, 0, c.peer_info_struct()
				, ignore, {});

			interesting_blocks.insert(interesting_blocks.end()
				, backup1.begin(), backup1.end());
			interesting_blocks.insert(interesting_blocks.end()
				, backup2.begin(), backup2.end());

			bool busy_mode = false;

			if (interesting_blocks.empty())
			{
				busy_mode = true;

#if TORRENT_DEBUG_STREAMING > 1
				std::printf("interesting_blocks.empty()\n");
#endif

				// there aren't any free blocks to pick, and the piece isn't
				// old enough to pick busy blocks yet. break to continue to
				// the next piece.
				if (timed_out == 0)
				{
#if TORRENT_DEBUG_STREAMING > 1
					std::printf("not timed out, moving on to next piece\n");
#endif
					break;
				}

#if TORRENT_DEBUG_STREAMING > 1
				std::printf("pick busy blocks\n");
#endif

				pick_busy_blocks(picker, i->piece, blocks_in_piece, timed_out
					, interesting_blocks, pi);
			}

			// we can't pick anything from this piece, we're done with it.
			// move on to the next one
			if (interesting_blocks.empty()) break;

			piece_block const b = interesting_blocks.front();

			// in busy mode we need to make sure we don't do silly
			// things like requesting the same block twice from the
			// same peer
			std::vector<pending_block> const& dq = c.download_queue();

			bool const already_requested = std::find_if(dq.begin(), dq.end()
				, aux::has_block(b)) != dq.end();

			if (already_requested)
			{
				// if the piece is stalled, we may end up picking a block
				// that we've already requested from this peer. If so, we should
				// simply disregard this peer from this piece, since this peer
				// is likely to be causing the stall. We should request it
				// from the next peer in the list
				// the peer will be put back in the set for the next piece
				ignore_peers.push_back(*p);
				peers.erase(p);
#if TORRENT_DEBUG_STREAMING > 1
				std::printf("piece already requested by peer, try next peer\n");
#endif
				// try next peer
				continue;
			}

			std::vector<pending_block> const& rq = c.request_queue();

			bool const already_in_queue = std::find_if(rq.begin(), rq.end()
				, aux::has_block(b)) != rq.end();

			if (already_in_queue)
			{
				if (!c.make_time_critical(b))
				{
#if TORRENT_DEBUG_STREAMING > 1
					std::printf("piece already time-critical and in queue for peer, trying next peer\n");
#endif
					ignore_peers.push_back(*p);
					peers.erase(p);
					continue;
				}
				i->last_requested = now;

#if TORRENT_DEBUG_STREAMING > 1
				std::printf("piece already in queue for peer, making time-critical\n");
#endif

				// we inserted a new block in the request queue, this
				// makes us actually send it later
				peers_with_requests.insert(peers_with_requests.begin(), &c);
			}
			else
			{
				if (!c.add_request(b, peer_connection::time_critical
					| (busy_mode ? peer_connection::busy : request_flags_t{})))
				{
#if TORRENT_DEBUG_STREAMING > 1
					std::printf("failed to request block [%d, %d]\n"
						, b.piece_index, b.block_index);
#endif
					ignore_peers.push_back(*p);
					peers.erase(p);
					continue;
				}

#if TORRENT_DEBUG_STREAMING > 1
				std::printf("requested block [%d, %d]\n"
					, b.piece_index, b.block_index);
#endif
				peers_with_requests.insert(peers_with_requests.begin(), &c);
			}

			if (!busy_mode) i->last_requested = now;

			if (i->first_requested == min_time()) i->first_requested = now;

			if (!c.can_request_time_critical())
			{
#if TORRENT_DEBUG_STREAMING > 1
				std::printf("peer cannot pick time critical pieces\n");
#endif
				peers.erase(p);
				// try next peer
				continue;
			}

			// resort p, since it will have a higher download_queue_time now
			while (p != peers.end()-1 && (*p)->download_queue_time()
				> (*(p+1))->download_queue_time())
			{
				std::iter_swap(p, p+1);
				++p;
			}
		} while (!interesting_blocks.empty());
	}

	} // anonymous namespace

	void torrent::request_time_critical_pieces()
	{
		TORRENT_ASSERT(is_single_thread());
		TORRENT_ASSERT(!upload_mode());

		// build a list of peers and sort it by download_queue_time
		// we use this sorted list to determine which peer we should
		// request a block from. The earlier a peer is in the list,
		// the sooner we will fully download the block we request.
		aux::vector<peer_connection*> peers;
		peers.reserve(num_peers());

		// some peers are marked as not being able to request time critical
		// blocks from. For instance, peers that have choked us, peers that are
		// on parole (i.e. they are believed to have sent us bad data), peers
		// that are being disconnected, in upload mode etc.
		std::remove_copy_if(m_connections.begin(), m_connections.end()
			, std::back_inserter(peers), [] (peer_connection* p)
			{ return !p->can_request_time_critical(); });

		// sort by the time we believe it will take this peer to send us all
		// blocks we've requested from it. The shorter time, the better candidate
		// it is to request a time critical block from.
		std::sort(peers.begin(), peers.end()
			, [] (peer_connection const* lhs, peer_connection const* rhs)
			{ return lhs->download_queue_time(16*1024) < rhs->download_queue_time(16*1024); });

		// remove the bottom 10% of peers from the candidate set.
		// this is just to remove outliers that might stall downloads
		int const new_size = (peers.end_index() * 9 + 9) / 10;
		TORRENT_ASSERT(new_size <= peers.end_index());
		peers.resize(new_size);

		// remember all the peers we issued requests to, so we can commit them
		// at the end of this function. Instead of sending the requests right
		// away, we batch them up and send them in a single write to the TCP
		// socket, increasing the chance that they will all be sent in the same
		// packet.
		std::set<peer_connection*> peers_with_requests;

		// peers that should be temporarily ignored for a specific piece
		// in order to give priority to other peers. They should be used for
		// subsequent pieces, so they are stored in this vector until the
		// piece is done
		std::vector<peer_connection*> ignore_peers;

		time_point const now = clock_type::now();

		// now, iterate over all time critical pieces, in order of importance, and
		// request them from the peers, in order of responsiveness. i.e. request
		// the most time critical pieces from the fastest peers.
		bool first_piece{true};
		for (auto& i : m_time_critical_pieces)
		{
#if TORRENT_DEBUG_STREAMING > 1
			std::printf("considering %d\n", i->piece);
#endif

			if (peers.empty())
			{
#if TORRENT_DEBUG_STREAMING > 1
				std::printf("out of peers, done\n");
#endif
				break;
			}

			// the +1000 is to compensate for the fact that we only call this
			// function once per second, so if we need to request it 500 ms from
			// now, we should request it right away
			if (!first_piece && i.deadline > now
				+ milliseconds(m_average_piece_time + m_piece_time_deviation * 4 + 1000))
			{
				// don't request pieces whose deadline is too far in the future
				// this is one of the termination conditions. We don't want to
				// send requests for all pieces in the torrent right away
#if TORRENT_DEBUG_STREAMING > 0
				std::printf("reached deadline horizon [%f + %f * 4 + 1]\n"
					, m_average_piece_time / 1000.f
					, m_piece_time_deviation / 1000.f);
#endif
				break;
			}
			first_piece = false;

			piece_picker::downloading_piece pi;
			m_picker->piece_info(i.piece, pi);

			// the number of "times" this piece has timed out.
			int timed_out = 0;

			int const blocks_in_piece = m_picker->blocks_in_piece(i.piece);

#if TORRENT_DEBUG_STREAMING > 0
			i.timed_out = timed_out;
#endif
			int const free_to_request = blocks_in_piece
				- pi.finished - pi.writing - pi.requested;

			if (free_to_request == 0)
			{
				if (i.last_requested == min_time())
					i.last_requested = now;

				// if it's been more than half of the typical download time
				// of a piece since we requested the last block, allow
				// one more request per block
				if (m_average_piece_time > 0)
					timed_out = int(total_milliseconds(now - i.last_requested)
						/ std::max(int(m_average_piece_time + m_piece_time_deviation / 2), 1));

#if TORRENT_DEBUG_STREAMING > 0
				i.timed_out = timed_out;
#endif
				// every block in this piece is already requested
				// there's no need to consider this piece, unless it
				// appears to be stalled.
				if (pi.requested == 0 || timed_out == 0)
				{
#if TORRENT_DEBUG_STREAMING > 1
					std::printf("skipping %d (full) [req: %d timed_out: %d ]\n"
						, i.piece, pi.requested
						, timed_out);
#endif

					// if requested is 0, it means all blocks have been received, and
					// we're just waiting for it to flush them to disk.
					// if last_requested is recent enough, we should give it some
					// more time
					// skip to the next piece
					continue;
				}

				// it's been too long since we requested the last block from
				// this piece. Allow re-requesting blocks from this piece
#if TORRENT_DEBUG_STREAMING > 1
				std::printf("timed out [average-piece-time: %d ms ]\n"
					, m_average_piece_time);
#endif
			}

			// pick all blocks for this piece. the peers list is kept up to date
			// and sorted. when we issue a request to a peer, its download queue
			// time will increase and it may need to be bumped in the peers list,
			// since it's ordered by download queue time
			pick_time_critical_block(peers, ignore_peers
				, peers_with_requests
				, pi, &i, m_picker.get()
				, blocks_in_piece, timed_out);

			// put back the peers we ignored into the peer list for the next piece
			if (!ignore_peers.empty())
			{
				peers.insert(peers.begin(), ignore_peers.begin(), ignore_peers.end());
				ignore_peers.clear();

				// TODO: instead of resorting the whole list, insert the peers
				// directly into the right place
				std::sort(peers.begin(), peers.end()
					, [] (peer_connection const* lhs, peer_connection const* rhs)
					{ return lhs->download_queue_time(16*1024) < rhs->download_queue_time(16*1024); });
			}

			// if this peer's download time exceeds 2 seconds, we're done.
			// We don't want to build unreasonably long request queues
			if (!peers.empty() && peers[0]->download_queue_time() > milliseconds(2000))
				break;
		}

		// commit all the time critical requests
		for (auto p : peers_with_requests)
		{
			p->send_block_requests();
		}
	}

	std::set<std::string> torrent::web_seeds(web_seed_entry::type_t const type) const
	{
		TORRENT_ASSERT(is_single_thread());
		std::set<std::string> ret;
		for (auto const& s : m_web_seeds)
		{
			if (s.peer_info.banned) continue;
			if (s.removed) continue;
			if (s.type != type) continue;
			ret.insert(s.url);
		}
		return ret;
	}

	void torrent::remove_web_seed(std::string const& url, web_seed_entry::type_t const type)
	{
		auto const i = std::find_if(m_web_seeds.begin(), m_web_seeds.end()
			, [&] (web_seed_t const& w) { return w.url == url && w.type == type; });

		if (i != m_web_seeds.end())
		{
			remove_web_seed_iter(i);
			set_need_save_resume();
		}
	}

	void torrent::disconnect_web_seed(peer_connection* p)
	{
		auto const i = std::find_if(m_web_seeds.begin(), m_web_seeds.end()
			, [p] (web_seed_t const& ws) { return ws.peer_info.connection == p; });

		// this happens if the web server responded with a redirect
		// or with something incorrect, so that we removed the web seed
		// immediately, before we disconnected
		if (i == m_web_seeds.end()) return;

		TORRENT_ASSERT(i->resolving == false);

		TORRENT_ASSERT(i->peer_info.connection);
		i->peer_info.connection = nullptr;
	}

	void torrent::remove_web_seed_conn(peer_connection* p, error_code const& ec
		, operation_t const op, disconnect_severity_t const error)
	{
		auto const i = std::find_if(m_web_seeds.begin(), m_web_seeds.end()
			, [p] (web_seed_t const& ws) { return ws.peer_info.connection == p; });

		TORRENT_ASSERT(i != m_web_seeds.end());
		if (i == m_web_seeds.end()) return;

		auto* peer = static_cast<peer_connection*>(i->peer_info.connection);
		if (peer != nullptr)
		{
			// if we have a connection for this web seed, we also need to
			// disconnect it and clear its reference to the peer_info object
			// that's part of the web_seed_t we're about to remove
			TORRENT_ASSERT(peer->m_in_use == 1337);
			peer->disconnect(ec, op, error);
			peer->set_peer_info(nullptr);
		}
		remove_web_seed_iter(i);
	}

	void torrent::retry_web_seed(peer_connection* p, boost::optional<seconds32> const retry)
	{
		TORRENT_ASSERT(is_single_thread());
		auto const i = std::find_if(m_web_seeds.begin(), m_web_seeds.end()
			, [p] (web_seed_t const& ws) { return ws.peer_info.connection == p; });

		TORRENT_ASSERT(i != m_web_seeds.end());
		if (i == m_web_seeds.end()) return;
		if (i->removed) return;
		i->retry = aux::time_now32() + value_or(retry, seconds32(
			settings().get_int(settings_pack::urlseed_wait_retry)));
	}

	torrent_state torrent::get_peer_list_state()
	{
		torrent_state ret;
		ret.is_paused = is_paused();
		ret.is_finished = is_finished();
		ret.allow_multiple_connections_per_ip = settings().get_bool(settings_pack::allow_multiple_connections_per_ip);
		ret.max_peerlist_size = is_paused()
			? settings().get_int(settings_pack::max_paused_peerlist_size)
			: settings().get_int(settings_pack::max_peerlist_size);
		ret.min_reconnect_time = settings().get_int(settings_pack::min_reconnect_time);

		ret.ip = m_ses.external_address();
		ret.port = m_ses.listen_port();
		ret.max_failcount = settings().get_int(settings_pack::max_failcount);
		return ret;
	}

	bool torrent::try_connect_peer()
	{
		TORRENT_ASSERT(is_single_thread());
		TORRENT_ASSERT(want_peers());

		torrent_state st = get_peer_list_state();
		need_peer_list();
		torrent_peer* p = m_peer_list->connect_one_peer(m_ses.session_time(), &st);
		peers_erased(st.erased);
		inc_stats_counter(counters::connection_attempt_loops, st.loop_counter);

		if (p == nullptr)
		{
			m_stats_counters.inc_stats_counter(counters::no_peer_connection_attempts);
			update_want_peers();
			return false;
		}

		if (!connect_to_peer(p))
		{
			m_stats_counters.inc_stats_counter(counters::missed_connection_attempts);
			m_peer_list->inc_failcount(p);
			update_want_peers();
			return false;
		}
		update_want_peers();

		return true;
	}

	torrent_peer* torrent::add_peer(tcp::endpoint const& adr
		, peer_source_flags_t const source, pex_flags_t flags)
	{
		TORRENT_ASSERT(is_single_thread());

#ifndef TORRENT_DISABLE_DHT
		if (source != peer_info::resume_data)
		{
			// try to send a DHT ping to this peer
			// as well, to figure out if it supports
			// DHT (uTorrent and BitComet don't
			// advertise support)
			session().add_dht_node({adr.address(), adr.port()});
		}
#endif

		if (m_apply_ip_filter
			&& m_ip_filter
			&& m_ip_filter->access(adr.address()) & ip_filter::blocked)
		{
			if (alerts().should_post<peer_blocked_alert>())
				alerts().emplace_alert<peer_blocked_alert>(get_handle()
					, adr, peer_blocked_alert::ip_filter);

#ifndef TORRENT_DISABLE_EXTENSIONS
			notify_extension_add_peer(adr, source, torrent_plugin::filtered);
#endif
			return nullptr;
		}

		if (m_ses.get_port_filter().access(adr.port()) & port_filter::blocked)
		{
			if (alerts().should_post<peer_blocked_alert>())
				alerts().emplace_alert<peer_blocked_alert>(get_handle()
					, adr, peer_blocked_alert::port_filter);
#ifndef TORRENT_DISABLE_EXTENSIONS
			notify_extension_add_peer(adr, source, torrent_plugin::filtered);
#endif
			return nullptr;
		}

#if TORRENT_USE_I2P
		// if this is an i2p torrent, and we don't allow mixed mode
		// no regular peers should ever be added!
		if (!settings().get_bool(settings_pack::allow_i2p_mixed) && is_i2p())
		{
			if (alerts().should_post<peer_blocked_alert>())
				alerts().emplace_alert<peer_blocked_alert>(get_handle()
					, adr, peer_blocked_alert::i2p_mixed);
			return nullptr;
		}
#endif

		if (settings().get_bool(settings_pack::no_connect_privileged_ports) && adr.port() < 1024)
		{
			if (alerts().should_post<peer_blocked_alert>())
				alerts().emplace_alert<peer_blocked_alert>(get_handle()
					, adr, peer_blocked_alert::privileged_ports);
#ifndef TORRENT_DISABLE_EXTENSIONS
			notify_extension_add_peer(adr, source, torrent_plugin::filtered);
#endif
			return nullptr;
		}

		if (!torrent_file().info_hash().has_v1())
			flags |= pex_lt_v2;

		need_peer_list();
		torrent_state st = get_peer_list_state();
		torrent_peer* p = m_peer_list->add_peer(adr, source, flags, &st);
		peers_erased(st.erased);

		if (p)
		{
			state_updated();
#ifndef TORRENT_DISABLE_EXTENSIONS
			notify_extension_add_peer(adr, source
				, st.first_time_seen
					? torrent_plugin::first_time
					: add_peer_flags_t{});
#endif
		}
		else
		{
#ifndef TORRENT_DISABLE_EXTENSIONS
			notify_extension_add_peer(adr, source, torrent_plugin::filtered);
#endif
		}
		update_want_peers();
		state_updated();
		return p;
	}

	bool torrent::ban_peer(torrent_peer* tp)
	{
		if (!settings().get_bool(settings_pack::ban_web_seeds) && tp->web_seed)
			return false;

		need_peer_list();
		if (!m_peer_list->ban_peer(tp)) return false;
		update_want_peers();

		inc_stats_counter(counters::num_banned_peers);
		return true;
	}

	void torrent::set_seed(torrent_peer* p, bool const s)
	{
		if (p->seed != s)
		{
			if (s)
			{
				TORRENT_ASSERT(m_num_seeds < 0xffff);
				++m_num_seeds;
			}
			else
			{
				TORRENT_ASSERT(m_num_seeds > 0);
				--m_num_seeds;
			}
		}

		need_peer_list();
		m_peer_list->set_seed(p, s);
		update_auto_sequential();
	}

	void torrent::clear_failcount(torrent_peer* p)
	{
		need_peer_list();
		m_peer_list->set_failcount(p, 0);
		update_want_peers();
	}

	std::pair<peer_list::iterator, peer_list::iterator> torrent::find_peers(address const& a)
	{
		need_peer_list();
		return m_peer_list->find_peers(a);
	}

	void torrent::update_peer_port(int const port, torrent_peer* p
		, peer_source_flags_t const src)
	{
		need_peer_list();
		torrent_state st = get_peer_list_state();
		m_peer_list->update_peer_port(port, p, src, &st);
		peers_erased(st.erased);
		update_want_peers();
	}

	// verify piece is used when checking resume data or when the user
	// adds a piece
	void torrent::verify_piece(piece_index_t const piece)
	{
		TORRENT_ASSERT(m_storage);
		TORRENT_ASSERT(!m_picker->is_hashing(piece));

		disk_job_flags_t flags;
		if (torrent_file().info_hash().has_v1())
			flags |= disk_interface::v1_hash;
		aux::vector<sha256_hash> hashes;
		if (torrent_file().info_hash().has_v2())
		{
			hashes.resize(torrent_file().orig_files().blocks_in_piece2(piece));
		}

		if (settings().get_bool(settings_pack::disable_hash_checks))
		{
			// short-circuit the hash check if it's disabled
			m_picker->started_hash_job(piece);
			on_piece_verified(std::move(hashes), piece, sha1_hash(), storage_error{});
			return;
		}

		span<sha256_hash> v2_span(hashes);
		m_ses.disk_thread().async_hash(m_storage, piece, v2_span, flags
			, [self = shared_from_this(), hashes = std::move(hashes)]
			(piece_index_t p, sha1_hash const& h, storage_error const& error) mutable
			{ self->on_piece_verified(std::move(hashes), p, h, error); });
		m_picker->started_hash_job(piece);
	}

	announce_entry* torrent::find_tracker(std::string const& url)
	{
		auto i = std::find_if(m_trackers.begin(), m_trackers.end()
			, [&url](announce_entry const& ae) { return ae.url == url; });
		if (i == m_trackers.end()) return nullptr;
		return &*i;
	}

	void torrent::ip_filter_updated()
	{
		if (!m_apply_ip_filter) return;
		if (!m_peer_list) return;
		if (!m_ip_filter) return;

		torrent_state st = get_peer_list_state();
		std::vector<address> banned;
		m_peer_list->apply_ip_filter(*m_ip_filter, &st, banned);

		if (alerts().should_post<peer_blocked_alert>())
		{
			for (auto const& addr : banned)
				alerts().emplace_alert<peer_blocked_alert>(get_handle()
					, tcp::endpoint(addr, 0)
					, peer_blocked_alert::ip_filter);
		}

		peers_erased(st.erased);
	}

	void torrent::port_filter_updated()
	{
		if (!m_apply_ip_filter) return;
		if (!m_peer_list) return;

		torrent_state st = get_peer_list_state();
		std::vector<address> banned;
		m_peer_list->apply_port_filter(m_ses.get_port_filter(), &st, banned);

		if (alerts().should_post<peer_blocked_alert>())
		{
			for (auto const& addr : banned)
				alerts().emplace_alert<peer_blocked_alert>(get_handle()
					, tcp::endpoint(addr, 0)
					, peer_blocked_alert::port_filter);
		}

		peers_erased(st.erased);
	}

	// this is called when torrent_peers are removed from the peer_list
	// (peer-list). It removes any references we may have to those torrent_peers,
	// so we don't leave then dangling
	void torrent::peers_erased(std::vector<torrent_peer*> const& peers)
	{
		if (!has_picker()) return;

		for (auto const p : peers)
		{
			m_picker->clear_peer(p);
		}
#if TORRENT_USE_INVARIANT_CHECKS
		m_picker->check_peers();
#endif
	}

#if TORRENT_ABI_VERSION == 1
#if !TORRENT_NO_FPU
	void torrent::file_progress_float(aux::vector<float, file_index_t>& fp)
	{
		TORRENT_ASSERT(is_single_thread());
		if (!valid_metadata())
		{
			fp.clear();
			return;
		}

		fp.resize(m_torrent_file->num_files(), 1.f);
		if (is_seed()) return;

		aux::vector<std::int64_t, file_index_t> progress;
		file_progress(progress);
		file_storage const& fs = m_torrent_file->files();
		for (auto const i : fs.file_range())
		{
			std::int64_t file_size = m_torrent_file->files().file_size(i);
			if (file_size == 0) fp[i] = 1.f;
			else fp[i] = float(progress[i]) / file_size;
		}
	}
#endif
#endif // TORRENT_ABI_VERSION

	void torrent::file_progress(aux::vector<std::int64_t, file_index_t>& fp, int const flags)
	{
		TORRENT_ASSERT(is_single_thread());
		if (!valid_metadata())
		{
			fp.clear();
			return;
		}

		// if we're a seed, we don't have an m_file_progress anyway
		// since we don't need one. We know we have all files
		// just fill in the full file sizes as a shortcut
		if (is_seed())
		{
			fp.resize(m_torrent_file->num_files());
			file_storage const& fs = m_torrent_file->files();
			for (auto const i : fs.file_range())
				fp[i] = fs.file_size(i);
			return;
		}

		if (num_have() == 0 || m_file_progress.empty())
		{
			// if we don't have any pieces, just return zeroes
			fp.clear();
			fp.resize(m_torrent_file->num_files(), 0);
			return;
		}

		m_file_progress.export_progress(fp);

		if (flags & torrent_handle::piece_granularity)
			return;

		TORRENT_ASSERT(has_picker());

		std::vector<piece_picker::downloading_piece> q = m_picker->get_download_queue();

		file_storage const& fs = m_torrent_file->files();
		for (auto const& dp : q)
		{
			std::int64_t offset = std::int64_t(static_cast<int>(dp.index))
				* m_torrent_file->piece_length();
			file_index_t file = fs.file_index_at_offset(offset);
			int idx = -1;
			for (auto const& info : m_picker->blocks_for_piece(dp))
			{
				++idx;
				TORRENT_ASSERT(file < fs.end_file());
				TORRENT_ASSERT(offset == std::int64_t(static_cast<int>(dp.index))
					* m_torrent_file->piece_length()
					+ idx * block_size());
				TORRENT_ASSERT(offset < m_torrent_file->total_size());
				while (offset >= fs.file_offset(file) + fs.file_size(file))
				{
					++file;
				}
				TORRENT_ASSERT(file < fs.end_file());

				std::int64_t block = block_size();

				if (info.state == piece_picker::block_info::state_none)
				{
					offset += block;
					continue;
				}

				if (info.state == piece_picker::block_info::state_requested)
				{
					block = 0;
					torrent_peer* p = info.peer;
					if (p != nullptr && p->connection)
					{
						auto* peer = static_cast<peer_connection*>(p->connection);
						auto pbp = peer->downloading_piece_progress();
						if (pbp.piece_index == dp.index && pbp.block_index == idx)
							block = pbp.bytes_downloaded;
						TORRENT_ASSERT(block <= block_size());
					}

					if (block == 0)
					{
						offset += block_size();
						continue;
					}
				}

				if (offset + block > fs.file_offset(file) + fs.file_size(file))
				{
					std::int64_t left_over = block_size() - block;
					// split the block on multiple files
					while (block > 0)
					{
						TORRENT_ASSERT(offset <= fs.file_offset(file) + fs.file_size(file));
						std::int64_t const slice = std::min(fs.file_offset(file) + fs.file_size(file) - offset
							, block);
						fp[file] += slice;
						offset += slice;
						block -= slice;
						TORRENT_ASSERT(offset <= fs.file_offset(file) + fs.file_size(file));
						if (offset == fs.file_offset(file) + fs.file_size(file))
						{
							++file;
							if (file == fs.end_file())
							{
								offset += block;
								break;
							}
						}
					}
					offset += left_over;
					TORRENT_ASSERT(offset == std::int64_t(static_cast<int>(dp.index))
						* m_torrent_file->piece_length()
						+ (idx + 1) * block_size());
				}
				else
				{
					fp[file] += block;
					offset += block_size();
				}
				TORRENT_ASSERT(file <= fs.end_file());
			}
		}
	}

	void torrent::new_external_ip()
	{
		if (m_peer_list) m_peer_list->clear_peer_prio();
	}

	void torrent::stop_when_ready(bool const b)
	{
		m_stop_when_ready = b;

		// to avoid race condition, if we're already in a downloading state,
		// trigger the stop-when-ready logic immediately.
		if (m_stop_when_ready && is_downloading_state(m_state))
		{
#ifndef TORRENT_DISABLE_LOGGING
			debug_log("stop_when_ready triggered");
#endif
			auto_managed(false);
			pause();
			m_stop_when_ready = false;
		}
	}

	void torrent::set_state(torrent_status::state_t const s)
	{
		TORRENT_ASSERT(is_single_thread());
		TORRENT_ASSERT(s != 0); // this state isn't used anymore

#if TORRENT_USE_ASSERTS

		if (s == torrent_status::seeding)
		{
			TORRENT_ASSERT(is_seed());
			TORRENT_ASSERT(is_finished());
		}
		if (s == torrent_status::finished)
			TORRENT_ASSERT(is_finished());
		if (s == torrent_status::downloading && m_state == torrent_status::finished)
			TORRENT_ASSERT(!is_finished());
#endif

		if (int(m_state) == s) return;

		if (m_ses.alerts().should_post<state_changed_alert>())
		{
			m_ses.alerts().emplace_alert<state_changed_alert>(get_handle()
				, s, static_cast<torrent_status::state_t>(m_state));
		}

		if (s == torrent_status::finished
			&& alerts().should_post<torrent_finished_alert>())
		{
			alerts().emplace_alert<torrent_finished_alert>(
				get_handle());
		}

		if (m_stop_when_ready
			&& !is_downloading_state(m_state)
			&& is_downloading_state(s))
		{
#ifndef TORRENT_DISABLE_LOGGING
			debug_log("stop_when_ready triggered");
#endif
			// stop_when_ready is set, and we're transitioning from a downloading
			// state to a non-downloading state. pause the torrent. Note that
			// "downloading" is defined broadly to include any state where we
			// either upload or download (for the purpose of this flag).
			auto_managed(false);
			pause();
			m_stop_when_ready = false;
		}

		m_state = s;

#ifndef TORRENT_DISABLE_LOGGING
		debug_log("set_state() %d", m_state);
#endif

		update_gauge();
		update_want_peers();
		update_state_list();

		state_updated();

#ifndef TORRENT_DISABLE_EXTENSIONS
		for (auto& ext : m_extensions)
		{
			ext->on_state(state());
		}
#endif
	}

#ifndef TORRENT_DISABLE_EXTENSIONS
	void torrent::notify_extension_add_peer(tcp::endpoint const& ip
		, peer_source_flags_t const src, add_peer_flags_t const flags)
	{
		for (auto& ext : m_extensions)
		{
			ext->on_add_peer(ip, src, flags);
		}
	}
#endif

	void torrent::state_updated()
	{
		// if this fails, this function is probably called
		// from within the torrent constructor, which it
		// shouldn't be. Whichever function ends up calling
		// this should probably be moved to torrent::start()
		TORRENT_ASSERT(shared_from_this());

		// we can't call state_updated() while the session
		// is building the status update alert
		TORRENT_ASSERT(!m_ses.is_posting_torrent_updates());

		// we're not subscribing to this torrent, don't add it
		if (!m_state_subscription) return;

		aux::vector<torrent*>& list = m_ses.torrent_list(aux::session_interface::torrent_state_updates);

		// if it has already been updated this round, no need to
		// add it to the list twice
		if (m_links[aux::session_interface::torrent_state_updates].in_list())
		{
#ifdef TORRENT_EXPENSIVE_INVARIANT_CHECKS
			TORRENT_ASSERT(find(list.begin(), list.end(), this) != list.end());
#endif
			return;
		}

#ifdef TORRENT_EXPENSIVE_INVARIANT_CHECKS
		TORRENT_ASSERT(find(list.begin(), list.end(), this) == list.end());
#endif

		m_links[aux::session_interface::torrent_state_updates].insert(list, this);
	}

	void torrent::status(torrent_status* st, status_flags_t const flags)
	{
		INVARIANT_CHECK;

		time_point32 const now = aux::time_now32();

		st->handle = get_handle();
		st->info_hash = info_hash();
#if TORRENT_ABI_VERSION == 1
		st->is_loaded = true;
#endif

		if (flags & torrent_handle::query_name)
			st->name = name();

		if (flags & torrent_handle::query_save_path)
			st->save_path = save_path();

		if (flags & torrent_handle::query_torrent_file)
			st->torrent_file = m_torrent_file;

		st->has_incoming = m_has_incoming;
		st->errc = m_error;
		st->error_file = m_error_file;

#if TORRENT_ABI_VERSION == 1
		if (m_error) st->error = convert_from_native(m_error.message())
			+ ": " + resolve_filename(m_error_file);
		st->seed_mode = m_seed_mode;
#endif
		st->moving_storage = m_moving_storage;

		st->announcing_to_trackers = m_announce_to_trackers;
		st->announcing_to_lsd = m_announce_to_lsd;
		st->announcing_to_dht = m_announce_to_dht;
#if TORRENT_ABI_VERSION == 1
		st->stop_when_ready = m_stop_when_ready;
#endif

		st->added_time = m_added_time;
		st->completed_time = m_completed_time;

#if TORRENT_ABI_VERSION == 1
		st->last_scrape = static_cast<int>(total_seconds(aux::time_now32() - m_last_scrape));
#endif

#if TORRENT_ABI_VERSION == 1
		st->share_mode = m_share_mode;
		st->upload_mode = m_upload_mode;
#endif
		st->up_bandwidth_queue = 0;
		st->down_bandwidth_queue = 0;
#if TORRENT_ABI_VERSION == 1
		st->priority = priority();
#endif

		st->num_peers = num_peers() - m_num_connecting;

		st->list_peers = m_peer_list ? m_peer_list->num_peers() : 0;
		st->list_seeds = m_peer_list ? m_peer_list->num_seeds() : 0;
		st->connect_candidates = m_peer_list ? m_peer_list->num_connect_candidates() : 0;
		TORRENT_ASSERT(st->connect_candidates >= 0);
		st->seed_rank = seed_rank(settings());

		st->all_time_upload = m_total_uploaded;
		st->all_time_download = m_total_downloaded;

		// activity time
#if TORRENT_ABI_VERSION == 1
		st->finished_time = int(total_seconds(finished_time()));
		st->active_time = int(total_seconds(active_time()));
		st->seeding_time = int(total_seconds(seeding_time()));

		time_point32 const unset{seconds32(0)};

		st->time_since_upload = m_last_upload == unset ? -1
			: static_cast<int>(total_seconds(aux::time_now32() - m_last_upload));
		st->time_since_download = m_last_download == unset ? -1
			: static_cast<int>(total_seconds(aux::time_now32() - m_last_download));
#endif

		st->finished_duration = finished_time();
		st->active_duration = active_time();
		st->seeding_duration = seeding_time();

		st->last_upload = m_last_upload;
		st->last_download = m_last_download;

		st->storage_mode = static_cast<storage_mode_t>(m_storage_mode);

		st->num_complete = (m_complete == 0xffffff) ? -1 : m_complete;
		st->num_incomplete = (m_incomplete == 0xffffff) ? -1 : m_incomplete;
#if TORRENT_ABI_VERSION == 1
		st->paused = is_torrent_paused();
		st->auto_managed = m_auto_managed;
		st->sequential_download = m_sequential_download;
#endif
		st->is_seeding = is_seed();
		st->is_finished = is_finished();
#if TORRENT_ABI_VERSION == 1
		st->super_seeding = m_super_seeding;
#endif
		st->has_metadata = valid_metadata();
		bytes_done(*st, flags);
		TORRENT_ASSERT(st->total_wanted_done >= 0);
		TORRENT_ASSERT(st->total_done >= st->total_wanted_done);

		// payload transfer
		st->total_payload_download = m_stat.total_payload_download();
		st->total_payload_upload = m_stat.total_payload_upload();

		// total transfer
		st->total_download = m_stat.total_payload_download()
			+ m_stat.total_protocol_download();
		st->total_upload = m_stat.total_payload_upload()
			+ m_stat.total_protocol_upload();

		// failed bytes
		st->total_failed_bytes = m_total_failed_bytes;
		st->total_redundant_bytes = m_total_redundant_bytes;

		// transfer rate
		st->download_rate = m_stat.download_rate();
		st->upload_rate = m_stat.upload_rate();
		st->download_payload_rate = m_stat.download_payload_rate();
		st->upload_payload_rate = m_stat.upload_payload_rate();

		if (is_paused() || m_tracker_timer.expiry() < now)
			st->next_announce = seconds(0);
		else
			st->next_announce = m_tracker_timer.expiry() - now;

		if (st->next_announce.count() < 0)
			st->next_announce = seconds(0);

#if TORRENT_ABI_VERSION == 1
		st->announce_interval = seconds(0);
#endif

		st->current_tracker.clear();
		if (m_last_working_tracker >= 0)
		{
			TORRENT_ASSERT(m_last_working_tracker < m_trackers.end_index());
			const int i = m_last_working_tracker;
			st->current_tracker = m_trackers[i].url;
		}
		else
		{
#ifdef __clang__
#pragma clang diagnostic push
#pragma clang diagnostic ignored "-Wmissing-braces"
#endif
			aux::array<bool const, num_protocols, protocol_version> const supports_protocol{
			{
				m_info_hash.has_v1(),
				m_info_hash.has_v2()
			}};
#ifdef __clang__
#pragma clang diagnostic pop
#endif

			for (auto const& t : m_trackers)
			{
				if (std::any_of(t.endpoints.begin(), t.endpoints.end()
					, [supports_protocol](announce_endpoint const& aep) {
						for (protocol_version const ih : all_versions)
						{
							if (supports_protocol[ih] && aep.info_hashes[ih].updating)
								return false;
						}
						return true;
					})) continue;
				if (!t.verified) continue;
				st->current_tracker = t.url;
				break;
			}
		}

		if ((flags & torrent_handle::query_verified_pieces))
		{
			st->verified_pieces = m_verified;
		}

		st->num_uploads = m_num_uploads;
		st->uploads_limit = m_max_uploads == (1 << 24) - 1 ? -1 : m_max_uploads;
		st->num_connections = num_peers();
		st->connections_limit = m_max_connections == (1 << 24) - 1 ? -1 : m_max_connections;
		// if we don't have any metadata, stop here

		st->queue_position = queue_position();
		st->need_save_resume = need_save_resume_data();
#if TORRENT_ABI_VERSION == 1
		st->ip_filter_applies = m_apply_ip_filter;
#endif

		st->state = static_cast<torrent_status::state_t>(m_state);
		st->flags = this->flags();

#if TORRENT_USE_ASSERTS
		if (st->state == torrent_status::finished
			|| st->state == torrent_status::seeding)
		{
			// it may be tempting to assume that st->is_finished == true here, but
			// this assumption does not always hold. We transition to "finished"
			// when we receive the last block of the last piece, which is before
			// the hash check comes back. "is_finished" is set to true once all the
			// pieces have been hash checked. So, there's a short window where it
			// doesn't hold.
		}
#endif

		if (!valid_metadata())
		{
			st->state = torrent_status::downloading_metadata;
			st->progress_ppm = m_progress_ppm;
#if !TORRENT_NO_FPU
			st->progress = m_progress_ppm / 1000000.f;
#endif
			st->block_size = 0;
			return;
		}

		st->block_size = block_size();

		if (m_state == torrent_status::checking_files)
		{
			st->progress_ppm = m_progress_ppm;
#if !TORRENT_NO_FPU
			st->progress = m_progress_ppm / 1000000.f;
#endif
		}
		else if (st->total_wanted == 0)
		{
			st->progress_ppm = 1000000;
			st->progress = 1.f;
		}
		else
		{
			st->progress_ppm = int(st->total_wanted_done * 1000000
				/ st->total_wanted);
#if !TORRENT_NO_FPU
			st->progress = st->progress_ppm / 1000000.f;
#endif
		}

		if (flags & torrent_handle::query_pieces)
		{
			int const num_pieces = m_torrent_file->num_pieces();
			if (has_picker())
			{
				st->pieces.resize(num_pieces, false);
				for (auto const i : st->pieces.range())
					if (m_picker->has_piece_passed(i)) st->pieces.set_bit(i);
			}
			else if (m_have_all)
			{
				st->pieces.resize(num_pieces, true);
			}
			else
			{
				st->pieces.resize(num_pieces, false);
			}
		}
		st->num_pieces = num_have();
		st->num_seeds = num_seeds();
		if ((flags & torrent_handle::query_distributed_copies) && m_picker.get())
		{
			std::tie(st->distributed_full_copies, st->distributed_fraction) =
				m_picker->distributed_copies();
#if TORRENT_NO_FPU
			st->distributed_copies = -1.f;
#else
			st->distributed_copies = st->distributed_full_copies
				+ float(st->distributed_fraction) / 1000;
#endif
		}
		else
		{
			st->distributed_full_copies = -1;
			st->distributed_fraction = -1;
			st->distributed_copies = -1.f;
		}

		st->last_seen_complete = m_swarm_last_seen_complete;
	}

	int torrent::priority() const
	{
		int priority = 0;
		for (int i = 0; i < num_classes(); ++i)
		{
			int const* prio = m_ses.peer_classes().at(class_at(i))->priority;
			priority = std::max(priority, prio[peer_connection::upload_channel]);
			priority = std::max(priority, prio[peer_connection::download_channel]);
		}
		return priority;
	}

#if TORRENT_ABI_VERSION == 1
	void torrent::set_priority(int const prio)
	{
		// priority 1 is default
		if (prio == 1 && m_peer_class == peer_class_t{}) return;

		if (m_peer_class == peer_class_t{})
			setup_peer_class();

		struct peer_class* tpc = m_ses.peer_classes().at(m_peer_class);
		TORRENT_ASSERT(tpc);
		tpc->priority[peer_connection::download_channel] = prio;
		tpc->priority[peer_connection::upload_channel] = prio;

		state_updated();
	}
#endif

	void torrent::add_redundant_bytes(int const b, waste_reason const reason)
	{
		TORRENT_ASSERT(is_single_thread());
		TORRENT_ASSERT(b > 0);
		TORRENT_ASSERT(static_cast<int>(reason) >= 0);
		TORRENT_ASSERT(static_cast<int>(reason) < static_cast<int>(waste_reason::max));

		if (m_total_redundant_bytes <= std::numeric_limits<std::int32_t>::max() - b)
			m_total_redundant_bytes += b;
		else
			m_total_redundant_bytes = std::numeric_limits<std::int32_t>::max();

		// the stats counters are 64 bits, so we don't check for overflow there
		m_stats_counters.inc_stats_counter(counters::recv_redundant_bytes, b);
		m_stats_counters.inc_stats_counter(counters::waste_piece_timed_out + static_cast<int>(reason), b);
	}

	void torrent::add_failed_bytes(int const b)
	{
		TORRENT_ASSERT(is_single_thread());
		TORRENT_ASSERT(b > 0);
		if (m_total_failed_bytes <= std::numeric_limits<std::int32_t>::max() - b)
			m_total_failed_bytes += b;
		else
			m_total_failed_bytes = std::numeric_limits<std::int32_t>::max();

		// the stats counters are 64 bits, so we don't check for overflow there
		m_stats_counters.inc_stats_counter(counters::recv_failed_bytes, b);
	}

	// the number of connected peers that are seeds
	int torrent::num_seeds() const
	{
		TORRENT_ASSERT(is_single_thread());
		INVARIANT_CHECK;

		return int(m_num_seeds) - int(m_num_connecting_seeds);
	}

	// the number of connected peers that are not seeds
	int torrent::num_downloaders() const
	{
		TORRENT_ASSERT(is_single_thread());
		INVARIANT_CHECK;

		int const ret = num_peers()
			- m_num_seeds
			- m_num_connecting
			+ m_num_connecting_seeds;
		TORRENT_ASSERT(ret >= 0);
		return ret;
	}

	void torrent::tracker_request_error(tracker_request const& r
		, error_code const& ec, std::string const& msg
		, seconds32 const retry_interval)
	{
		TORRENT_ASSERT(is_single_thread());

		INVARIANT_CHECK;

#ifndef TORRENT_DISABLE_LOGGING
		if (should_log())
		{
			debug_log("*** tracker error: (%d) %s %s", ec.value()
				, ec.message().c_str(), msg.c_str());
		}
#endif
		if (!(r.kind & tracker_request::scrape_request))
		{
			// announce request
			announce_entry* ae = find_tracker(r.url);
			int fails = 0;
			tcp::endpoint local_endpoint;
			if (ae)
			{
				auto aep = std::find_if(ae->endpoints.begin(), ae->endpoints.end()
					, [&](announce_endpoint const& e) { return e.socket == r.outgoing_socket; });

				if (aep != ae->endpoints.end())
				{
					protocol_version const hash_version = r.info_hash == m_info_hash.v1
						? protocol_version::V1 : protocol_version::V2;
					auto& a = aep->info_hashes[hash_version];
					// if we can't find the hostname, the tracker is probably
					// out of service. Wait a while before trying it again
					seconds32 const extra_delay = (ec == boost::asio::error::host_not_found)
						? hours(6) : hours(0);
					local_endpoint = aep->local_endpoint;
					a.failed(settings().get_int(settings_pack::tracker_backoff)
						, std::max(retry_interval, extra_delay));
					a.last_error = ec;
					a.message = msg;
					fails = a.fails;

#if TORRENT_ABI_VERSION <= 2
#include "libtorrent/aux_/disable_warnings_push.hpp"
					if (hash_version == protocol_version::V1)
					{
						aep->fails = a.fails;
						aep->next_announce = a.next_announce;
						aep->updating = a.updating;
						aep->last_error = ec;
						aep->message = msg;
					}
#include "libtorrent/aux_/disable_warnings_pop.hpp"
#endif

#ifndef TORRENT_DISABLE_LOGGING
<<<<<<< HEAD
					debug_log("*** increment tracker fail count [%d]", a.fails);
=======
					debug_log("*** increment tracker fail count [ep: %s url: %s %d]"
						, print_endpoint(aep->local_endpoint).c_str(), r.url.c_str(), aep->fails);
>>>>>>> f099f356
#endif
					// don't try to announce from this endpoint again
					if (ec == boost::system::errc::address_family_not_supported
						|| ec == boost::system::errc::host_unreachable)
					{
						aep->enabled = false;
#ifndef TORRENT_DISABLE_LOGGING
						debug_log("*** disabling endpoint [ep: %s url: %s ]"
							, print_endpoint(aep->local_endpoint).c_str(), r.url.c_str());
#endif
					}
				}
				else if (r.outgoing_socket)
				{
#ifndef TORRENT_DISABLE_LOGGING
					debug_log("*** no matching endpoint for request [%s, %s]"
						, r.url.c_str(), print_endpoint(r.outgoing_socket.get_local_endpoint()).c_str());
#endif
				}

				int const tracker_index = int(ae - m_trackers.data());

				// never talk to this tracker again
				if (ec == error_code(410, http_category())) ae->fail_limit = 1;

				deprioritize_tracker(tracker_index);
			}
			if (m_ses.alerts().should_post<tracker_error_alert>()
				|| r.triggered_manually)
			{
				m_ses.alerts().emplace_alert<tracker_error_alert>(get_handle()
					, local_endpoint, fails, r.url, ec, msg);
			}
		}
		else
		{
			announce_entry* ae = find_tracker(r.url);

			// scrape request
			if (ec == error_code(410, http_category()))
			{
				// never talk to this tracker again
				if (ae != nullptr) ae->fail_limit = 1;
			}

			// if this was triggered manually we need to post this unconditionally,
			// since the client expects a response from its action, regardless of
			// whether all tracker events have been enabled by the alert mask
			if (m_ses.alerts().should_post<scrape_failed_alert>()
				|| r.triggered_manually)
			{
				tcp::endpoint local_endpoint;
				if (ae != nullptr)
				{
					auto aep = ae->find_endpoint(r.outgoing_socket);
					if (aep != nullptr) local_endpoint = aep->local_endpoint;
				}

				m_ses.alerts().emplace_alert<scrape_failed_alert>(get_handle(), local_endpoint, r.url, ec);
			}
		}
		// announce to the next working tracker
		if ((!m_abort && !is_paused()) || r.event == event_t::stopped)
			announce_with_tracker(r.event);
		update_tracker_timer(aux::time_now32());
	}

#ifndef TORRENT_DISABLE_LOGGING
	bool torrent::should_log() const
	{
		return alerts().should_post<torrent_log_alert>();
	}

	TORRENT_FORMAT(2,3)
	void torrent::debug_log(char const* fmt, ...) const noexcept try
	{
		if (!alerts().should_post<torrent_log_alert>()) return;

		va_list v;
		va_start(v, fmt);
		alerts().emplace_alert<torrent_log_alert>(
			const_cast<torrent*>(this)->get_handle(), fmt, v);
		va_end(v);
	}
	catch (std::exception const&) {}
#endif

}<|MERGE_RESOLUTION|>--- conflicted
+++ resolved
@@ -2893,29 +2893,15 @@
 					if (state.done) continue;
 
 #ifndef TORRENT_DISABLE_LOGGING
-<<<<<<< HEAD
 					if (should_log())
 					{
-						debug_log("*** tracker: \"%s\" "
-							"[ tiers: %d trackers: %d"
-							" i->tier: %d tier: %d"
-							" working: %d limit: %d"
+						debug_log("*** tracker:  (%d) [ep: %s ] \"%s\" [ "
+							" i->tier: %d tier: %d working: %d limit: %d"
 							" can: %d sent: %d ]"
-							, ae.url.c_str(), settings().get_bool(settings_pack::announce_to_all_tiers)
-							, settings().get_bool(settings_pack::announce_to_all_trackers)
-							, ae.tier, state.tier, a.is_working(), ae.fail_limit
+							, idx, print_endpoint(aep.local_endpoint).c_str()
+							, ae.url.c_str(), ae.tier, state.tier, a.is_working(), ae.fail_limit
 							, a.can_announce(now, is_seed(), ae.fail_limit), state.sent_announce);
 					}
-=======
-				if (should_log())
-				{
-					debug_log("*** tracker: (%d) [ep: %s ] \"%s\" [ i->tier: %d tier: %d"
-						" working: %d limit: %d can: %d sent: %d ]"
-						, idx, print_endpoint(aep.local_endpoint).c_str()
-						, ae.url.c_str(), ae.tier, state.tier, aep.is_working()
-						, ae.fail_limit, aep.can_announce(now, is_seed(), ae.fail_limit), state.sent_announce);
-				}
->>>>>>> f099f356
 #endif
 
 					if (settings().get_bool(settings_pack::announce_to_all_tiers)
@@ -2966,46 +2952,25 @@
 					req.info_hash = m_torrent_file->info_hash().get(protocol_version(ih));
 
 #ifndef TORRENT_DISABLE_LOGGING
-<<<<<<< HEAD
 					if (should_log())
 					{
 						debug_log("==> TRACKER REQUEST \"%s\" event: %s abort: %d ssl: %p "
-							"port: %d ssl-port: %d fails: %d upd: %d"
+							"port: %d ssl-port: %d fails: %d upd: %d ep: %s"
 							, req.url.c_str()
 							, (req.event == event_t::stopped ? "stopped"
 								: req.event == event_t::started ? "started" : "")
 							, m_abort
 #ifdef TORRENT_SSL_PEERS
 							, static_cast<void*>(req.ssl_ctx)
-=======
-				if (should_log())
-				{
-					debug_log("==> TRACKER REQUEST \"%s\" event: %s abort: %d ssl: %p "
-						"port: %d ssl-port: %d fails: %d upd: %d ep: %s"
-						, req.url.c_str()
-						, (req.event == tracker_request::stopped ? "stopped"
-							: req.event == tracker_request::started ? "started" : "")
-						, m_abort
-#ifdef TORRENT_USE_OPENSSL
-						, static_cast<void*>(req.ssl_ctx)
->>>>>>> f099f356
 #else
 							, static_cast<void*>(nullptr)
 #endif
-<<<<<<< HEAD
 							, m_ses.listen_port()
 							, m_ses.ssl_listen_port()
 							, a.fails
-							, a.updating);
+							, a.updating
+							, print_endpoint(aep.local_endpoint).c_str());
 					}
-=======
-						, m_ses.listen_port()
-						, m_ses.ssl_listen_port()
-						, aep.fails
-						, aep.updating
-						, print_endpoint(aep.local_endpoint).c_str());
-				}
->>>>>>> f099f356
 
 					// if we're not logging session logs, don't bother creating an
 					// observer object just for logging
@@ -9296,29 +9261,15 @@
 
 					if (state.done) continue;
 
-				if (settings().get_bool(settings_pack::announce_to_all_tiers)
-					&& state.found_working
-					&& t.tier <= state.tier
-					&& state.tier != INT_MAX)
-					continue;
-
-				if (t.tier > state.tier && !settings().get_bool(settings_pack::announce_to_all_tiers)) break;
-				if (aep.is_working()) { state.tier = t.tier; state.found_working = false; }
-				if (aep.fails >= t.fail_limit && t.fail_limit != 0) continue;
-				if (!aep.enabled) continue;
-
 #ifndef TORRENT_DISABLE_LOGGING
-<<<<<<< HEAD
 					if (should_log())
 					{
-						debug_log("*** tracker: \"%s\" "
-							"[ tiers: %d trackers: %d"
+						debug_log("*** tracker: (%d) [ep: %s ] \"%s\" [ "
 							" found: %d i->tier: %d tier: %d"
 							" working: %d fails: %d limit: %d upd: %d ]"
-							, t.url.c_str(), settings().get_bool(settings_pack::announce_to_all_tiers)
-							, settings().get_bool(settings_pack::announce_to_all_trackers), state.found_working
-							, t.tier, state.tier, a.is_working(), a.fails, t.fail_limit
-							, a.updating);
+							, idx, print_endpoint(aep.local_endpoint).c_str(), t.url.c_str()
+							, state.found_working, t.tier, state.tier, a.is_working()
+							, a.fails, t.fail_limit, a.updating);
 					}
 #endif
 
@@ -9348,34 +9299,6 @@
 						&& !settings().get_bool(settings_pack::announce_to_all_tiers))
 						state.done = true;
 				}
-=======
-				if (should_log())
-				{
-					debug_log("*** tracker: (%d) [ep: %s ] \"%s\" [ found: %d i->tier: %d tier: %d"
-						" working: %d fails: %d limit: %d upd: %d ]"
-						, idx, print_endpoint(aep.local_endpoint).c_str(), t.url.c_str()
-						, state.found_working, t.tier, state.tier, aep.is_working()
-						, aep.fails, t.fail_limit, aep.updating);
-				}
-#endif
-
-				if (aep.updating)
-				{
-					state.found_working = true;
-				}
-				else
-				{
-					time_point32 const next_tracker_announce = std::max(aep.next_announce, aep.min_announce);
-					if (next_tracker_announce < next_announce
-						&& (!state.found_working || aep.is_working()))
-						next_announce = next_tracker_announce;
-				}
-				if (aep.is_working()) state.found_working = true;
-				if (state.found_working
-					&& !settings().get_bool(settings_pack::announce_to_all_trackers)
-					&& !settings().get_bool(settings_pack::announce_to_all_tiers))
-					state.done = true;
->>>>>>> f099f356
 			}
 
 			if (std::all_of(listen_socket_states.begin(), listen_socket_states.end()
@@ -11532,12 +11455,8 @@
 #endif
 
 #ifndef TORRENT_DISABLE_LOGGING
-<<<<<<< HEAD
-					debug_log("*** increment tracker fail count [%d]", a.fails);
-=======
 					debug_log("*** increment tracker fail count [ep: %s url: %s %d]"
-						, print_endpoint(aep->local_endpoint).c_str(), r.url.c_str(), aep->fails);
->>>>>>> f099f356
+						, print_endpoint(aep->local_endpoint).c_str(), r.url.c_str(), a.fails);
 #endif
 					// don't try to announce from this endpoint again
 					if (ec == boost::system::errc::address_family_not_supported
