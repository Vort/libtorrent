/*

Copyright (c) 2011, Arvid Norberg
All rights reserved.

Redistribution and use in source and binary forms, with or without
modification, are permitted provided that the following conditions
are met:

    * Redistributions of source code must retain the above copyright
      notice, this list of conditions and the following disclaimer.
    * Redistributions in binary form must reproduce the above copyright
      notice, this list of conditions and the following disclaimer in
      the documentation and/or other materials provided with the distribution.
    * Neither the name of the author nor the names of its
      contributors may be used to endorse or promote products derived
      from this software without specific prior written permission.

THIS SOFTWARE IS PROVIDED BY THE COPYRIGHT HOLDERS AND CONTRIBUTORS "AS IS"
AND ANY EXPRESS OR IMPLIED WARRANTIES, INCLUDING, BUT NOT LIMITED TO, THE
IMPLIED WARRANTIES OF MERCHANTABILITY AND FITNESS FOR A PARTICULAR PURPOSE
ARE DISCLAIMED. IN NO EVENT SHALL THE COPYRIGHT OWNER OR CONTRIBUTORS BE
LIABLE FOR ANY DIRECT, INDIRECT, INCIDENTAL, SPECIAL, EXEMPLARY, OR
CONSEQUENTIAL DAMAGES (INCLUDING, BUT NOT LIMITED TO, PROCUREMENT OF
SUBSTITUTE GOODS OR SERVICES; LOSS OF USE, DATA, OR PROFITS; OR BUSINESS
INTERRUPTION) HOWEVER CAUSED AND ON ANY THEORY OF LIABILITY, WHETHER IN
CONTRACT, STRICT LIABILITY, OR TORT (INCLUDING NEGLIGENCE OR OTHERWISE)
ARISING IN ANY WAY OUT OF THE USE OF THIS SOFTWARE, EVEN IF ADVISED OF THE
POSSIBILITY OF SUCH DAMAGE.

*/

#include "boost_python.hpp"
#include <libtorrent/error_code.hpp>
#include <libtorrent/bdecode.hpp>
#include <libtorrent/upnp.hpp>
#include <libtorrent/socks5_stream.hpp>

namespace boost
{
	// this fixe mysterious link error on msvc
	template <>
	inline boost::system::error_category const volatile*
	get_pointer(class boost::system::error_category const volatile* p)
	{
		return p;
	}
}

#include <boost/asio/error.hpp>
#if TORRENT_USE_SSL
#include <libtorrent/ssl.hpp>
#endif
#if TORRENT_USE_I2P
#include <libtorrent/i2p_stream.hpp>
#endif

using namespace boost::python;
using namespace lt;
using boost::system::error_category;

namespace {

	struct ec_pickle_suite : boost::python::pickle_suite
	{
		static boost::python::tuple
		getinitargs(error_code const&)
		{
			return boost::python::tuple();
		}

		static boost::python::tuple
		getstate(error_code const& ec)
		{
			return boost::python::make_tuple(ec.value(), ec.category().name());
		}

		static void
		setstate(error_code& ec, boost::python::tuple state)
		{
			using namespace boost::python;
			if (len(state) != 2)
			{
				PyErr_SetObject(PyExc_ValueError,
					("expected 2-item tuple in call to __setstate__; got %s"
					% state).ptr());
				throw_error_already_set();
			}

			int const value = extract<int>(state[0]);
			std::string const category = extract<std::string>(state[1]);
			if (category == "system")
				ec.assign(value, lt::system_category());
			else if (category == "generic")
				ec.assign(value, lt::generic_category());
			else if (category == "libtorrent")
				ec.assign(value, lt::libtorrent_category());
			else if (category == "http error")
				ec.assign(value, lt::http_category());
			else if (category == "UPnP error")
				ec.assign(value, lt::upnp_category());
			else if (category == "bdecode error")
				ec.assign(value, lt::bdecode_category());
			else if (category == "asio.netdb")
				ec.assign(value, boost::asio::error::get_netdb_category());
			else if (category == "asio.addinfo")
				ec.assign(value, boost::asio::error::get_addrinfo_category());
			else if (category == "asio.misc")
				ec.assign(value, boost::asio::error::get_misc_category());
<<<<<<< HEAD
			else if (category == "asio.misc")
				ec.assign(value, boost::asio::error::get_misc_category());
#if TORRENT_USE_SSL
=======
#if defined TORRENT_USE_OPENSSL
>>>>>>> 14473d07
			else if (category == "asio.ssl")
				ec.assign(value, boost::asio::error::get_ssl_category());
#endif
			else
			{
				PyErr_SetObject(PyExc_ValueError,
					("unexpected error_category passed to __setstate__; got '%s'"
					% object(category)).ptr());
				throw_error_already_set();
			}
		}
	};
}

struct category_holder
{
	category_holder(boost::system::error_category const& cat) : m_cat(&cat) {}
	char const* name() const { return m_cat->name(); }
	std::string message(int const v) const { return m_cat->message(v); }

	friend bool operator==(category_holder const lhs, category_holder const rhs)
	{ return *lhs.m_cat == *rhs.m_cat; }

	friend bool operator!=(category_holder const lhs, category_holder const rhs)
	{ return *lhs.m_cat != *rhs.m_cat; }

	friend bool operator<(category_holder const lhs, category_holder const rhs)
	{ return *lhs.m_cat < *rhs.m_cat; }

	boost::system::error_category const& ref() const { return *m_cat; }
	operator boost::system::error_category const&() const { return *m_cat; }
private:
	boost::system::error_category const* m_cat;
};

void error_code_assign(boost::system::error_code& me, int const v, category_holder const cat)
{
	me.assign(v, cat.ref());
}

category_holder error_code_category(boost::system::error_code const& me)
{
	return category_holder(me.category());
}

#define WRAP_CAT(name) \
	category_holder wrap_ ##name## _category() { return category_holder(name## _category()); }

WRAP_CAT(libtorrent)
WRAP_CAT(upnp)
WRAP_CAT(http)
WRAP_CAT(socks)
WRAP_CAT(bdecode)
#if TORRENT_USE_I2P
WRAP_CAT(i2p)
#endif
WRAP_CAT(generic)
WRAP_CAT(system)

#undef WRAP_CAT

void bind_error_code()
{
    class_<category_holder>("error_category", no_init)
        .def("name", &category_holder::name)
        .def("message", &category_holder::message)
        .def(self == self)
        .def(self < self)
        .def(self != self)
        ;

    class_<error_code>("error_code")
        .def(init<>())
        .def(init<int, category_holder>())
        .def("message", static_cast<std::string (error_code::*)() const>(&error_code::message))
        .def("value", &error_code::value)
        .def("clear", &error_code::clear)
        .def("category", &error_code_category)
        .def("assign", &error_code_assign)
        .def_pickle(ec_pickle_suite())
        ;

    def("libtorrent_category", &wrap_libtorrent_category);
    def("upnp_category", &wrap_upnp_category);
    def("http_category", &wrap_http_category);
    def("socks_category", &wrap_socks_category);
    def("bdecode_category", &wrap_bdecode_category);
#if TORRENT_USE_I2P
    def("i2p_category", &wrap_i2p_category);
#endif

#if TORRENT_ABI_VERSION == 1
    def("get_libtorrent_category", &wrap_libtorrent_category);
    def("get_upnp_category", &wrap_upnp_category);
    def("get_http_category", &wrap_http_category);
    def("get_socks_category", &wrap_socks_category);
    def("get_bdecode_category", &wrap_bdecode_category);
#if TORRENT_USE_I2P
    def("get_i2p_category", &wrap_i2p_category);
#endif
#endif // TORRENT_ABI_VERSION

    def("generic_category", &wrap_generic_category);

    def("system_category", &wrap_system_category);
}
<|MERGE_RESOLUTION|>--- conflicted
+++ resolved
@@ -107,13 +107,7 @@
 				ec.assign(value, boost::asio::error::get_addrinfo_category());
 			else if (category == "asio.misc")
 				ec.assign(value, boost::asio::error::get_misc_category());
-<<<<<<< HEAD
-			else if (category == "asio.misc")
-				ec.assign(value, boost::asio::error::get_misc_category());
 #if TORRENT_USE_SSL
-=======
-#if defined TORRENT_USE_OPENSSL
->>>>>>> 14473d07
 			else if (category == "asio.ssl")
 				ec.assign(value, boost::asio::error::get_ssl_category());
 #endif
