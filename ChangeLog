<<<<<<< HEAD
	* fix uTP streams timing out instead of closing cleanly

2.0.8 released

	* add write_torrent_file_buf() overload for generating .torrent files
	* add create_torrent::generate_buf() function to generate into a buffer
	* fix copy_file when the file ends with a sparse region
	* uTP performance, fix packet loss when sending is stalled
	* fix trackers being stuck after session pause/resume
	* fix bug in hash_picker with empty files
	* uTP performance, prevent premature timeouts/resends
	* add option to not memory map files below a certain size
	* settings_pack now returns default values when queried for missing settings
	* fix copy_file fall-back when SEEK_HOL/SEEK_DATA is not supported
	* improve error reporting from file copy and move
	* tweak pad file placement to match reference implementation (tail-padding)
	* uTP performance, more lenient nagle's algorithm to always allow one outstanding undersized packet
	* uTP performance, piggy-back held back undersized packet with ACKs
	* uTP performance, don't send redundant deferred ACKs
	* support incoming SOCKS5 packets with hostnames as source address, for UDP trackers
	* ignore duplicate network interface change notifications on linux
	* fix total_want/want accounting when forcing a recheck
	* fix merging metadata with magnet links added on top of existing torrents
	* add torrent_flag to default all file priorities to dont_download
	* fix &so= feature in magnet links
	* improve compatibility of SOCKS5 UDP ASSOCIATE
	* fix madvise range for flushing cache in mmap_storage
	* open files with no_cache set in O_SYNC mode

* 2.0.7 released

	* fix issue in use of copy_file_range() on linux
	* avoid open-file race in the file_view_pool
	* fix issue where stop-when-ready would not close files
	* fix issue with duplicate hybrid torrent via separate v1 and v2 magnet links
	* added new function to load torrent files, load_torrent_*()
	* support sync_file_range() on linux
	* fix issue in write_torrent_file() when file size is exactly piece size
	* fix file_num_blocks() and file_num_pieces() for empty files
	* add new overload to make_magnet_uri()
	* add missing protocol version to tracker_reply_alert and tracker_error_alert
	* fix privilege issue with SetFileValidData()
	* add asynchronous overload of torrent_handle::add_piece()
	* default to a single hashing thread, for full checks
	* Fix bug when checking files and the first piece is invalid

* 2.0.6 released

	* fix issue creating a v2 torrent from torrent_info containing an empty file
	* make recheck files also update which files use partfile
	* add write_through disk_io_write_mode, which flushes pieces to disk immediately
	* improve copy file function to preserve sparse regions (when supported)
	* add function to truncate over-sized files part of a torrent
	* fix directory creation on windows shared folders
	* add flag to make add_files() not record file attributes
	* deprecate (unused) allow_partial_disk_writes settings
	* fix disk-full error reporting in mmap_disk_io
	* fixed similar-torrents feature for v2 torrents
	* fix potential unbounded recursion in add_completed_job, in disk I/O
	* deprecated (unused) volatile_read_cache setting
	* fix part files being marked as hidden on windows

* 2.0.5 released

	* on windows, explicitly flush memory mapped files periodically
	* fix build with WolfSSL
	* fix issue where incoming uTP connections were not accepted over SOCKS5
	* fix several issues in handling of checking files of v2 torrents, esp. from magnet links
	* make the token limit when parsing metadata from magnet files configurable
	* fix issue with stalled pieces on disk full errors
	* fix missing python binding for file_progress_flags
	* fix torrent_file_with_hashes() to fail when we don't have the piece layers
	* restore path character encoding conversion for non UTF-8 locales on linux
	* fix use-after-free bug in make_magnet_uri
	* add write_torrent_file() to produce a .torrent file from add_torrent_params
	* allow loading v2 .torrent files without piece layer
	* fix issue with adding v2 torrents with invalid file root hash

* 2.0.4 released

	* fix piece picker bug causing double-picks with prefer-contiguous enabled
	* expose session_params in python bindings
	* fix (deprecated) use of add_torrent_params::info_hash
	* fix issue creating and loading v2 torrents with empty files. Improves
	  conformance to BEP52 reference implementation

* 2.0.3 released

	* add new torrent_file_with_hashes() which includes piece layers for
	  creating .torrent files
	* add file_prio_alert, posted when file priorities are updated
	* fix issue where set_piece_hashes() would not propagate file errors
	* add missing python binding for event_t
	* add work-around for systems without fseeko() (such as Android)
	* add convenience header libtorrent/libtorrent.hpp
	* increase default max_allowed_in_request_queue
	* fix loading non-ascii filenames on windows with torrent_info constructor (2.0 regression)
	* add std::hash<> specialization for info_hash_t
	* fix integer overflow in hash_picker and properly restrict max file sizes in torrents
	* strengthen SSRF mitigation for web seeds

* 2.0.2 released

	* add v1() and v2() functions to torrent_info
	* fix piece_layers() to work for single-piece files
	* fix python binding regression in session constructor flags
	* fix unaligned piece requests in mmap_storage
	* improve client_data_t ergonomics
	* fix issue with concurrent access to part files

* 2.0.1 released

	* fix attribute in single-file v2 torrent creation
	* fix padding for empty files in v2 torrent creation
	* add function to ask a file_storage whether it's v2 or not
	* fix mtime field when creating single-file v2 torrents
	* fix performance regression in checking files
	* disable use of SetFileValidData() by default (windows). A new setting
	  allows enabling it

2.0 released

	* dropped depenency on iconv
	* deprecate set_file_hash() in torrent creator, as it's superceded by v2 torrents
	* deprecate mutable access to info_section in torrent_info
	* removed deprecated lazy_entry/lazy_bdecode
	* stats_alert deprecated
	* remove bittyrant choking algorithm
	* update userdata in add_torrent_params to be type-safe and add to torrent_handle
	* add ip_filter to session_params
	* added support for wolfSSL for SHA-1 hash and HTTPS (no Torrents over SSL)
	* requires OpenSSL minimum version 1.0.0 with SNI support
	* deprecated save_state() and load_state() on session in favour of new
	  write_session_params() and read_session_params()
	* added support for BitTorrent v2 (see docs/upgrade_to_2.0.html)
	* create_torrent() pad_file_limit parameter removed
	* create_torrent() merkle- and optimize-alignment flags removed
	* merkle_tree removed from add_torrent_params
	* announce_entry expose information per v1 and v2 info-hash announces
	* deprecated sha1_hash info_hash members on torrent_removed_alert,
	  torrent_deleted_alert, torrent_delete_failed_alert and add_torrent_params
	* undeprecate error_file_metadata for torrent errors related to its metadata
	* remove support for adding a torrent under a UUID (used for previous RSS support)
	* remove deprecated feature to add torrents by file:// URL
	* remove deprecated feature to download .torrent file from URL
	* requires boost >= 1.66 to build
	* update networking API to networking TS compatible boost.asio
	* overhauled disk I/O subsystem to use memory mapped files (where available)
	* libtorrent now requires C++14 to build
	* added support for GnuTLS for HTTPS and torrents over SSL


=======
	* fix issue where stop-when-ready would not close files
>>>>>>> c362f5f1
	* uTP performance, fix packet loss when sending is stalled
	* uTP performance, prevent premature timeouts/resends
	* uTP performance, more lenient nagle's algorithm to always allow one outstanding undersized packet
	* uTP performance, piggy-back held back undersized packet with ACKs
	* uTP performance, don't send redundant deferred ACKs
	* fix wanted_done/done accounting when force-rechecking
	* expose userdata via torrent_handle (back-port from 2.0)
	* fix renaming of filenames that are too long for the filesystem
	* made UPnP and LSD code avoid using select_reactor (to work around an issue on windows in boost.asio < 1.80)

1.2.17 released

	* fixed tracker connections spinning when hostname lookups stall
	* fixed error in pkg-config file generation in Jamfile
	* improve backwards compatibility with loading magnet link resume files
	* fix bind-to-device for tracker announces and UPnP
	* rename peer_tos setting to peer_dscp
	* fix bdecode support for large strings (>= 100 MB)

1.2.16 released

	* send User-Agent field in anonymous mode
	* fix python binding for settings_pack conversion
	* fix DHT announce timer issue
	* use DSCP_TRAFFIC_TYPE socket option on windows
	* update default ToS setting according to RFC 8622
	* keep trying to announce to trackers even when all fail
	* don't disable announcing from local endpoints because of temporary failures
	* fix issue in parsing UPnP XML response with multiple forwarding services

1.2.15 released

	* cache DNS lookups for SOCKS5 proxy
	* fix stalled pieces on disk-full errors
	* fix build configuration issue on NetBSD, OpenBSD and DragonFly
	* make UTF-8 sanitization a bit stricter. This will re-write invalid UTF-8
	  code points encoding surrogate pairs
	* fix restoring last_seen_complete from resume data
	* fix issue on MacOS where the DHT was not restarted on a network-up notification
	* make remove_torrent flags be treated as flags (instead of an enum)

1.2.14 released

	* improve handling of seed flag in PEX messages
	* fix issue of accruing unlimited DHT node candidates when DHT is disabled
	* fix bug in parsing chunked encoding
	* fix incorrect reporting of active_duration when entering graceful-pause
	* fix python binding for functions taking string_view
	* fix python binding for torrent_info constructor overloads
	* issue python deprecation warnings for some deprecated functions in the python bindings
	* fix python binding for torrent_info::add_url_seed, add_tracker and add_http_seed

1.2.13 released

	* Use /etc/ssl/cert.pem to validate HTTPS connections on MacOS
	* allow no-interest timeouts of peer connections before all connections slots are full
	* fix issue where a DHT message would count as an incoming connection
	* fix issue when failing to parse outgoing_interfaces setting
	* fix super-seeding issue that could cause a segfault
	* fix data race in python binding of session::get_torrent_status()
	* fix need_save_resume_data() for renaming files, share-mode, upload-mode,
	  disable- pex, lsd, and dht.
	* fix incoming TCP connections when using tracker-only proxy
	* fix issue with paths starting with ./
	* fix integer overflow when setting a high DHT upload rate limit
	* improve Path MTU discovery logic in uTP
	* fix overflow issue when rlimit_nofile is set to infinity
	* fix issue in python binding interpreting int settings > INT_MAX
	* Fix cxxflags and linkflags injection via environment variables

1.2.12 released

	* fix loading of DHT node ID from previous session on startup
	* use getrandom(), when available, and fall back to /dev/urandom
	* fix python binding for "value" in dht put alerts
	* fix bug in python binding for dht_put_mutable_item
	* fix uTP issue acking FIN packets
	* validate HTTPS certificates by default (trackers and web seeds)
	* load SSL certificates from windows system certificate store, to authenticate trackers
	* introduce mitigation for Server Side Request Forgery in tracker and web seed URLs
	* fix error handling for pool allocation failure

1.2.11 released

	* fix issue with moving the session object
	* deprecate torrent_status::allocating. This state is no longer used
	* fix bug creating torrents with symbolic links
	* remove special case to save metadata in resume data unconditionally when added throught magnet link
	* fix bugs in mutable-torrent support (reusing identical files from different torrents)
	* fix incorrectly inlined move-assignment of file_storage
	* add session::paused flag, and the ability to construct a session in paused mode
	* fix session-pause causing tracker announces to fail
	* fix peer-exchange flags bug
	* allow saving resume data before metadata has been downloaded (for magnet links)
	* record blocks in the disk queue as downloaded in the resume data
	* fix bug in set_piece_deadline() when set in a zero-priority piece
	* fix issue in URL parser, causing issues with certain tracker URLs
	* use a different error code than host-unreachable, when skipping tracker announces

1.2.10 released

	* fix regression in python binding for move_storage()
	* improve stat_file() performance on Windows
	* fix issue with loading invalid torrents with only 0-sized files
	* fix to avoid large stack allocations

1.2.9 released

	* add macro TORRENT_CXX11_ABI for clients building with C++14 against
	  libtorrent build with C++11
	* refreshed m4 scripts for autotools
	* removed deprecated wstring overloads on non-windows systems
	* drop dependency on Unicode's ConvertUTF code (which had a license
	  incompatible with Debian)
	* fix bugs exposed on big-endian systems
	* fix detection of hard-links not being supported by filesystem
	* fixed resume data regression for seeds with prio 0 files

1.2.8 released

	* validate UTF-8 encoding of client version strings from peers
	* don't time out tracker announces as eagerly while resolving hostnames
	* fix NAT-PMP shutdown issue
	* improve hostname lookup by merging identical lookups
	* fix network route enumeration for large routing tables
	* fixed issue where pop_alerts() could return old, invalid alerts
	* fix issue when receiving have-all message before the metadata
	* don't leave lingering part files handles open
	* disallow calling add_piece() during checking
	* fix incorrect filename truncation at multi-byte character
	* always announce listen port 1 when using a proxy

1.2.7 released

	* add set_alert_fd in python binding, to supersede set_alert_notify
	* fix bug in part files > 2 GiB
	* add function to clear the peer list for a torrent
	* fix resume data functions to save/restore more torrent flags
	* limit number of concurrent HTTP announces
	* fix queue position for force_rechecking a torrent that is not auto-managed
	* improve rate-based choker documentation, and minor tweak
	* undeprecate upnp_ignore_nonrouters (but refering to devices on our subnet)
	* increase default tracker timeout
	* retry failed socks5 server connections
	* allow UPnP lease duration to be changed after device discovery
	* fix IPv6 address change detection on Windows

1.2.6 released

	* fix peer timeout logic
	* simplify proxy handling. A proxy now overrides listen_interfaces
	* fix issues when configured to use a non-default choking algorithm
	* fix issue in reading resume data
	* revert NXDOMAIN change from 1.2.4
	* don't open any listen sockets if listen_interfaces is empty or misconfigured
	* fix bug in auto disk cache size logic
	* fix issue with outgoing_interfaces setting, where bind() would be called twice
	* add build option to disable share-mode
	* support validation of HTTPS trackers
	* deprecate strict super seeding mode
	* make UPnP port-mapping lease duration configurable
	* deprecate the bittyrant choking algorithm
	* add build option to disable streaming

1.2.5 release

	* announce port=1 instead of port=0, when there is no listen port
	* fix LSD over IPv6
	* support TCP_NOTSENT_LOWAT on Linux
	* fix correct interface binding of local service discovery multicast
	* fix issue with knowing which interfaces to announce to trackers and DHT
	* undeprecate settings_pack::dht_upload_rate_limit

1.2.4 release

	* fix binding TCP and UDP sockets to the same port, when specifying port 0
	* fix announce_to_all_trackers and announce_to_all_tiers behavior
	* fix suggest_read_cache setting
	* back-off tracker hostname looksups resulting in NXDOMAIN
	* lower SOCKS5 UDP keepalive timeout
	* fix external IP voting for multi-homed DHT nodes
	* deprecate broadcast_lsd setting. Just use multicast
	* deprecate upnp_ignore_nonrouters setting
	* don't attempt sending event=stopped if event=start never succeeded
	* make sure &key= stays consistent between different source IPs (as mandated by BEP7)
	* fix binding sockets to outgoing interface
	* add new socks5_alert to trouble shoot SOCKS5 proxies

1.2.3 release

	* fix erroneous event=completed tracker announce when checking files
	* promote errors in parsing listen_interfaces to post listen_failed_alert
	* fix bug in protocol encryption/obfuscation
	* fix buffer overflow in SOCKS5 UDP logic
	* fix issue of rapid calls to file_priority() clobbering each other
	* clear tracker errors on success
	* optimize setting with unlimited unchoke slots
	* fixed restoring of trackers, comment, creation date and created-by in resume data
	* fix handling of torrents with too large pieces
	* fixed division by zero in anti-leech choker
	* fixed bug in torrent_info::swap

1.2.2 release

	* fix cases where the disable_hash_checks setting was not honored
	* fix updating of is_finished torrent status, when changing piece priorities
	* fix regression in &left= reporting when adding a seeding torrent
	* fix integer overflow in http parser
	* improve sanitation of symlinks, to support more complex link targets
	* add DHT routing table affinity for BEP 42 nodes
	* add torrent_info constructor overloads to control torrent file limits
	* feature to disable DHT, PEX and LSD per torrent
	* fix issue where trackers from magnet links were not included in create_torrent()
	* make peer_info::client a byte array in python binding
	* pick contiguous pieces from peers with high download rate
	* fix error handling of moving storage to a drive letter that isn't mounted
	* fix HTTP Host header when using proxy

1.2.1 release

	* add dht_pkt_alert and alerts_dropped_alert to python bindings
	* fix python bindins for block_uploaded_alert
	* optimize resolving duplicate filenames in loading torrent files
	* fix python binding of dht_settings
	* tighten up various input validation checks
	* fix create_torrent python binding
	* update symlinks to conform to BEP 47
	* fix python bindings for peer_info
	* support creating symlinks, for torrents with symlinks in them
	* fix error in seed_mode flag
	* support magnet link parameters with number siffixes
	* consistently use "lt" namespace in examples and documentation
	* fix Mingw build to use native cryptoAPI
	* uPnP/NAT-PMP errors no longer set the client's advertised listen port to zero

1.2 release

	* requires boost >= 1.58 to build
	* tweak heuristic of how to interpret url seeds in multi-file torrents
	* support &ipv4= tracker argument for private torrents
	* renamed debug_notification to connect_notification
	* when updating listen sockets, only post alerts for new ones
	* deprecate anonymous_mode_alert
	* deprecated force_proxy setting (when set, the proxy is always used)
	* add support for Port Control Protocol (PCP)
	* deliver notification of alerts being dropped via alerts_dropped_alert
	* deprecated alert::progress_notification alert category, split into
	  finer grained categories
	* update plugin interface functions for improved type-safety
	* implemented support magnet URI extension, select specific file indices
	  for download, BEP53
	* make tracker keys multi-homed. remove set_key() function on session.
	* add flags()/set_flags()/unset_flags() to torrent_handle, deprecate individual functions
	* added alert for block being sent to the send buffer
	* drop support for windows compilers without std::wstring
	* implemented support for DHT info hash indexing, BEP51
	* removed deprecated support for file_base in file_storage
	* added support for running separate DHT nodes on each network interface
	* added support for establishing UTP connections on any network interface
	* added support for sending tracker announces on every network interface
	* introduce "lt" namespace alias
	* need_save_resume_data() will no longer return true every 15 minutes
	* make the file_status interface explicitly public types
	* added resolver_cache_timeout setting for internal host name resolver
	* make parse_magnet_uri take a string_view instead of std::string
	* deprecate add_torrent_params::url field. use parse_magnet_uri instead
	* optimize download queue management
	* deprecated (undocumented) file:// urls
	* add limit for number of web seed connections
	* added support for retrieval of DHT live nodes
	* complete UNC path support
	* add packets pool allocator
	* remove disk buffer pool allocator
	* fix last_upload and last_download overflow after 9 hours in past
	* python binding add more add_torrent_params fields and an invalid key check
	* introduce introduce distinct types for peer_class_t, piece_index_t and
	  file_index_t.
	* fix crash caused by empty bitfield
	* removed disk-access-log build configuration
	* removed mmap_cache feature
	* strengthened type safety in handling of piece and file indices
	* deprecate identify_client() and fingerprint type
	* make sequence number for mutable DHT items backed by std::int64_t
	* tweaked storage_interface to have stronger type safety
	* deprecate relative times in torrent_status, replaced by std::chrono::time_point
	* refactor in alert types to use more const fields and more clear API
	* changed session_stats_alert counters type to signed (std::int64_t)
	* remove torrent eviction/ghost torrent feature
	* include target in DHT lookups, when queried from the session
	* improve support for HTTP redirects for web seeds
	* use string_view in entry interface
	* deprecate "send_stats" property on trackers (since lt_tracker extension has
	  been removed)
	* remove deprecate session_settings API (use settings_pack instead)
	* improve file layout optimization when creating torrents with padfiles
	* remove remote_dl_rate feature
	* source code migration from boost::shared_ptr to std::shared_ptr
	* storage_interface API changed to use span and references
	* changes in public API to work with std::shared_ptr<torrent_info>
	* extensions API changed to use span and std::shared_ptr
	* plugin API changed to handle DHT requests using string_view
	* removed support for lt_trackers and metadata_transfer extensions
	  (pre-dating ut_metadata)
	* support windows' CryptoAPI for SHA-1
	* separated ssl and crypto options in build
	* remove lazy-bitfield feature
	* simplified suggest-read-cache feature to not depend on disk threads
	* removed option to disable contiguous receive buffers
	* deprecated public to_hex() and from_hex() functions
	* separated address and port fields in listen alerts
	* added support for parsing new x.pe parameter from BEP 9
	* peer_blocked_alert now derives from peer_alert
	* transitioned exception types to system_error
	* made alerts move-only
	* move files one-by-one when moving storage for a torrent
	* removed RSS support
	* removed feature to resolve country for peers
	* added support for BEP 32, "IPv6 extension for DHT"
	* overhauled listen socket and UDP socket handling, improving multi-home
	  support and bind-to-device
	* resume data is now communicated via add_torrent_params objects
	* added new read_resume_data()/write_resume_data functions to write bencoded,
	  backwards compatible resume files
	* removed deprecated fields from add_torrent_params
	* deprecate "resume_data" field in add_torrent_params
	* improved support for bind-to-device
	* deprecated ssl_listen, SSL sockets are specified in listen_interfaces now
	* improved support for listening on multiple sockets and interfaces
	* resume data no longer has timestamps of files
	* require C++11 to build libtorrent

	* replace use of boost-endian with boost-predef

1.1.12 release

	* uTP performance fixes

1.1.11 release

	* fix move_storage with save_path with a trailing slash
	* fix tracker announce issue, advertising port 0 in secondary IPv6 announce
	* fix missing boost/noncopyable.hpp includes
	* fix python binding for torrent_info::creation_date()

1.1.10 release

	* fix issue in udp_socket with unusual socket failure
	* split progress_notification alert category into file-, piece- and block progress
	* utp close-reason fix
	* exposed default add_torrent_params flags to python bindings
	* fix redundant flushes of partfile metadata
	* add option to ignore min-interval from trackers on force-reannounce
	* raise default setting for active_limit
	* fall back to copy+remove if rename_file fails
	* improve handling of filesystems not supporting fallocate()
	* force-proxy no longer disables DHT
	* improve connect-boost feature, to make new torrents quickly connect peers

1.1.9 release

	* save both file and piece priorities in resume file
	* added missing stats_metric python binding
	* uTP connections are no longer exempt from rate limits by default
	* fix exporting files from partfile while seeding
	* fix potential deadlock on Windows, caused by performing restricted
	  tasks from within DllMain
	* fix issue when subsequent file priority updates cause torrent to stop

1.1.8 release

	* coalesce reads and writes by default on windows
	* fixed disk I/O performance of checking hashes and creating torrents
	* fix race condition in part_file
	* fix part_file open mode compatibility test
	* fixed race condition in random number generator
	* fix race condition in stat_cache (disk storage)
	* improve error handling of failing to change file priority
	  The API for custom storage implementations was altered
	* set the hidden attribute when creating the part file
	* fix tracker announces reporting more data downloaded than the size of the torrent
	* fix recent regression with force_proxy setting

1.1.7 release

	* don't perform DNS lookups for the DHT bootstrap unless DHT is enabled
	* fix issue where setting file/piece priority would stop checking
	* expose post_dht_stats() to python binding
	* fix backwards compatibility to downloads without partfiles
	* improve part-file related error messages
	* fix reporting &redundant= in tracker announces
	* fix tie-break in duplicate peer connection disconnect logic
	* fix issue with SSL tracker connections left in CLOSE_WAIT state
	* defer truncating existing files until the first time we write to them
	* fix issue when receiving a torrent with 0-sized padfiles as magnet link
	* fix issue resuming 1.0.x downloads with a file priority 0
	* fix torrent_status::next_announce
	* fix pad-file scalability issue
	* made coalesce_reads/coalesce_writes settings take effect on linux and windows
	* use unique peer_ids per connection
	* fix iOS build on recent SDK
	* fix tracker connection bind issue for IPv6 trackers
	* fix error handling of some merkle torrents
	* fix error handling of unsupported hard-links

1.1.6 release

	* deprecate save_encryption_settings (they are part of the normal settings)
	* add getters for peer_class_filter and peer_class_type_filter
	* make torrent_handler::set_priority() to use peer_classes
	* fix support for boost-1.66 (requires C++11)
	* fix i2p support
	* fix loading resume data when in seed mode
	* fix part-file creation race condition
	* fix issue with initializing settings on session construction
	* fix issue with receiving interested before metadata
	* fix IPv6 tracker announce issue
	* restore path sanitization behavior of ":"
	* fix listen socket issue when disabling "force_proxy" mode
	* fix full allocation failure on APFS

1.1.5 release

	* fix infinite loop when parsing certain invalid magnet links
	* fix parsing of torrents with certain invalid filenames
	* fix leak of torrent_peer objecs (entries in peer_list)
	* fix leak of peer_class objects (when setting per-torrent rate limits)
	* expose peer_class API to python binding
	* fix integer overflow in whole_pieces_threshold logic
	* fix uTP path MTU discovery issue on windows (DF bit was not set correctly)
	* fix python binding for torrent_handle, to be hashable
	* fix IPv6 tracker support by performing the second announce in more cases
	* fix utf-8 encoding check in torrent parser
	* fix infinite loop when parsing maliciously crafted torrents
	* fix invalid read in parse_int in bdecoder (CVE-2017-9847)
	* fix issue with very long tracker- and web seed URLs
	* don't attempt to create empty files on startup, if they already exist
	* fix force-recheck issue (new files would not be picked up)
	* fix inconsistency in file_priorities and override_resume_data behavior
	* fix paused torrents not generating a state update when their ul/dl rate
	  transitions to zero

1.1.4 release

	* corrected missing const qualifiers on bdecode_node
	* fix changing queue position of paused torrents (1.1.3 regression)
	* fix re-check issue after move_storage
	* handle invalid arguments to set_piece_deadline()
	* move_storage did not work for torrents without metadata
	* improve shutdown time by only announcing to trackers whose IP we know
	* fix python3 portability issue in python binding
	* delay 5 seconds before reconnecting socks5 proxy for UDP ASSOCIATE
	* fix NAT-PMP crash when removing a mapping at the wrong time
	* improve path sanitization (filter unicode text direction characters)
	* deprecate partial_piece_info::piece_state
	* bind upnp requests to correct local address
	* save resume data when removing web seeds
	* fix proxying of https connections
	* fix race condition in disk I/O storage class
	* fix http connection timeout on multi-homed hosts
	* removed depdendency on boost::uintptr_t for better compatibility
	* fix memory leak in the disk cache
	* fix double free in disk cache
	* forward declaring libtorrent types is discouraged. a new fwd.hpp header is provided

1.1.3 release

	* removed (broken) support for incoming connections over socks5
	* restore announce_entry's timestamp fields to posix time in python binding
	* deprecate torrent_added_alert (in favor of add_torrent_alert)
	* fix python binding for parse_magnet_uri
	* fix minor robustness issue in DHT bootstrap logic
	* fix issue where torrent_status::num_seeds could be negative
	* document deprecation of dynamic loading/unloading of torrents
	* include user-agent in tracker announces in anonymous_mode for private torrents
	* add support for IPv6 peers from udp trackers
	* correctly URL encode the IPv6 argument to trackers
	* fix default file pool size on windows
	* fix bug where settings_pack::file_pool_size setting was not being honored
	* add feature to periodically close files (to make windows clear disk cache)
	* fix bug in torrent_handle::file_status
	* fix issue with peers not updated on metadata from magnet links

1.1.2 release

	* default TOS marking to 0x20
	* fix invalid access when leaving seed-mode with outstanding hash jobs
	* fix ABI compatibility issue introduced with preformatted entry type
	* add web_seed_name_lookup_retry to session_settings
	* slightly improve proxy settings backwards compatibility
	* add function to get default settings
	* updating super seeding would include the torrent in state_update_alert
	* fix issue where num_seeds could be greater than num_peers in torrent_status
	* finished non-seed torrents can also be in super-seeding mode
	* fix issue related to unloading torrents
	* fixed finished-time calculation
	* add missing min_memory_usage() and high_performance_seed() settings presets to python
	* fix stat cache issue that sometimes would produce incorrect resume data
	* storage optimization to peer classes
	* fix torrent name in alerts of builds with deprecated functions
	* make torrent_info::is_valid() return false if torrent failed to load
	* fix per-torrent rate limits for >256 peer classes
	* don't load user_agent and peer_fingerprint from session_state
	* fix file rename issue with name prefix matching torrent name
	* fix division by zero when setting tick_interval > 1000
	* fix move_storage() to its own directory (would delete the files)
	* fix socks5 support for UDP
	* add setting urlseed_max_request_bytes to handle large web seed requests
	* fix python build with CC/CXX environment
	* add trackers from add_torrent_params/magnet links to separate tiers
	* fix resumedata check issue with files with priority 0
	* deprecated mmap_cache feature
	* add utility function for generating peer ID fingerprint
	* fix bug in last-seen-complete
	* remove file size limit in torrent_info filename constructor
	* fix tail-padding for last file in create_torrent
	* don't send user-agent in metadata http downloads or UPnP requests when
	  in anonymous mode
	* fix internal resolve links lookup for mutable torrents
	* hint DHT bootstrap nodes of actual bootstrap request

1.1.1 release

	* update puff.c for gzip inflation (CVE-2016-7164)
	* add dht_bootstrap_node a setting in settings_pack (and add default)
	* make pad-file and symlink support conform to BEP47
	* fix piece picker bug that could result in division by zero
	* fix value of current_tracker when all tracker failed
	* deprecate lt_trackers extension
	* remove load_asnum_db and load_country_db from python bindings
	* fix crash in session::get_ip_filter when not having set one
	* fix filename escaping when repairing torrents with broken web seeds
	* fix bug where file_completed_alert would not be posted unless file_progress
	  had been queries by the client
	* move files one-by-one when moving storage for a torrent
	* fix bug in enum_net() for BSD and Mac
	* fix bug in python binding of announce_entry
	* fixed bug related to flag_merge_resume_http_seeds flag in add_torrent_params
	* fixed inverted priority of incoming piece suggestions
	* optimize allow-fast logic
	* fix issue where FAST extension messages were not used during handshake
	* fixed crash on invalid input in http_parser
	* upgraded to libtommath 1.0
	* fixed parsing of IPv6 endpoint with invalid port character separator
	* added limited support for new x.pe parameter from BEP 9
	* fixed dht stats counters that weren't being updated
	* make sure add_torrent_alert is always posted before other alerts for
	  the torrent
	* fixed peer-class leak when settings per-torrent rate limits
	* added a new "preformatted" type to bencode entry variant type
	* improved Socks5 support and test coverage
	* fix set_settings in python binding
	* Added missing alert categories in python binding
	* Added dht_get_peers_reply_alert alert in python binding
	* fixed updating the node id reported to peers after changing IPs

1.1.0 release

	* improve robustness and performance of uTP PMTU discovery
	* fix duplicate ACK issue in uTP
	* support filtering which parts of session state are loaded by load_state()
	* deprecate support for adding torrents by HTTP URL
	* allow specifying which tracker to scrape in scrape_tracker
	* tracker response alerts from user initiated announces/scrapes are now
	  posted regardless of alert mask
	* improve DHT performance when changing external IP (primarily affects
	  bootstrapping).
	* add feature to stop torrents immediately after checking files is done
	* make all non-auto managed torrents exempt from queuing logic, including
	  checking torrents.
	* add option to not proxy tracker connections through proxy
	* removed sparse-regions feature
	* support using 0 disk threads (to perform disk I/O in network thread)
	* removed deprecated handle_alert template
	* enable logging build config by default (but alert mask disabled by default)
	* deprecated RSS API
	* experimental support for BEP 38, "mutable torrents"
	* replaced lazy_bdecode with a new bdecoder that's a lot more efficient
	* deprecate time functions, expose typedefs of boost::chrono in the
	  libtorrent namespace instead
	* deprecate file_base feature in file_storage/torrent_info
	* changed default piece and file priority to 4 (previously 1)
	* improve piece picker support for reverse picking (used for snubbed peers)
	  to not cause priority inversion for regular peers
	* improve piece picker to better support torrents with very large pieces
	  and web seeds. (request large contiguous ranges, but not necessarily a
	  whole piece).
	* deprecated session_status and session::status() in favor of performance
	  counters.
	* improve support for HTTP where one direction of the socket is shut down.
	* remove internal fields from web_seed_entry
	* separate crypto library configuration <crypto> and whether to support
	  bittorrent protocol encryption <encryption>
	* simplify bittorrent protocol encryption by just using internal RC4
	  implementation.
	* optimize copying torrent_info and file_storage objects
	* cancel non-critical DNS lookups when shutting down, to cut down on
	  shutdown delay.
	* greatly simplify the debug logging infrastructure. logs are now delivered
	  as alerts, and log level is controlled by the alert mask.
	* removed auto_expand_choker. use rate_based_choker instead
	* optimize UDP tracker packet handling
	* support SSL over uTP connections
	* support web seeds that resolve to multiple IPs
	* added auto-sequential feature. download well-seeded torrents in-order
	* removed built-in GeoIP support (this functionality is orthogonal to
	  libtorrent)
	* deprecate proxy settings in favor of regular settings
	* deprecate separate settings for peer protocol encryption
	* support specifying listen interfaces and outgoing interfaces as device
	  names (eth0, en2, tun0 etc.)
	* support for using purgrable memory as disk cache on Mac OS.
	* be more aggressive in corking sockets, to coalesce messages into larger
	  packets.
	* pre-emptively unchoke peers to save one round-trip at connection start-up.
	* add session constructor overload that takes a settings_pack
	* torrent_info is no longer an intrusive_ptr type. It is held by shared_ptr.
	  This is a non-backwards compatible change
	* move listen interface and port to the settings
	* move use_interfaces() to be a setting
	* extend storage interface to allow deferred flushing and flush the part-file
	  metadata periodically
	* make statistics propagate instantly rather than on the second tick
	* support for partfiles, where partial pieces belonging to skipped files are
	  put
	* support using multiple threads for socket operations (especially useful for
	  high performance SSL connections)
	* allow setting rate limits for arbitrary peer groups. Generalizes
	  per-torrent rate limits, and local peer limits
	* improved disk cache complexity O(1) instead of O(log(n))
	* add feature to allow storing disk cache blocks in an mmapped file
	  (presumably on an SSD)
	* optimize peer connection distribution logic across torrents to scale
	  better with many torrents
	* replaced std::map with boost::unordered_map for torrent list, to scale
	  better with many torrents
	* optimized piece picker
	* optimized disk cache
	* optimized .torrent file parsing
	* optimized initialization of storage when adding a torrent
	* added support for adding torrents asynchronously (for improved startup
	  performance)
	* added support for asynchronous disk I/O
	* almost completely changed the storage interface (for custom storage)
	* added support for hashing pieces in multiple threads

	* fix padfile issue
	* fix PMTUd bug
	* update puff to fix gzip crash

1.0.10 release

	* fixed inverted priority of incoming piece suggestions
	* fixed crash on invalid input in http_parser
	* added a new "preformatted" type to bencode entry variant type
	* fix division by zero in super-seeding logic

1.0.9 release

	* fix issue in checking outgoing interfaces (when that option is enabled)
	* python binding fix for boost-1.60.0
	* optimize enumeration of network interfaces on windows
	* improve reliability of binding listen sockets
	* support SNI in https web seeds and trackers
	* fix unhandled exception in DHT when receiving a DHT packet over IPv6

1.0.8 release

	* fix bug where web seeds were not used for torrents added by URL
	* fix support for symlinks on windows
	* fix long filename issue (on unixes)
	* fixed performance bug in DHT torrent eviction
	* fixed win64 build (GetFileAttributesEx)
	* fixed bug when deleting files for magnet links before they had metadata

1.0.7 release

	* fix bug where loading settings via load_state() would not trigger all
	  appropriate actions
	* fix bug where 32 bit builds could use more disk cache than the virtual
	  address space (when set to automatic)
	* fix support for torrents with > 500'000 pieces
	* fix ip filter bug when banning peers
	* fix IPv6 IP address resolution in URLs
	* introduce run-time check for torrent info-sections being too large
	* fix web seed bug when using proxy and proxy-peer-connections=false
	* fix bug in magnet link parser
	* introduce add_torrent_params flags to merge web seeds with resume data
	  (similar to trackers)
	* fix bug where dont_count_slow_torrents could not be disabled
	* fix fallocate hack on linux (fixes corruption on some architectures)
	* fix auto-manage bug with announce to tracker/lsd/dht limits
	* improve DHT routing table to not create an unbalanced tree
	* fix bug in uTP that would cause any connection taking more than one second
	  to connect be timed out (introduced in the vulnerability path)
	* fixed falling back to sending UDP packets direct when socks proxy fails
	* fixed total_wanted bug (when setting file priorities in add_torrent_params)
	* fix python3 compatibility with sha1_hash

1.0.6 release

	* fixed uTP vulnerability
	* make utf8 conversions more lenient
	* fix loading of piece priorities from resume data
	* improved seed-mode handling (seed-mode will now automatically be left when
	  performing operations implying it's not a seed)
	* fixed issue with file priorities and override resume data
	* fix request queue size performance issue
	* slightly improve UDP tracker performance
	* fix http scrape
	* add missing port mapping functions to python binding
	* fix bound-checking issue in bdecoder
	* expose missing dht_settings fields to python
	* add function to query the DHT settings
	* fix bug in 'dont_count_slow_torrents' feature, which would start too many
	  torrents

1.0.5 release

	* improve ip_voter to avoid flapping
	* fixed bug when max_peerlist_size was set to 0
	* fix issues with missing exported symbols when building dll
	* fix division by zero bug in edge case while connecting peers

1.0.4 release

	* fix bug in python binding for file_progress on torrents with no metadata
	* fix assert when removing a connected web seed
	* fix bug in tracker timeout logic
	* switch UPnP post back to HTTP 1.1
	* support conditional DHT get
	* OpenSSL build fixes
	* fix DHT scrape bug

1.0.3 release

	* python binding build fix for boost-1.57.0
	* add --enable-export-all option to configure script, to export all symbols
	  from libtorrent
	* fix if_nametoindex build error on windows
	* handle overlong utf-8 sequences
	* fix link order bug in makefile for python binding
	* fix bug in interest calculation, causing premature disconnects
	* tweak flag_override_resume_data semantics to make more sense (breaks
	  backwards compatibility of edge-cases)
	* improve DHT bootstrapping and periodic refresh
	* improve DHT maintanence performance (by pinging instead of full lookups)
	* fix bug in DHT routing table node-id prefix optimization
	* fix incorrect behavior of flag_use_resume_save_path
	* fix protocol race-condition in super seeding mode
	* support read-only DHT nodes
	* remove unused partial hash DHT lookups
	* remove potentially privacy leaking extension (non-anonymous mode)
	* peer-id connection ordering fix in anonymous mode
	* mingw fixes

1.0.2 release

	* added missing force_proxy to python binding
	* anonymous_mode defaults to false
	* make DHT DOS detection more forgiving to bursts
	* support IPv6 multicast in local service discovery
	* simplify CAS function in DHT put
	* support IPv6 traffic class (via the TOS setting)
	* made uTP re-enter slow-start after time-out
	* fixed uTP upload performance issue
	* fix missing support for DHT put salt

1.0.1 release

	* fix alignment issue in bitfield
	* improved error handling of gzip
	* fixed crash when web seeds redirect
	* fix compiler warnings

1.0 release

	* fix bugs in convert_to/from_native() on windows
	* fix support for web servers not supporting keepalive
	* support storing save_path in resume data
	* don't use full allocation on network drives (on windows)
	* added clear_piece_deadlines() to remove all piece deadlines
	* improve queuing logic of inactive torrents (dont_count_slow_torrents)
	* expose optimistic unchoke logic to plugins
	* fix issue with large UDP packets on windows
	* remove set_ratio() feature
	* improve piece_deadline/streaming
	* honor pieces with priority 7 in sequential download mode
	* simplified building python bindings
	* make ignore_non_routers more forgiving in the case there are no UPnP
	  devices at a known router. Should improve UPnP compatibility.
	* include reason in peer_blocked_alert
	* support magnet links wrapped in .torrent files
	* rate limiter optimization
	* rate limiter overflow fix (for very high limits)
	* non-auto-managed torrents no longer count against the torrent limits
	* handle DHT error responses correctly
	* allow force_announce to only affect a single tracker
	* add moving_storage field to torrent_status
	* expose UPnP and NAT-PMP mapping in session object
	* DHT refactoring and support for storing arbitrary data with put and get
	* support building on android
	* improved support for web seeds that don't support keep-alive
	* improve DHT routing table to return better nodes (lower RTT and closer
	  to target)
	* don't use pointers to resume_data and file_priorities in
	  add_torrent_params
	* allow moving files to absolute paths, out of the download directory
	* make move_storage more generic to allow both overwriting files as well
	  as taking existing ones
	* fix choking issue at high upload rates
	* optimized rate limiter
	* make disk cache pool allocator configurable
	* fix library ABI to not depend on logging being enabled
	* use hex encoding instead of base32 in create_magnet_uri
	* include name, save_path and torrent_file in torrent_status, for
	  improved performance
	* separate anonymous mode and force-proxy mode, and tighten it up a bit
	* add per-tracker scrape information to announce_entry
	* report errors in read_piece_alert
	* DHT memory optimization
	* improve DHT lookup speed
	* improve support for windows XP and earlier
	* introduce global connection priority for improved swarm performance
	* make files deleted alert non-discardable
	* make built-in sha functions not conflict with libcrypto
	* improve web seed hash failure case
	* improve DHT lookup times
	* uTP path MTU discovery improvements
	* optimized the torrent creator optimizer to scale significantly better
	  with more files
	* fix uTP edge case where udp socket buffer fills up
	* fix nagle implementation in uTP

	* fix bug in error handling in protocol encryption

0.16.18 release

	* fix uninitialized values in DHT DOS mitigation
	* fix error handling in file::phys_offset
	* fix bug in HTTP scrape response parsing
	* enable TCP keepalive for socks5 connection for UDP associate
	* fix python3 support
	* fix bug in lt_donthave extension
	* expose i2p_alert to python. cleaning up of i2p connection code
	* fixed overflow and download performance issue when downloading at high rates
	* fixed bug in add_torrent_alert::message for magnet links
	* disable optimistic disconnects when connection limit is low
	* improved error handling of session::listen_on
	* suppress initial 'completed' announce to trackers added with replace_trackers
	  after becoming a seed
	* SOCKS4 fix for trying to connect over IPv6
	* fix saving resume data when removing all trackers
	* fix bug in udp_socket when changing socks5 proxy quickly

0.16.17 release

	* don't fall back on wildcard port in UPnP
	* fix local service discovery for magnet links
	* fix bitfield issue in file_storage
	* added work-around for MingW issue in file I/O
	* fixed sparse file detection on windows
	* fixed bug in gunzip
	* fix to use proxy settings when adding .torrent file from URL
	* fix resume file issue related to daylight savings time on windows
	* improve error checking in lazy_bdecode

0.16.16 release

	* add missing add_files overload to the python bindings
	* improve error handling in http gunzip
	* fix debug logging for banning web seeds
	* improve support for de-selected files in full allocation mode
	* fix dht_bootstrap_alert being posted
	* SetFileValidData fix on windows (prevents zero-fill)
	* fix minor lock_files issue on unix

0.16.15 release

	* fix mingw time_t 64 bit issue
	* fix use of SetFileValidData on windows
	* fix crash when using full allocation storage mode
	* improve error_code and error_category support in python bindings
	* fix python binding for external_ip_alert

0.16.14 release

	* make lt_tex more robust against bugs and malicious behavior
	* HTTP chunked encoding fix
	* expose file_granularity flag to python bindings
	* fix DHT memory error
	* change semantics of storage allocation to allocate on first write rather
	  than on startup (behaves better with changing file priorities)
	* fix resend logic in response to uTP SACK messages
	* only act on uTP RST packets with correct ack_nr
	* make uTP errors log in normal log mode (not require verbose)
	* deduplicate web seed entries from torrent files
	* improve error reporting from lazy_decode()

0.16.13 release

	* fix auto-manage issue when pausing session
	* fix bug in non-sparse mode on windows, causing incorrect file errors to
	  be generated
	* fix set_name() on file_storage actually affecting save paths
	* fix large file support issue on mingw
	* add some error handling to set_piece_hashes()
	* fix completed-on timestamp to not be clobbered on each startup
	* fix deadlock caused by some UDP tracker failures
	* fix potential integer overflow issue in timers on windows
	* minor fix to peer_proportional mixed_mode algorithm (TCP limit could go
	  too low)
	* graceful pause fix
	* i2p fixes
	* fix issue when loading certain malformed .torrent files
	* pass along host header with http proxy requests and possible
	  http_connection shutdown hang

0.16.12 release

	* fix building with C++11
	* fix IPv6 support in UDP socket (uTP)
	* fix mingw build issues
	* increase max allowed outstanding piece requests from peers
	* uTP performance improvement. only fast retransmit one packet at a time
	* improve error message for 'file too short'
	* fix piece-picker stat bug when only selecting some files for download
	* fix bug in async_add_torrent when settings file_priorities
	* fix boost-1.42 support for python bindings
	* fix memory allocation issue (virtual addres space waste) on windows

0.16.11 release

	* fix web seed URL double escape issue
	* fix string encoding issue in alert messages
	* fix SSL authentication issue
	* deprecate std::wstring overloads. long live utf-8
	* improve time-critical pieces feature (streaming)
	* introduce bandwidth exhaustion attack-mitigation in allowed-fast pieces
	* python binding fix issue where torrent_info objects where destructing when
	  their torrents were deleted
	* added missing field to scrape_failed_alert in python bindings
	* GCC 4.8 fix
	* fix proxy failure semantics with regards to anonymous mode
	* fix round-robin seed-unchoke algorithm
	* add bootstrap.sh to generage configure script and run configure
	* fix bug in SOCK5 UDP support
	* fix issue where torrents added by URL would not be started immediately

0.16.10 release

	* fix encryption level handle invalid values
	* add a number of missing functions to the python binding
	* fix typo in Jamfile for building shared libraries
	* prevent tracker exchange for magnet links before metadata is received
	* fix crash in make_magnet_uri when generating links longer than 1024
	  characters
	* fix hanging issue when closing files on windows (completing a download)
	* fix piece picking edge case that could cause torrents to get stuck at
	  hash failure
	* try unencrypted connections first, and fall back to encryption if it
	  fails (performance improvement)
	* add missing functions to python binding (flush_cache(), remap_files()
	  and orig_files())
	* improve handling of filenames that are invalid on windows
	* support 'implied_port' in DHT announce_peer
	* don't use pool allocator for disk blocks (cache may now return pages
	  to the kernel)

0.16.9 release

	* fix long filename truncation on windows
	* distinguish file open mode when checking files and downloading/seeding
	  with bittorrent. updates storage interface
	* improve file_storage::map_file when dealing with invalid input
	* improve handling of invalid utf-8 sequences in strings in torrent files
	* handle more cases of broken .torrent files
	* fix bug filename collision resolver
	* fix bug in filename utf-8 verification
	* make need_save_resume() a bit more robust
	* fixed sparse flag manipulation on windows
	* fixed streaming piece picking issue

0.16.8 release

	* make rename_file create missing directories for new filename
	* added missing python function: parse_magnet_uri
	* fix alerts.all_categories in python binding
	* fix torrent-abort issue which would cancel name lookups of other torrents
	* make torrent file parser reject invalid path elements earlier
	* fixed piece picker bug when using pad-files
	* fix read-piece response for cancelled deadline-pieces
	* fixed file priority vector-overrun
	* fix potential packet allocation alignment issue in utp
	* make 'close_redudnant_connections' cover more cases
	* set_piece_deadline() also unfilters the piece (if its priority is 0)
	* add work-around for bug in windows vista and earlier in
	  GetOverlappedResult
	* fix traversal algorithm leak in DHT
	* fix string encoding conversions on windows
	* take torrent_handle::query_pieces into account in torrent_handle::statue()
	* honor trackers responding with 410
	* fixed merkle tree torrent creation bug
	* fixed crash with empty url-lists in torrent files
	* added missing max_connections() function to python bindings

0.16.7 release

	* fix string encoding in error messages
	* handle error in read_piece and set_piece_deadline when torrent is removed
	* DHT performance improvement
	* attempt to handle ERROR_CANT_WAIT disk error on windows
	* improve peers exchanged over PEX
	* fixed rare crash in ut_metadata extension
	* fixed files checking issue
	* added missing pop_alerts() to python bindings
	* fixed typos in configure script, inversing some feature-enable/disable flags
	* added missing flag_update_subscribe to python bindings
	* active_dht_limit, active_tracker_limit and active_lsd_limit now
	  interpret -1 as infinite

0.16.6 release

	* fixed verbose log error for NAT holepunching
	* fix a bunch of typos in python bindings
	* make get_settings available in the python binding regardless of
	  deprecated functions
	* fix typo in python settings binding
	* fix possible dangling pointer use in peer list
	* fix support for storing arbitrary data in the DHT
	* fixed bug in uTP packet circle buffer
	* fix potential crash when using torrent_handle::add_piece
	* added missing add_torrent_alert to python binding

0.16.5 release

	* udp socket refcounter fix
	* added missing async_add_torrent to python bindings
	* raised the limit for bottled http downloads to 2 MiB
	* add support for magnet links and URLs in python example client
	* fixed typo in python bindings' add_torrent_params
	* introduce a way to add built-in plugins from python
	* consistently disconnect the same peer when two peers simultaneously connect
	* fix local endpoint queries for uTP connections
	* small optimization to local peer discovery to ignore our own broadcasts
	* try harder to bind the udp socket (uTP, DHT, UDP-trackers, LSD) to the
	  same port as TCP
	* relax file timestamp requirements for accepting resume data
	* fix performance issue in web seed downloader (coalescing of blocks
	  sometimes wouldn't work)
	* web seed fixes (better support for torrents without trailing / in
	  web seeds)
	* fix some issues with SSL over uTP connections
	* fix UDP trackers trying all endpoints behind the hostname

0.16.4 release

	* raise the default number of torrents allowed to announce to trackers
	  to 1600
	* improve uTP slow start behavior
	* fixed UDP socket error causing it to fail on Win7
	* update use of boost.system to not use deprecated functions
	* fix GIL issue in python bindings. Deprecated extension support in python
	* fixed bug where setting upload slots to -1 would not mean infinite
	* extend the UDP tracker protocol to include the request string from the
	  tracker URL
	* fix mingw build for linux crosscompiler

0.16.3 release

	* fix python binding backwards compatibility in replace_trackers
	* fix possible starvation in metadata extension
	* fix crash when creating torrents and optimizing file order with pad files
	* disable support for large MTUs in uTP until it is more reliable
	* expose post_torrent_updates and state_update_alert to python bindings
	* fix incorrect SSL error messages
	* fix windows build of shared library with openssl
	* fix race condition causing shutdown hang

0.16.2 release

	* fix permissions issue on linux with noatime enabled for non-owned files
	* use random peer IDs in anonymous mode
	* fix move_storage bugs
	* fix unnecessary dependency on boost.date_time when building boost.asio as separate compilation
	* always use SO_REUSEADDR and deprecate the flag to turn it on
	* add python bindings for SSL support
	* minor uTP tweaks
	* fix end-game mode issue when some files are selected to not be downloaded
	* improve uTP slow start
	* make uTP less aggressive resetting cwnd when idle

0.16.1 release

	* fixed crash when providing corrupt resume data
	* fixed support for boost-1.44
	* fixed reversed semantics of queue_up() and queue_down()
	* added missing functions to python bindings (file_priority(), set_dht_settings())
	* fixed low_prio_disk support on linux
	* fixed time critical piece accounting in the request queue
	* fixed semantics of rate_limit_utp to also ignore per-torrent limits
	* fixed piece sorting bug of deadline pieces
	* fixed python binding build on Mac OS and BSD
	* fixed UNC path normalization (on windows, unless UNC paths are disabled)
	* fixed possible crash when enabling multiple connections per IP
	* fixed typo in win vista specific code, breaking the build
	* change default of rate_limit_utp to true
	* fixed DLL export issue on windows (when building a shared library linking statically against boost)
	* fixed FreeBSD build
	* fixed web seed performance issue with pieces > 1 MiB
	* fixed unchoke logic when using web seeds
	* fixed compatibility with older versions of boost (down to boost 1.40)

0.16 release

	* support torrents with more than 262000 pieces
	* make tracker back-off configurable
	* don't restart the swarm after downloading metadata from magnet links
	* lower the default tracker retry intervals
	* support banning web seeds sending corrupt data
	* don't let hung outgoing connection attempts block incoming connections
	* improve SSL torrent support by using SNI and a single SSL listen socket
	* improved peer exchange performance by sharing incoming connections which advertize listen port
	* deprecate set_ratio(), and per-peer rate limits
	* add web seed support for torrents with pad files
	* introduced a more scalable API for torrent status updates (post_torrent_updates()) and updated client_test to use it
	* updated the API to add_torrent_params turning all bools into flags of a flags field
	* added async_add_torrent() function to significantly improve performance when
	  adding many torrents
	* change peer_states to be a bitmask (bw_limit, bw_network, bw_disk)
	* changed semantics of send_buffer_watermark_factor to be specified as a percentage
	* add incoming_connection_alert for logging all successful incoming connections
	* feature to encrypt peer connections with a secret AES-256 key stored in .torrent file
	* deprecated compact storage allocation
	* close files in separate thread on systems where close() may block (Mac OS X for instance)
	* don't create all directories up front when adding torrents
	* support DHT scrape
	* added support for fadvise/F_RDADVISE for improved disk read performance
	* introduced pop_alerts() which pops the entire alert queue in a single call
	* support saving metadata in resume file, enable it by default for magnet links
	* support for receiving multi announce messages for local peer discovery
	* added session::listen_no_system_port flag to prevent libtorrent from ever binding the listen socket to port 0
	* added option to not recheck on missing or incomplete resume data
	* extended stats logging with statistics=on builds
	* added new session functions to more efficiently query torrent status
	* added alerts for added and removed torrents
	* expanded plugin interface to support session wide states
	* made the metadata block requesting algorithm more robust against hash check failures
	* support a separate option to use proxies for peers or not
	* pausing the session now also pauses checking torrents
	* moved alert queue size limit into session_settings
	* added support for DHT rss feeds (storing only)
	* added support for RSS feeds
	* fixed up some edge cases in DHT routing table and improved unit test of it
	* added error category and error codes for HTTP errors
	* made the DHT implementation slightly more robust against routing table poisoning and node ID spoofing
	* support chunked encoding in http downloads (http_connection)
	* support adding torrents by url to the .torrent file
	* support CDATA tags in xml parser
	* use a python python dictionary for settings instead of session_settings object (in python bindings)
	* optimized metadata transfer (magnet link) startup time (shaved off about 1 second)
	* optimized swarm startup time (shaved off about 1 second)
	* support DHT name lookup
	* optimized memory usage of torrent_info and file_storage, forcing some API changes
	  around file_storage and file_entry
	* support trackerid tracker extension
	* graceful peer disconnect mode which finishes transactions before disconnecting peers
	* support chunked encoding for web seeds
	* uTP protocol support
	* resistance towards certain flood attacks
	* support chunked encoding for web seeds (only for BEP 19, web seeds)
	* optimized session startup time
	* support SSL for web seeds, through all proxies
	* support extending web seeds with custom authorization and extra headers
	* settings that are not changed from the default values are not saved
	  in the session state
	* made seeding choking algorithm configurable
	* deprecated setters for max connections, max half-open, upload and download
	  rates and unchoke slots. These are now set through session_settings
	* added functions to query an individual peer's upload and download limit
	* full support for BEP 21 (event=paused)
	* added share-mode feature for improving share ratios
	* merged all proxy settings into a single one
	* improved SOCKS5 support by proxying hostname lookups
	* improved support for multi-homed clients
	* added feature to not count downloaded bytes from web seeds in stats
	* added alert for incoming local service discovery messages
	* added option to set file priorities when adding torrents
	* removed the session mutex for improved performance
	* added upload and download activity timer stats for torrents
	* made the reuse-address flag configurable on the listen socket
	* moved UDP trackers over to use a single socket
	* added feature to make asserts log to a file instead of breaking the process
	  (production asserts)
	* optimized disk I/O cache clearing
	* added feature to ask a torrent if it needs to save its resume data or not
	* added setting to ignore file modification time when loading resume files
	* support more fine-grained torrent states between which peer sources it
	  announces to
	* supports calculating sha1 file-hashes when creating torrents
	* made the send_buffer_watermark performance warning more meaningful
	* supports complete_ago extension
	* dropped zlib as a dependency and builds using puff.c instead
	* made the default cache size depend on available physical RAM
	* added flags to torrent::status() that can filter which values are calculated
	* support 'explicit read cache' which keeps a specific set of pieces
	  in the read cache, without implicitly caching other pieces
	* support sending suggest messages based on what's in the read cache
	* clear sparse flag on files that complete on windows
	* support retry-after header for web seeds
	* replaced boost.filesystem with custom functions
	* replaced dependency on boost.thread by asio's internal thread primitives
	* added support for i2p torrents
	* cleaned up usage of MAX_PATH and related macros
	* made it possible to build libtorrent without RTTI support
	* added support to build with libgcrypt and a shipped version of libtommath
	* optimized DHT routing table memory usage
	* optimized disk cache to work with large caches
	* support variable number of optimistic unchoke slots and to dynamically
	  adjust based on the total number of unchoke slots
	* support for BitTyrant choker algorithm
	* support for automatically start torrents when they receive an
	  incoming connection
	* added more detailed instrumentation of the disk I/O thread

0.15.11 release

	* fixed web seed bug, sometimes causing infinite loops
	* fixed race condition when setting session_settings immediately after creating session
	* give up immediately when failing to open a listen socket (report the actual error)
	* restored ABI compatibility with 0.15.9
	* added missing python bindings for create_torrent and torrent_info

0.15.10 release

	* fix 'parameter incorrect' issue when using unbuffered IO on windows
	* fixed UDP socket error handling on windows
	* fixed peer_tos (type of service) setting
	* fixed crash when loading resume file with more files than the torrent in it
	* fix invalid-parameter error on windows when disabling filesystem disk cache
	* fix connection queue issue causing shutdown delays
	* fixed mingw build
	* fix overflow bug in progress_ppm field
	* don't filter local peers received from a non-local tracker
	* fix python deadlock when using python extensions
	* fixed small memory leak in DHT

0.15.9 release

	* added some functions missing from the python binding
	* fixed rare piece picker bug
	* fixed invalid torrent_status::finished_time
	* fixed bugs in dont-have and upload-only extension messages
	* don't open files in random-access mode (speeds up hashing)

0.15.8 release

	* allow NULL to be passed to create_torrent::set_comment and create_torrent::set_creator
	* fix UPnP issue for routers with multiple PPPoE connections
	* fix issue where event=stopped announces wouldn't be sent when closing session
	* fix possible hang in file::readv() on windows
	* fix CPU busy loop issue in tracker announce logic
	* honor IOV_MAX when using writev and readv
	* don't post 'operation aborted' UDP errors when changing listen port
	* fix tracker retry logic, where in some configurations the next tier would not be tried
	* fixed bug in http seeding logic (introduced in 0.15.7)
	* add support for dont-have extension message
	* fix for set_piece_deadline
	* add reset_piece_deadline function
	* fix merkle tree torrent assert

0.15.7 release

	* exposed set_peer_id to python binding
	* improve support for merkle tree torrent creation
	* exposed comparison operators on torrent_handle to python
	* exposed alert error_codes to python
	* fixed bug in announce_entry::next_announce_in and min_announce_in
	* fixed sign issue in set_alert_mask signature
	* fixed unaligned disk access for unbuffered I/O in windows
	* support torrents whose name is empty
	* fixed connection limit to take web seeds into account as well
	* fixed bug when receiving a have message before having the metadata
	* fixed python bindings build with disabled DHT support
	* fixed BSD file allocation issue
	* fixed bug in session::delete_files option to remove_torrent

0.15.6 release

	* fixed crash in udp trackers when using SOCKS5 proxy
	* fixed reconnect delay when leaving upload only mode
	* fixed default values being set incorrectly in add_torrent_params through add_magnet_uri in python bindings
	* implemented unaligned write (for unbuffered I/O)
	* fixed broadcast_lsd option
	* fixed udp-socket race condition when using a proxy
	* end-game mode optimizations
	* fixed bug in udp_socket causing it to issue two simultaneous async. read operations
	* fixed mingw build
	* fixed minor bug in metadata block requester (for magnet links)
	* fixed race condition in iconv string converter
	* fixed error handling in torrent_info constructor
	* fixed bug in torrent_info::remap_files
	* fix python binding for wait_for_alert
	* only apply privileged port filter to DHT-only peers

0.15.5 release

	* support DHT extension to report external IPs
	* fixed rare crash in http_connection's error handling
	* avoid connecting to peers listening on ports < 1024
	* optimized piece picking to not cause busy loops in some end-game modes
	* fixed python bindings for tcp::endpoint
	* fixed edge case of pad file support
	* limit number of torrents tracked by DHT
	* fixed bug when allow_multiple_connections_per_ip was enabled
	* potential WOW64 fix for unbuffered I/O (windows)
	* expose set_alert_queue_size_limit to python binding
	* support dht nodes in magnet links
	* support 100 Continue HTTP responses
	* changed default choker behavior to use 8 unchoke slots (instead of being rate based)
	* fixed error reporting issue in disk I/O thread
	* fixed file allocation issues on linux
	* fixed filename encoding and decoding issue on platforms using iconv
	* reports redundant downloads to tracker, fixed downloaded calculation to
	  be more stable when not including redundant. Improved redundant data accounting
	  to be more accurate
	* fixed bugs in http seed connection and added unit test for it
	* fixed error reporting when fallocate fails
	* deprecate support for separate proxies for separate kinds of connections

0.15.4 release

	* fixed piece picker issue triggered by hash failure and timed out requests to the piece
	* fixed optimistic unchoke issue when setting per torrent unchoke limits
	* fixed UPnP shutdown issue
	* fixed UPnP DeletePortmapping issue
	* fixed NAT-PMP issue when adding the same mapping multiple times
	* no peers from tracker when stopping is no longer an error
	* improved web seed retry behavior
	* fixed announce issue

0.15.3 release

	* fixed announce bug where event=completed would not be sent if it violated the
	  min-announce of the tracker
	* fixed limitation in rate limiter
	* fixed build error with boost 1.44

0.15.2 release

	* updated compiler to msvc 2008 for python binding
	* restored default fail_limit to unlimited on all trackers
	* fixed rate limit bug for DHT
	* fixed SOCKS5 bug for routing UDP packets
	* fixed bug on windows when verifying resume data for a torrent where
	  one of its directories had been removed
	* fixed race condition in peer-list with DHT
	* fix force-reannounce and tracker retry issue

0.15.1 release

	* fixed rare crash when purging the peer list
	* fixed race condition around m_abort in session_impl
	* fixed bug in web_peer_connection which could cause a hang when downloading
	  from web servers
	* fixed bug in metadata extensions combined with encryption
	* refactored socket reading code to not use async. operations unnecessarily
	* some timer optimizations
	* removed the reuse-address flag on the listen socket
	* fixed bug where local peer discovery and DHT wouldn't be announced to without trackers
	* fixed bug in bdecoder when decoding invalid messages
	* added build warning when building with UNICODE but the standard library
	  doesn't provide std::wstring
	* fixed add_node python binding
	* fixed issue where trackers wouldn't tried immediately when the previous one failed
	* fixed synchronization issue between download queue and piece picker
	* fixed bug in udp tracker scrape response parsing
	* fixed bug in the disk thread that could get triggered under heavy load
	* fixed bug in add_piece() that would trigger asserts
	* fixed vs 2010 build
	* recognizes more clients in identify_client()
	* fixed bug where trackers wouldn't be retried if they failed
	* slight performance fix in disk elevator algorithm
	* fixed potential issue where a piece could be checked twice
	* fixed build issue on windows related to GetCompressedSize()
	* fixed deadlock when starting torrents with certain invalid tracker URLs
	* fixed iterator bug in disk I/O thread
	* fixed FIEMAP support on linux
	* fixed strict aliasing warning on gcc
	* fixed inconsistency when creating torrents with symlinks
	* properly detect windows version to initialize half-open connection limit
	* fixed bug in url encoder where $ would not be encoded

0.15 release

	* introduced a session state save mechanism. load_state() and save_state().
	  this saves all session settings and state (except torrents)
	* deprecated dht_state functions and merged it with the session state
	* added support for multiple trackers in magnet links
	* added support for explicitly flushing the disk cache
	* added torrent priority to affect bandwidth allocation for its peers
	* reduced the number of floating point operations (to better support
	  systems without FPU)
	* added new alert when individual files complete
	* added support for storing symbolic links in .torrent files
	* added support for uTorrent interpretation of multi-tracker torrents
	* handle torrents with duplicate filenames
	* piece timeouts are adjusted to download rate limits
	* encodes urls in torrent files that needs to be encoded
	* fixed not passing &supportcrypto=1 when encryption is disabled
	* introduced an upload mode, which torrents are switched into when
	  it hits a disk write error, instead of stopping the torrent.
	  this lets libtorrent keep uploading the parts it has when it
	  encounters a disk-full error for instance
	* improved disk error handling and expanded use of error_code in
	  error reporting. added a bandwidth state, bw_disk, when waiting
	  for the disk io thread to catch up writing buffers
	* improved read cache memory efficiency
	* added another cache flush algorithm to write the largest
	  contiguous blocks instead of the least recently used
	* introduced a mechanism to be lighter on the disk when checking torrents
	* applied temporary memory storage optimization to when checking
	  a torrent as well
	* removed hash_for_slot() from storage_interface. It is now implemented
	  by using the readv() function from the storage implementation
	* improved IPv6 support by announcing twice when necessary
	* added feature to set a separate global rate limit for local peers
	* added preset settings for low memory environments and seed machines
	  min_memory_usage() and high_performance_seeder()
	* optimized overall memory usage for DHT nodes and requests, peer
	  entries and disk buffers
	* change in API for block_info in partial_piece_info, instead of
	  accessing 'peer', call 'peer()'
	* added support for fully automatic unchoker (no need to specify
	  number of upload slots). This is on by default
	* added support for changing socket buffer sizes through
	  session_settings
	* added support for merkle hash tree torrents (.merkle.torrent)
	* added 'seed mode', which assumes that all files are complete
	  and checks hashes lazily, as blocks are requested
	* added new extension for file attributes (executable and hidden)
	* added support for unbuffered I/O for aligned files
	* added workaround for sparse file issue on Windows Vista
	* added new lt_trackers extension to exchange trackers between
	  peers
	* added support for BEP 17 http seeds
	* added read_piece() to read pieces from torrent storage
	* added option for udp tracker preference
	* added super seeding
	* added add_piece() function to inject data from external sources
	* add_tracker() function added to torrent_handle
	* if there is no working tracker, current_tracker is the
	  tracker that is currently being tried
	* torrents that are checking can now be paused, which will
	  pause the checking
	* introduced another torrent state, checking_resume_data, which
	  the torrent is in when it's first added, and is comparing
	  the files on disk with the resume data
	* DHT bandwidth usage optimizations
	* rate limited DHT send socket
	* tracker connections are now also subject to IP filtering
	* improved optimistic unchoke logic
	* added monitoring of the DHT lookups
	* added bandwidth reports for estimated TCP/IP overhead and DHT
	* includes DHT traffic in the rate limiter
	* added support for bitcomet padding files
	* improved support for sparse files on windows
	* added ability to give seeding torrents preference to active slots
	* added torrent_status::finished_time
	* automatically caps files and connections by default to rlimit
	* added session::is_dht_running() function
	* added torrent_handle::force_dht_announce()
	* added torrent_info::remap_files()
	* support min_interval tracker extension
	* added session saving and loading functions
	* added support for min-interval in tracker responses
	* only keeps one outstanding duplicate request per peer
	  reduces waste download, specifically when streaming
	* added support for storing per-peer rate limits across reconnects
	* improved fallocate support
	* fixed magnet link issue when using resume data
	* support disk I/O priority settings
	* added info_hash to torrent_deleted_alert
	* improved LSD performance and made the interval configurable
	* improved UDP tracker support by caching connect tokens
	* fast piece optimization

release 0.14.10

	* fixed udp tracker race condition
	* added support for torrents with odd piece sizes
	* fixed issue with disk read cache not being cleared when removing torrents
	* made the DHT socket bind to the same interface as the session
	* fixed issue where an http proxy would not be used on redirects
	* Solaris build fixes
	* disabled buggy disconnect_peers feature

release 0.14.9

	* disabled feature to drop requests after having been skipped too many times
	* fixed range request bug for files larger than 2 GB in web seeds
	* don't crash when trying to create torrents with 0 files
	* fixed big_number __init__ in python bindings
	* fixed optimistic unchoke timer
	* fixed bug where torrents with incorrectly formatted web seed URLs would be
	  connected multiple times
	* fixed MinGW support
	* fixed DHT bootstrapping issue
	* fixed UDP over SOCKS5 issue
	* added support for "corrupt" tracker announce
	* made end-game mode less aggressive

release 0.14.8

	* ignore unkown metadata messages
	* fixed typo that would sometimes prevent queued torrents to be checked
	* fixed bug in auto-manager where active_downloads and active_seeds would
	  sometimes be used incorrectly
	* force_recheck() no longer crashes on torrents with no metadata
	* fixed broadcast socket regression from 0.14.7
	* fixed hang in NATPMP when shut down while waiting for a response
	* fixed some more error handling in bdecode

release 0.14.7

	* fixed deadlock in natpmp
	* resume data alerts are always posted, regardless of alert mask
	* added wait_for_alert to python binding
	* improved invalid filename character replacement
	* improved forward compatibility in DHT
	* added set_piece_hashes that takes a callback to the python binding
	* fixed division by zero in get_peer_info()
	* fixed bug where pieces may have been requested before the metadata
	  was received
	* fixed incorrect error when deleting files from a torrent where
	  not all files have been created
	* announces torrents immediately to the DHT when it's started
	* fixed bug in add_files that would fail to recurse if the path
	  ended with a /
	* fixed bug in error handling when parsing torrent files
	* fixed file checking bug when renaming a file before checking the torrent
	* fixed race conditon when receiving metadata from swarm
	* fixed assert in ut_metadata plugin
	* back-ported some fixes for building with no exceptions
	* fixed create_torrent when passing in a path ending with /
	* fixed move_storage when source doesn't exist
	* fixed DHT state save bug for node-id
	* fixed typo in python binding session_status struct
	* broadcast sockets now join every network interface (used for UPnP and
	  local peer discovery)

release 0.14.6

	* various missing include fixes to be buildable with boost 1.40
	* added missing functions to python binding related to torrent creation
	* fixed to add filename on web seed urls that lack it
	* fixed BOOST_ASIO_HASH_MAP_BUCKETS define for boost 1.39
	* fixed checking of fast and suggest messages when used with magnet links
	* fixed bug where web seeds would not disconnect if being resolved when
	  the torrent was paused
	* fixed download piece performance bug in piece picker
	* fixed bug in connect candidate counter
	* replaces invalid filename characters with .
	* added --with-libgeoip option to configure script to allow building and
	  linking against system wide library
	* fixed potential pure virtual function call in extensions on shutdown
	* fixed disk buffer leak in smart_ban extension

release 0.14.5

	* fixed bug when handling malformed webseed urls and an http proxy
	* fixed bug when setting unlimited upload or download rates for torrents
	* fix to make torrent_status::list_peers more accurate.
	* fixed memory leak in disk io thread when not using the cache
	* fixed bug in connect candidate counter
	* allow 0 upload slots
	* fixed bug in rename_file(). The new name would not always be saved in
	  the resume data
	* fixed resume data compatibility with 0.13
	* fixed rare piece-picker bug
	* fixed bug where one allowed-fast message would be sent even when
	  disabled
	* fixed race condition in UPnP which could lead to crash
	* fixed inversed seed_time ratio logic
	* added get_ip_filter() to session

release 0.14.4

	* connect candidate calculation fix
	* tightened up disk cache memory usage
	* fixed magnet link parser to accept hex-encoded info-hashes
	* fixed inverted logic when picking which peers to connect to
	  (should mean a slight performance improvement)
	* fixed a bug where a failed rename_file() would leave the storage
	  in an error state which would pause the torrent
	* fixed case when move_storage() would fail. Added a new alert
	  to be posted when it does
	* fixed crash bug when shutting down while checking a torrent
	* fixed handling of web seed urls that didn't end with a
	  slash for multi-file torrents
	* lowered the default connection speed to 10 connection attempts
	  per second
	* optimized memory usage when checking files fails
	* fixed bug when checking a torrent twice
	* improved handling of out-of-memory conditions in disk I/O thread
	* fixed bug when force-checking a torrent with partial pieces
	* fixed memory leak in disk cache
	* fixed torrent file path vulnerability
	* fixed upnp
	* fixed bug when dealing with clients that drop requests (i.e. BitComet)
	  fixes assert as well

release 0.14.3

	* added python binding for create_torrent
	* fixed boost-1.38 build
	* fixed bug where web seeds would be connected before the files
	  were checked
	* fixed filename bug when using wide characters
	* fixed rare crash in peer banning code
	* fixed potential HTTP compatibility issue
	* fixed UPnP crash
	* fixed UPnP issue where the control url contained the base url
	* fixed a replace_trackers bug
	* fixed bug where the DHT port mapping would not be removed when
	  changing DHT port
	* fixed move_storage bug when files were renamed to be moved out
	  of the root directory
	* added error handling for set_piece_hashes
	* fixed missing include in enum_if.cpp
	* fixed dual IP stack issue
	* fixed issue where renamed files were sometimes not saved in resume data
	* accepts tracker responses with no 'peers' field, as long as 'peers6'
	  is present
	* fixed CIDR-distance calculation in the precense of IPv6 peers
	* save partial resume data for torrents that are queued for checking
	  or checking, to maintain stats and renamed files
	* Don't try IPv6 on windows if it's not installed
	* move_storage fix
	* fixed potential crash on shutdown
	* fixed leaking exception from bdecode on malformed input
	* fixed bug where connection would hang when receiving a keepalive
	* fixed bug where an asio exception could be thrown when resolving
	  peer countries
	* fixed crash when shutting down while checking a torrent
	* fixed potential crash in connection_queue when a peer_connection
	  fail to open its socket

release 0.14.2

	* added missing functions to the python bindings torrent_info::map_file,
	  torrent_info::map_block and torrent_info::file_at_offset.
	* removed support for boost-1.33 and earlier (probably didn't work)
	* fixed potential freezes issues at shutdown
	* improved error message for python setup script
	* fixed bug when torrent file included announce-list, but no valid
	  tracker urls
	* fixed bug where the files requested from web seeds would be the
	  renamed file names instead of the original file names in the torrent.
	* documentation fix of queing section
	* fixed potential issue in udp_socket (affected udp tracker support)
	* made name, comment and created by also be subject to utf-8 error
	  correction (filenames already were)
	* fixed dead-lock when settings DHT proxy
	* added missing export directives to lazy_entry
	* fixed disk cache expiry settings bug (if changed, it would be set
	  to the cache size)
	* fixed bug in http_connection when binding to a particular IP
	* fixed typo in python binding (torrent_handle::piece_prioritize should
	  be torrent_handle::piece_priorities)
	* fixed race condition when saving DHT state
	* fixed bugs related to lexical_cast being locale dependent
	* added support for SunPro C++ compiler
	* fixed bug where messeges sometimes could be encrypted in the
	  wrong order, for encrypted connections.
	* fixed race condition where torrents could get stuck waiting to
	  get checked
	* fixed mapped files bug where it wouldn't be properly restored
	  from resume data properly
	* removed locale dependency in xml parser (caused asserts on windows)
	* fixed bug when talking to https 1.0 servers
	* fixed UPnP bug that could cause stack overflow

release 0.14.1

	* added converter for python unicode strings to utf-8 paths
	* fixed bug in http downloader where the host field did not
	  include the port number
	* fixed headers to not depend on NDEBUG, which would prohibit
	  linking a release build of libtorrent against a debug application
	* fixed bug in disk I/O thread that would make the thread
	  sometimes quit when an error occurred
	* fixed DHT bug
	* fixed potential shutdown crash in disk_io_thread
	* fixed usage of deprecated boost.filsystem functions
	* fixed http_connection unit test
	* fixed bug in DHT when a DHT state was loaded
	* made rate limiter change in 0.14 optional (to take estimated
	  TCP/IP overhead into account)
	* made the python plugin buildable through the makefile
	* fixed UPnP bug when url base ended with a slash and
	  path started with a slash
	* fixed various potentially leaking exceptions
	* fixed problem with removing torrents that are checking
	* fixed documentation bug regarding save_resume_data()
	* added missing documentation on torrent creation
	* fixed bugs in python client examples
	* fixed missing dependency in package-config file
	* fixed shared geoip linking in Jamfile
	* fixed python bindings build on windows and made it possible
	  to generate a windows installer
	* fixed bug in NAT-PMP implementation

release 0.14

	* deprecated add_torrent() in favor of a new add_torrent()
	  that takes a struct with parameters instead. Torrents
	  are paused and auto managed by default.
	* removed 'connecting_to_tracker' torrent state. This changes
	  the enum values for the other states.
	* Improved seeding and choking behavior.
	* Fixed rare buffer overrun bug when calling get_download_queue
	* Fixed rare bug where torrent could be put back into downloading
	  state even though it was finished, after checking files.
	* Fixed rename_file to work before the file on disk has been
	  created.
	* Fixed bug in tracker connections in case of errors caused
	  in the connection constructor.
	* Updated alert system to be filtered by category instead of
	  severity level. Alerts can generate a message through
	  alert::message().
	* Session constructor will now start dht, upnp, natpmp, lsd by
	  default. Flags can be passed in to the constructor to not
	  do this, if these features are to be enabled and disabled
	  at a later point.
	* Removed 'connecting_to_tracker' torrent state
	* Fix bug where FAST pieces were cancelled on choke
	* Fixed problems with restoring piece states when hash failed.
	* Minimum peer reconnect time fix. Peers with no failures would
	  reconnect immediately.
	* Improved web seed error handling
	* DHT announce fixes and off-by-one loop fix
	* Fixed UPnP xml parse bug where it would ignore the port number
	  for the control url.
	* Fixed bug in torrent writer where the private flag was added
	  outside of the info dictionary
	* Made the torrent file parser less strict of what goes in the
	  announce-list entry
	* Fixed type overflow bug where some statistics was incorrectly
	  reported for file larger than 2 GB
	* boost-1.35 support
	* Fixed bug in statistics from web server peers where it sometimes
	  could report too many bytes downloaded.
	* Fixed bug where statistics from the last second was lost when
	  disconnecting a peer.
	* receive buffer optimizations (memcpy savings and memory savings)
	* Support for specifying the TOS byte for peer traffic.
	* Basic support for queueing of torrents.
	* Better bias to give connections to downloading torrents
	  with fewer peers.
	* Optimized resource usage (removed the checking thread)
	* Support to bind outgoing connections to specific ports
	* Disk cache support.
	* New, more memory efficient, piece picker with sequential download
	  support (instead of the more complicated sequential download threshold).
	* Auto Upload slots. Automtically opens up more slots if
	  upload limit is not met.
	* Improved NAT-PMP support by querying the default gateway
	* Improved UPnP support by ignoring routers not on the clients subnet.

release 0.13

	* Added scrape support
	* Added add_extension() to torrent_handle. Can instantiate
	  extensions for torrents while downloading
	* Added support for remove_torrent to delete the files as well
	* Fixed issue with failing async_accept on windows
	* DHT improvements, proper error messages are now returned when
	  nodes sends bad packets
	* Optimized the country table used to resolve country of peers
	* Copying optimization for sending data. Data is no longer copied from
	  the disk I/O buffer to the send buffer.
	* Buffer optimization to use a raw buffer instead of std::vector<char>
	* Improved file storage to use sparse files
	* Updated python bindings
	* Added more clients to the identifiable clients list.
	* Torrents can now be started in paused state (to better support queuing)
	* Improved IPv6 support (support for IPv6 extension to trackers and
	  listens on both IPv6 and IPv4 interfaces).
	* Improved asserts used. Generates a stacktrace on linux
	* Piece picker optimizations and improvements
	* Improved unchoker, connection limit and rate limiter
	* Support for FAST extension
	* Fixed invalid calculation in DHT node distance
	* Fixed bug in URL parser that failed to parse IPv6 addresses
	* added peer download rate approximation
	* added port filter for outgoing connection (to prevent
	  triggering firewalls)
	* made most parameters configurable via session_settings
	* added encryption support
	* added parole mode for peers whose data fails the hash check.
	* optimized heap usage in piece-picker and web seed downloader.
	* fixed bug in DHT where older write tokens weren't accepted.
	* added support for sparse files.
	* introduced speed categories for peers and pieces, to separate
	  slow and fast peers.
	* added a half-open tcp connection limit that takes all connections
	  in to account, not just peer connections.
	* added alerts for filtered IPs.
	* added support for SOCKS4 and 5 proxies and HTTP CONNECT proxies.
	* fixed proper distributed copies calculation.
	* added option to use openssl for sha-1 calculations.
	* optimized the piece picker in the case where a peer is a seed.
	* added support for local peer discovery
	* removed the dependency on the compiled boost.date_time library
	* deprecated torrent_info::print()
	* added UPnP support
	* fixed problem where peer interested flags were not updated correctly
	  when pieces were filtered
	* improvements to ut_pex messages, including support for seed flag
	* prioritizes upload bandwidth to peers that might send back data
	* the following functions have been deprecated:
	  	void torrent_handle::filter_piece(int index, bool filter) const;
	  	void torrent_handle::filter_pieces(std::vector<bool> const& pieces) const;
	  	bool torrent_handle::is_piece_filtered(int index) const;
	  	std::vector<bool> torrent_handle::filtered_pieces() const;
	  	void torrent_handle::filter_files(std::vector<bool> const& files) const;

	  instead, use the piece_priority functions.

	* added support for NAT-PMP
	* added support for piece priorities. Piece filtering is now set as
	  a priority
	* Fixed crash when last piece was smaller than one block and reading
	  fastresume data for that piece
	* Makefiles should do a better job detecting boost
	* Fixed crash when all tracker urls are removed
	* Log files can now be created at user supplied path
	* Log files failing to create is no longer fatal
	* Fixed dead-lock in torrent_handle
	* Made it build with boost 1.34 on windows
	* Fixed bug in URL parser that failed to parse IPv6 addresses
	* Fixed bug in DHT, related to IPv6 nodes
	* DHT accepts transaction IDs that have garbage appended to them
	* DHT logs messages that it fails to decode

release 0.12

	* fixes to make the DHT more compatible
	* http seed improvements including error reporting and url encoding issues.
	* fixed bug where directories would be left behind when moving storage
	  in some cases.
	* fixed crashing bug when restarting or stopping the DHT.
	* added python binding, using boost.python
	* improved character conversion on windows when strings are not utf-8.
	* metadata extension now respects the private flag in the torrent.
	* made the DHT to only be used as a fallback to trackers by default.
	* added support for HTTP redirection support for web seeds.
	* fixed race condition when accessing a torrent that was checking its
	  fast resume data.
	* fixed a bug in the DHT which could be triggered if the network was
	  dropped or extremely rare cases.
	* if the download rate is limited, web seeds will now only use left-over
	  bandwidth after all bt peers have used up as much bandwidth as they can.
	* added the possibility to have libtorrent resolve the countries of
	  the peers in torrents.
	* improved the bandwidth limiter (it now implements a leaky bucket/node bucket).
	* improved the HTTP seed downloader to report accurate progress.
	* added more client peer-id signatures to be recognized.
	* added support for HTTP servers that skip the CR before the NL at line breaks.
	* fixed bug in the HTTP code that only accepted headers case sensitive.
	* fixed bug where one of the session constructors didn't initialize boost.filesystem.
	* fixed bug when the initial checking of a torrent fails with an exception.
	* fixed bug in DHT code which would send incorrect announce messages.
	* fixed bug where the http header parser was case sensitive to the header
	  names.
	* Implemented an optmization which frees the piece_picker once a torrent
	  turns into a seed.
	* Added support for uT peer exchange extension, implemented by Massaroddel.
	* Modified the quota management to offer better bandwidth balancing
	  between peers.
	* logging now supports multiple sessions (different sessions now log
	  to different directories).
	* fixed random number generator seed problem, generating the same
	  peer-id for sessions constructed the same second.
	* added an option to accept multiple connections from the same IP.
	* improved tracker logging.
	* moved the file_pool into session. The number of open files is now
	  limited per session.
	* fixed uninitialized private flag in torrent_info
	* fixed long standing issue with file.cpp on windows. Replaced the low level
	  io functions used on windows.
	* made it possible to associate a name with torrents without metadata.
	* improved http-downloading performance by requesting entire pieces via
	  http.
	* added plugin interface for extensions. And changed the interface for
	  enabling extensions.

release 0.11

	* added support for incorrectly encoded paths in torrent files
	  (assumes Latin-1 encoding and converts to UTF-8).
	* added support for destructing session objects asynchronously.
	* fixed bug with file_progress() with files = 0 bytes
	* fixed a race condition bug in udp_tracker_connection that could
	  cause a crash.
	* fixed bug occuring when increasing the sequenced download threshold
	  with max availability lower than previous threshold.
	* fixed an integer overflow bug occuring when built with gcc 4.1.x
	* fixed crasing bug when closing while checking a torrent
	* fixed bug causing a crash with a torrent with piece length 0
	* added an extension to the DHT network protocol to support the
	  exchange of nodes with IPv6 addresses.
	* modified the ip_filter api slightly to support IPv6
	* modified the api slightly to make sequenced download threshold
	  a per torrent-setting.
	* changed the address type to support IPv6
	* fixed bug in piece picker which would not behave as
	  expected with regard to sequenced download threshold.
	* fixed bug with file_progress() with files > 2 GB.
	* added --enable-examples option to configure script.
	* fixed problem with the resource distribution algorithm
	  (controlling e.g upload/download rates).
	* fixed incorrect asserts in storage related to torrents with
	  zero-sized files.
	* added support for trackerless torrents (with kademlia DHT).
	* support for torrents with the private flag set.
	* support for torrents containing bootstrap nodes for the
	  DHT network.
	* fixed problem with the configure script on FreeBSD.
	* limits the pipelining used on url-seeds.
	* fixed problem where the shutdown always would delay for
	  session_settings::stop_tracker_timeout seconds.
	* session::listen_on() won't reopen the socket in case the port and
	  interface is the same as the one currently in use.
	* added http proxy support for web seeds.
	* fixed problem where upload and download stats could become incorrect
	  in case of high cpu load.
	* added more clients to the identifiable list.
	* fixed fingerprint parser to cope with latest Mainline versions.

release 0.10

	* fixed a bug where the requested number of peers in a tracker request could
	  be too big.
	* fixed a bug where empty files were not created in full allocation mode.
	* fixed a bug in storage that would, in rare cases, fail to do a
	  complete check.
	* exposed more settings for tweaking parameters in the piece-picker,
	  downloader and uploader (http_settings replaced by session_settings).
	* tweaked default settings to improve high bandwidth transfers.
	* improved the piece picker performance and made it possible to download
	  popular pieces in sequence to improve disk performance.
	* added the possibility to control upload and download limits per peer.
	* fixed problem with re-requesting skipped pieces when peer was sending pieces
	  out of fifo-order.
	* added support for http seeding (the GetRight protocol)
	* renamed identifiers called 'id' in the public interface to support linking
	  with Objective.C++
	* changed the extensions protocol to use the new one, which is also
	  implemented by uTorrent.
	* factorized the peer_connection and added web_peer_connection which is
	  able to download from http-sources.
	* converted the network code to use asio (resulted in slight api changes
	  dealing with network addresses).
	* made libtorrent build in vc7 (patches from Allen Zhao)
	* fixed bug caused when binding outgoing connections to a non-local interface.
	* add_torrent() will now throw if called while the session object is
	  being closed.
	* added the ability to limit the number of simultaneous half-open
	  TCP connections. Flags in peer_info has been added.

release 0.9.1

	* made the session disable file name checks within the boost.filsystem library
	* fixed race condition in the sockets
	* strings that are invalid utf-8 strings are now decoded with the
	  local codepage on windows
	* added the ability to build libtorrent both as a shared library
	* client_test can now monitor a directory for torrent files and automatically
	  start and stop downloads while running
	* fixed problem with file_size() when building on windows with unicode support
	* added a new torrent state, allocating
	* added a new alert, metadata_failed_alert
	* changed the interface to session::add_torrent for some speed optimizations.
	* greatly improved the command line control of the example client_test.
	* fixed bug where upload rate limit was not being applied.
	* files that are being checked will no longer stall files that don't need
	  checking.
	* changed the way libtorrent identifies support for its excentions
	  to look for 'ext' at the end of the peer-id.
	* improved performance by adding a circle buffer for the send buffer.
	* fixed bugs in the http tracker connection when using an http proxy.
	* fixed problem with storage's file pool when creating torrents and then
	  starting to seed them.
	* hard limit on remote request queue and timeout on requests (a timeout
	  triggers rerequests). This makes libtorrent work much better with
	  "broken" clients like BitComet which may ignore requests.

Initial release 0.9

	* multitracker support
	* serves multiple torrents on a single port and a single thread
	* supports http proxies and proxy authentication
	* gzipped tracker-responses
	* block level piece picker
	* queues torrents for file check, instead of checking all of them in parallel
	* uses separate threads for checking files and for main downloader
	* upload and download rate limits
	* piece-wise, unordered, incremental file allocation
	* fast resume support
	* supports files > 2 gigabytes
	* supports the no_peer_id=1 extension
	* support for udp-tracker protocol
	* number of connections limit
	* delays sending have messages
	* can resume pieces downloaded in any order
	* adjusts the length of the request queue depending on download rate
	* supports compact=1
	* selective downloading
	* ip filter
<|MERGE_RESOLUTION|>--- conflicted
+++ resolved
@@ -1,4 +1,3 @@
-<<<<<<< HEAD
 	* fix uTP streams timing out instead of closing cleanly
 
 2.0.8 released
@@ -151,9 +150,7 @@
 	* added support for GnuTLS for HTTPS and torrents over SSL
 
 
-=======
 	* fix issue where stop-when-ready would not close files
->>>>>>> c362f5f1
 	* uTP performance, fix packet loss when sending is stalled
 	* uTP performance, prevent premature timeouts/resends
 	* uTP performance, more lenient nagle's algorithm to always allow one outstanding undersized packet
