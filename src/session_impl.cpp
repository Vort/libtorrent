--- conflicted
+++ resolved
@@ -5436,17 +5436,12 @@
 		{
 			// the natpmp constructor may fail and call the callbacks
 			// into the session_impl.
-<<<<<<< HEAD
 			s.natpmp_mapper = std::make_shared<natpmp>(m_io_context, *this);
-			s.natpmp_mapper->start(s.local_endpoint.address(), s.device);
-=======
-			s.natpmp_mapper = std::make_shared<natpmp>(m_io_service, *this);
 			ip_interface ip;
 			ip.interface_address = s.local_endpoint.address();
 			ip.netmask = s.netmask;
 			std::strncpy(ip.name, s.device.c_str(), sizeof(ip.name));
 			s.natpmp_mapper->start(ip);
->>>>>>> bc0274ed
 		}
 	}
 
@@ -6614,19 +6609,10 @@
 	{
 		INVARIANT_CHECK;
 
-<<<<<<< HEAD
-		if (m_lsd) return;
-
-		m_lsd = std::make_shared<lsd>(m_io_context, *this);
-		error_code ec;
-		m_lsd->start(ec);
-		if (ec && m_alerts.should_post<lsd_error_alert>())
-			m_alerts.emplace_alert<lsd_error_alert>(ec);
-=======
 		for (auto& s : m_listen_sockets)
 		{
 			if (s->lsd) continue;
-			s->lsd = std::make_shared<lsd>(m_io_service, *this, s->local_endpoint.address()
+			s->lsd = std::make_shared<lsd>(m_io_context, *this, s->local_endpoint.address()
 				, s->netmask);
 			error_code ec;
 			s->lsd->start(ec);
@@ -6637,7 +6623,6 @@
 				s->lsd.reset();
 			}
 		}
->>>>>>> bc0274ed
 	}
 
 	void session_impl::start_natpmp()
@@ -6660,16 +6645,6 @@
 		}
 	}
 
-<<<<<<< HEAD
-		if (m_upnp) return m_upnp.get();
-
-		// the upnp constructor may fail and call the callbacks
-		m_upnp = std::make_shared<upnp>(m_io_context
-			, m_settings.get_bool(settings_pack::anonymous_mode)
-				? std::string{} : m_settings.get_str(settings_pack::user_agent)
-			, *this);
-		m_upnp->start();
-=======
 	void session_impl::start_upnp(aux::listen_socket_t& s)
 	{
 		// until we support SSDP over an IPv6 network (
@@ -6677,7 +6652,6 @@
 		// there's no point in starting upnp on one.
 		if (is_v6(s.local_endpoint))
 			return;
->>>>>>> bc0274ed
 
 		// there's no point in starting the UPnP mapper for a network that doesn't
 		// have a gateway. The whole point is to forward ports through the gateway
@@ -6688,7 +6662,7 @@
 		{
 			// the upnp constructor may fail and call the callbacks
 			// into the session_impl.
-			s.upnp_mapper = std::make_shared<upnp>(m_io_service
+			s.upnp_mapper = std::make_shared<upnp>(m_io_context
 				, m_settings.get_bool(settings_pack::anonymous_mode)
 				? "" : m_settings.get_str(settings_pack::user_agent)
 				, *this, s.local_endpoint.address().to_v4(), s.netmask.to_v4(), s.device);
